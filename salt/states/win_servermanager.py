--- conflicted
+++ resolved
@@ -77,35 +77,21 @@
     name:
         short name of the feature (the right column in win_servermanager.list_available)
 
-<<<<<<< HEAD
     .. note::
 
         Some features require a reboot after uninstallation. If so the feature will not be completly uninstalled until
         the server is restarted.
-=======
-    Note:
-        Some features require a reboot after uninstallation. If so the feature will not be completly uninstalled until
-    the server is restarted.
->>>>>>> a95982c7
 
     Example:
         Run ``salt MinionName win_servermanager.list_installed`` to get a list of all features installed. Use the top
     name listed for each feature, not the indented one. Do not use the role or feature names mentioned in the
     PKGMGR documentation.
 
-<<<<<<< HEAD
-    .. code-block:: yaml
+        .. code-block:: yaml
 
-        ISWebserverRole:
-          win_servermanager.removed:
-            - name: Web-Server
-=======
-        .. code-block:: yaml
             ISWebserverRole:
               win_servermanager.removed:
                 - name: Web-Server
->>>>>>> a95982c7
-
     '''
     ret = {'name': name,
            'result': True,
