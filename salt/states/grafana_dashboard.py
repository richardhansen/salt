--- conflicted
+++ resolved
@@ -52,15 +52,12 @@
 
 
 def __virtual__():
-<<<<<<< HEAD
-    '''Only load if grafana v2.0 is configured.'''
-    if __salt__['config.get']('grafana_version', 1) == 2:
+    """
+    Only load if grafana v2.0 is configured.
+    """
+    if __salt__["config.get"]("grafana_version", 1) == 2:
         return True
-    return (False, 'Not configured for grafana_version 2')
-=======
-    """Only load if grafana v2.0 is configured."""
-    return __salt__["config.get"]("grafana_version", 1) == 2
->>>>>>> a670b4ae
+    return (False, "Not configured for grafana_version 2")
 
 
 _DEFAULT_DASHBOARD_PILLAR = "grafana_dashboards:default"
