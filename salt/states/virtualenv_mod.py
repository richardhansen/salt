# -*- coding: utf-8 -*-
'''
Setup of Python virtualenv sandboxes.

.. versionadded:: 0.17.0
'''
from __future__ import absolute_import

# Import python libs
import logging
import os

# Import salt libs
import salt.version
import salt.utils

from salt.exceptions import CommandNotFoundError

from salt.ext import six
log = logging.getLogger(__name__)

# Define the module's virtual name
__virtualname__ = 'virtualenv'


def __virtual__():
    return __virtualname__


def managed(name,
            venv_bin=None,
            requirements=None,
            system_site_packages=False,
            distribute=False,
            use_wheel=False,
            clear=False,
            python=None,
            extra_search_dir=None,
            never_download=None,
            prompt=None,
            user=None,
            no_chown=False,
            cwd=None,
            index_url=None,
            extra_index_url=None,
            pre_releases=False,
            no_deps=False,
            pip_download=None,
            pip_download_cache=None,
            pip_exists_action=None,
            pip_ignore_installed=False,
            proxy=None,
            use_vt=False,
            env_vars=None,
            no_use_wheel=False,
            pip_upgrade=False,
            pip_pkgs=None):
    '''
    Create a virtualenv and optionally manage it with pip

    name
        Path to the virtualenv.

    requirements: None
        Path to a pip requirements file. If the path begins with ``salt://``
        the file will be transferred from the master file server.

    use_wheel: False
        Prefer wheel archives (requires pip >= 1.4).

    user: None
        The user under which to run virtualenv and pip.

    no_chown: False
        When user is given, do not attempt to copy and chown a requirements file
        (needed if the requirements file refers to other files via relative
        paths, as the copy-and-chown procedure does not account for such files)
<<<<<<< HEAD
    use_wheel : False
        Prefer wheel archives (requires pip >= 1.4).
    no_use_wheel : False
        Force to not use wheel archives (requires pip>=1.4)
=======

    cwd: None
        Path to the working directory where `pip install` is executed.

>>>>>>> 3434f44e
    no_deps: False
        Pass `--no-deps` to `pip install`.

    pip_exists_action: None
        Default action of pip when a path already exists: (s)witch, (i)gnore,
        (w)ipe, (b)ackup.

    proxy: None
        Proxy address which is passed to `pip install`.

    env_vars: None
        Set environment variables that some builds will depend on. For example,
        a Python C-module may have a Makefile that needs INCLUDE_PATH set to
        pick up a header file while compiling.

    pip_upgrade: False
        Pass `--upgrade` to `pip install`.

    pip_pkgs: None
        As an alternative to `requirements`, pass a list of pip packages that
        should be installed.

    Also accepts any kwargs that the virtualenv module will. However, some
    kwargs, such as the ``pip`` option, require ``- distribute: True``.

    .. code-block:: yaml

        /var/www/myvirtualenv.com:
          virtualenv.managed:
            - system_site_packages: False
            - requirements: salt://REQUIREMENTS.txt
    '''
    ret = {'name': name, 'result': True, 'comment': '', 'changes': {}}

    if 'virtualenv.create' not in __salt__:
        ret['result'] = False
        ret['comment'] = 'Virtualenv was not detected on this system'
        return ret

    if salt.utils.is_windows():
        venv_py = os.path.join(name, 'Scripts', 'python.exe')
    else:
        venv_py = os.path.join(name, 'bin', 'python')
    venv_exists = os.path.exists(venv_py)

    # Bail out early if the specified requirements file can't be found
    if requirements and requirements.startswith('salt://'):
        cached_requirements = __salt__['cp.is_cached'](requirements, __env__)
        if not cached_requirements:
            # It's not cached, let's cache it.
            cached_requirements = __salt__['cp.cache_file'](
                requirements, __env__
            )
        # Check if the master version has changed.
        if __salt__['cp.hash_file'](requirements, __env__) != \
                __salt__['cp.hash_file'](cached_requirements, __env__):
            cached_requirements = __salt__['cp.cache_file'](
                requirements, __env__
            )
        if not cached_requirements:
            ret.update({
                'result': False,
                'comment': 'pip requirements file {0!r} not found'.format(
                    requirements
                )
            })
            return ret
        requirements = cached_requirements

    # If it already exists, grab the version for posterity
    if venv_exists and clear:
        ret['changes']['cleared_packages'] = \
            __salt__['pip.freeze'](bin_env=name)
        ret['changes']['old'] = \
            __salt__['cmd.run_stderr']('{0} -V'.format(venv_py)).strip('\n')

    # Create (or clear) the virtualenv
    if __opts__['test']:
        if venv_exists and clear:
            ret['result'] = None
            ret['comment'] = 'Virtualenv {0} is set to be cleared'.format(name)
            return ret
        if venv_exists and not clear:
            #ret['result'] = None
            ret['comment'] = 'Virtualenv {0} is already created'.format(name)
            return ret
        ret['result'] = None
        ret['comment'] = 'Virtualenv {0} is set to be created'.format(name)
        return ret

    if not venv_exists or (venv_exists and clear):
        try:
            _ret = __salt__['virtualenv.create'](
                name,
                venv_bin=venv_bin,
                system_site_packages=system_site_packages,
                distribute=distribute,
                clear=clear,
                python=python,
                extra_search_dir=extra_search_dir,
                never_download=never_download,
                prompt=prompt,
                user=user,
                use_vt=use_vt,
            )
        except CommandNotFoundError as err:
            ret['result'] = False
            ret['comment'] = 'Failed to create virtualenv: {0}'.formar(err)
            return ret

        if _ret['retcode'] != 0:
            ret['result'] = False
            ret['comment'] = _ret['stdout'] + _ret['stderr']
            return ret

        ret['result'] = True
        ret['changes']['new'] = __salt__['cmd.run_stderr'](
            '{0} -V'.format(venv_py)).strip('\n')

        if clear:
            ret['comment'] = 'Cleared existing virtualenv'
        else:
            ret['comment'] = 'Created new virtualenv'

    elif venv_exists:
        ret['comment'] = 'virtualenv exists'

    if use_wheel:
        min_version = '1.4'
        cur_version = __salt__['pip.version'](bin_env=name)
        if not salt.utils.compare_versions(ver1=cur_version, oper='>=',
                                           ver2=min_version):
            ret['result'] = False
            ret['comment'] = ('The \'use_wheel\' option is only supported in '
                              'pip {0} and newer. The version of pip detected '
                              'was {1}.').format(min_version, cur_version)
            return ret

    if no_use_wheel:
        min_version = '1.4'
        cur_version = __salt__['pip.version'](bin_env=name)
        if not salt.utils.compare_versions(ver1=cur_version, oper='>=',
                                           ver2=min_version):
            ret['result'] = False
            ret['comment'] = ('The \'no_use_wheel\' option is only supported '
                              'in pip {0} and newer. The version of pip '
                              'detected was {1}.').format(min_version,
                                                          cur_version)
            return ret

    # Populate the venv via a requirements file
    if requirements or pip_pkgs:
        before = set(__salt__['pip.freeze'](bin_env=name, user=user, use_vt=use_vt))

        if requirements:

            if isinstance(requirements, six.string_types):
                req_canary = requirements.split(',')[0]
            elif isinstance(requirements, list):
                req_canary = requirements[0]
            else:
                raise TypeError(
                    'pip requirements must be either a string or a list'
                )

            if req_canary != os.path.abspath(req_canary):
                cwd = os.path.dirname(os.path.abspath(req_canary))

        _ret = __salt__['pip.install'](
            pkgs=pip_pkgs,
            requirements=requirements,
            bin_env=name,
            use_wheel=use_wheel,
            no_use_wheel=no_use_wheel,
            user=user,
            cwd=cwd,
            index_url=index_url,
            extra_index_url=extra_index_url,
            download=pip_download,
            download_cache=pip_download_cache,
            no_chown=no_chown,
            pre_releases=pre_releases,
            exists_action=pip_exists_action,
            ignore_installed=pip_ignore_installed,
            upgrade=pip_upgrade,
            no_deps=no_deps,
            proxy=proxy,
            use_vt=use_vt,
            env_vars=env_vars
        )
        ret['result'] &= _ret['retcode'] == 0
        if _ret['retcode'] > 0:
            ret['comment'] = '{0}\n{1}\n{2}'.format(ret['comment'],
                                                    _ret['stdout'],
                                                    _ret['stderr'])

        after = set(__salt__['pip.freeze'](bin_env=name))

        new = list(after - before)
        old = list(before - after)

        if new or old:
            ret['changes']['packages'] = {
                'new': new if new else '',
                'old': old if old else ''}
    return ret

manage = salt.utils.alias_function(managed, 'manage')<|MERGE_RESOLUTION|>--- conflicted
+++ resolved
@@ -75,17 +75,10 @@
         When user is given, do not attempt to copy and chown a requirements file
         (needed if the requirements file refers to other files via relative
         paths, as the copy-and-chown procedure does not account for such files)
-<<<<<<< HEAD
-    use_wheel : False
-        Prefer wheel archives (requires pip >= 1.4).
-    no_use_wheel : False
-        Force to not use wheel archives (requires pip>=1.4)
-=======
 
     cwd: None
         Path to the working directory where `pip install` is executed.
 
->>>>>>> 3434f44e
     no_deps: False
         Pass `--no-deps` to `pip install`.
 
@@ -101,6 +94,9 @@
         a Python C-module may have a Makefile that needs INCLUDE_PATH set to
         pick up a header file while compiling.
 
+    no_use_wheel: False
+        Force to not use wheel archives (requires pip>=1.4)
+    
     pip_upgrade: False
         Pass `--upgrade` to `pip install`.
 
