--- conflicted
+++ resolved
@@ -65,15 +65,10 @@
 def __virtual__():
     """
     Only load if boto is available.
-<<<<<<< HEAD
-    '''
-    if 'boto_kms.describe_key' in __salt__:
-        return 'boto_kms'
-    return (False, 'boto_kms module could not be loaded')
-=======
     """
-    return "boto_kms" if "boto_kms.describe_key" in __salt__ else False
->>>>>>> a670b4ae
+    if "boto_kms.describe_key" in __salt__:
+        return "boto_kms"
+    return (False, "boto_kms module could not be loaded")
 
 
 def key_present(
