--- conflicted
+++ resolved
@@ -1242,7 +1242,6 @@
     return ret
 
 
-<<<<<<< HEAD
 def volume_present(name, volume_name=None, volume_id=None, instance_name=None,
                    instance_id=None, device=None, size=None, snapshot_id=None,
                    volume_type=None, iops=None, encrypted=False, kms_key_id=None,
@@ -1442,8 +1441,7 @@
         ret['result'] = False
     return ret
 
-    
-=======
+
 def private_ips_present(name, network_interface_name=None, network_interface_id=None,
                         private_ip_addresses=None, allow_reassignment=False, region=None, key=None,
                         keyid=None, profile=None):
@@ -1666,4 +1664,3 @@
         ret['changes'] = {}
 
     return ret
->>>>>>> c729c377
