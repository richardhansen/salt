# -*- coding: utf-8 -*-
'''
General management functions for salt, tools like seeing what hosts are up
and what hosts are down
'''

# Import python libs
from __future__ import absolute_import, print_function
import os
import operator
import re
import subprocess
import tempfile
import time
import logging
import uuid

# Import 3rd-party libs
import salt.ext.six as six
from salt.ext.six.moves.urllib.request import urlopen as _urlopen  # pylint: disable=no-name-in-module,import-error

# Import salt libs
import salt.key
import salt.utils
import salt.utils.minions
import salt.client
import salt.client.ssh
import salt.wheel
import salt.version
from salt.utils.event import tagify
from salt.exceptions import SaltClientError, SaltSystemExit
FINGERPRINT_REGEX = re.compile(r'^([a-f0-9]{2}:){15}([a-f0-9]{2})$')

log = logging.getLogger(__name__)


<<<<<<< HEAD
def _ping(tgt, tgt_type, timeout):
=======
def _ping(tgt, expr_form, timeout, gather_job_timeout):
>>>>>>> 9ef3e070
    client = salt.client.get_local_client(__opts__['conf_file'])
    pub_data = client.run_job(tgt, 'test.ping', (), tgt_type, '', timeout, '')

    if not pub_data:
        return pub_data

    returned = set()
    for fn_ret in client.get_cli_event_returns(
            pub_data['jid'],
            pub_data['minions'],
            client._get_timeout(timeout),
            tgt,
<<<<<<< HEAD
            tgt_type):
=======
            expr_form,
            gather_job_timeout=gather_job_timeout):
>>>>>>> 9ef3e070

        if fn_ret:
            for mid, _ in six.iteritems(fn_ret):
                returned.add(mid)

    not_returned = set(pub_data['minions']) - returned

    return list(returned), list(not_returned)


<<<<<<< HEAD
def status(output=True, tgt='*', tgt_type='glob', expr_form=None):
=======
def status(output=True, tgt='*', expr_form='glob', timeout=None, gather_job_timeout=None):
>>>>>>> 9ef3e070
    '''
    .. versionchanged:: Nitrogen
        The ``expr_form`` argument has been renamed to ``tgt_type``, earlier
        releases must use ``expr_form``.

    Print the status of all known salt minions

    CLI Example:

    .. code-block:: bash

        salt-run manage.status
<<<<<<< HEAD
        salt-run manage.status tgt="webservers" tgt_type="nodegroup"
    '''
    # remember to remove the expr_form argument from this function when
    # performing the cleanup on this deprecation.
    if expr_form is not None:
        salt.utils.warn_until(
            'Fluorine',
            'the target type should be passed using the \'tgt_type\' '
            'argument instead of \'expr_form\'. Support for using '
            '\'expr_form\' will be removed in Salt Fluorine.'
        )
        tgt_type = expr_form

    ret = {}
    ret['up'], ret['down'] = _ping(tgt, tgt_type, __opts__['timeout'])
=======
        salt-run manage.status timeout=5 gather_job_timeout=10
        salt-run manage.status tgt="webservers" expr_form="nodegroup"
    '''
    ret = {}

    if not timeout:
        timeout = __opts__['timeout']
    if not gather_job_timeout:
        gather_job_timeout = __opts__['gather_job_timeout']

    ret['up'], ret['down'] = _ping(tgt, expr_form, timeout, gather_job_timeout)
>>>>>>> 9ef3e070
    return ret


def key_regen():
    '''
    This routine is used to regenerate all keys in an environment. This is
    invasive! ALL KEYS IN THE SALT ENVIRONMENT WILL BE REGENERATED!!

    The key_regen routine sends a command out to minions to revoke the master
    key and remove all minion keys, it then removes all keys from the master
    and prompts the user to restart the master. The minions will all reconnect
    and keys will be placed in pending.

    After the master is restarted and minion keys are in the pending directory
    execute a salt-key -A command to accept the regenerated minion keys.

    The master *must* be restarted within 60 seconds of running this command or
    the minions will think there is something wrong with the keys and abort.

    Only Execute this runner after upgrading minions and master to 0.15.1 or
    higher!

    CLI Example:

    .. code-block:: bash

        salt-run manage.key_regen
    '''
    client = salt.client.get_local_client(__opts__['conf_file'])
    try:
        client.cmd('*', 'saltutil.regen_keys')
    except SaltClientError as client_error:
        print(client_error)
        return False

    for root, _, files in os.walk(__opts__['pki_dir']):
        for fn_ in files:
            path = os.path.join(root, fn_)
            try:
                os.remove(path)
            except os.error:
                pass
    msg = ('The minion and master keys have been deleted.  Restart the Salt\n'
           'Master within the next 60 seconds!!!\n\n'
           'Wait for the minions to reconnect.  Once the minions reconnect\n'
           'the new keys will appear in pending and will need to be re-\n'
           'accepted by running:\n'
           '    salt-key -A\n\n'
           'Be advised that minions not currently connected to the master\n'
           'will not be able to reconnect and may require manual\n'
           'regeneration via a local call to\n'
           '    salt-call saltutil.regen_keys')
    return msg


def down(removekeys=False, tgt='*', tgt_type='glob', expr_form=None):
    '''
    .. versionchanged:: Nitrogen
        The ``expr_form`` argument has been renamed to ``tgt_type``, earlier
        releases must use ``expr_form``.

    Print a list of all the down or unresponsive salt minions
    Optionally remove keys of down minions

    CLI Example:

    .. code-block:: bash

        salt-run manage.down
        salt-run manage.down removekeys=True
        salt-run manage.down tgt="webservers" tgt_type="nodegroup"

    '''
    ret = status(output=False, tgt=tgt, tgt_type=tgt_type).get('down', [])
    for minion in ret:
        if removekeys:
            wheel = salt.wheel.Wheel(__opts__)
            wheel.call_func('key.delete', match=minion)
    return ret


<<<<<<< HEAD
def up(tgt='*', tgt_type='glob', expr_form=None):  # pylint: disable=C0103
=======
def up(tgt='*', expr_form='glob', timeout=None, gather_job_timeout=None):  # pylint: disable=C0103
>>>>>>> 9ef3e070
    '''
    .. versionchanged:: Nitrogen
        The ``expr_form`` argument has been renamed to ``tgt_type``, earlier
        releases must use ``expr_form``.

    Print a list of all of the minions that are up

    CLI Example:

    .. code-block:: bash

        salt-run manage.up
<<<<<<< HEAD
        salt-run manage.up tgt="webservers" tgt_type="nodegroup"
    '''
    ret = status(output=False, tgt=tgt, tgt_type=tgt_type).get('up', [])
=======
        salt-run manage.up timeout=5 gather_job_timeout=10
        salt-run manage.up tgt="webservers" expr_form="nodegroup"
    '''
    ret = status(
        output=False,
        tgt=tgt,
        expr_form=expr_form,
        timeout=timeout,
        gather_job_timeout=gather_job_timeout
    ).get('up', [])
>>>>>>> 9ef3e070
    return ret


def list_state(subset=None, show_ipv4=False, state=None):
    '''
    .. versionadded:: 2015.8.0

    Print a list of all minions that are up according to Salt's presence
    detection (no commands will be sent to minions)

    subset : None
        Pass in a CIDR range to filter minions by IP address.

    show_ipv4 : False
        Also show the IP address each minion is connecting from.

    state : 'available'
        Show minions being in specific state that is one of 'available', 'joined',
        'allowed', 'alived' or 'reaped'.

    CLI Example:

    .. code-block:: bash

        salt-run manage.list_state
    '''
    conf_file = __opts__['conf_file']
    opts = salt.config.client_config(conf_file)
    if opts['transport'] == 'raet':
        event = salt.utils.raetevent.PresenceEvent(__opts__, __opts__['sock_dir'], state=state)
        data = event.get_event(wait=60, tag=tagify('present', 'presence'))
        key = 'present' if state is None else state
        if not data or key not in data:
            minions = []
        else:
            minions = data[key]
            if subset:
                minions = [m for m in minions if m in subset]
    else:
        # Always return 'present' for 0MQ for now
        # TODO: implement other states spport for 0MQ
        ckminions = salt.utils.minions.CkMinions(__opts__)
        minions = ckminions.connected_ids(show_ipv4=show_ipv4, subset=subset, include_localhost=True)

    connected = dict(minions) if show_ipv4 else sorted(minions)

    return connected


def list_not_state(subset=None, show_ipv4=False, state=None):
    '''
    .. versionadded:: 2015.8.0

    Print a list of all minions that are NOT up according to Salt's presence
    detection (no commands will be sent to minions)

    subset : None
        Pass in a CIDR range to filter minions by IP address.

    show_ipv4 : False
        Also show the IP address each minion is connecting from.

    state : 'available'
        Show minions being in specific state that is one of 'available', 'joined',
        'allowed', 'alived' or 'reaped'.

    CLI Example:

    .. code-block:: bash

        salt-run manage.list_not_state
    '''
    connected = list_state(subset=None, show_ipv4=show_ipv4, state=state)

    key = salt.key.get_key(__opts__)
    keys = key.list_keys()

    # TODO: Need better way to handle key/node name difference for raet
    # In raet case node name is '<name>_<kind>' meanwhile the key name
    # is just '<name>'. So append '_minion' to the name to match.
    appen_kind = isinstance(key, salt.key.RaetKey)

    not_connected = []
    for minion in keys[key.ACC]:
        if appen_kind:
            minion += '_minion'
        if minion not in connected and (subset is None or minion in subset):
            not_connected.append(minion)

    return not_connected


def present(subset=None, show_ipv4=False):
    '''
    Print a list of all minions that are up according to Salt's presence
    detection (no commands will be sent to minions)

    subset : None
        Pass in a CIDR range to filter minions by IP address.

    show_ipv4 : False
        Also show the IP address each minion is connecting from.

    CLI Example:

    .. code-block:: bash

        salt-run manage.present
    '''
    return list_state(subset=subset, show_ipv4=show_ipv4)


def not_present(subset=None, show_ipv4=False):
    '''
    .. versionadded:: 2015.5.0

    Print a list of all minions that are NOT up according to Salt's presence
    detection (no commands will be sent)

    subset : None
        Pass in a CIDR range to filter minions by IP address.

    show_ipv4 : False
        Also show the IP address each minion is connecting from.

    CLI Example:

    .. code-block:: bash

        salt-run manage.not_present
    '''
    return list_not_state(subset=subset, show_ipv4=show_ipv4)


def joined(subset=None, show_ipv4=False):
    '''
    .. versionadded:: 2015.8.0

    Print a list of all minions that are up according to Salt's presence
    detection (no commands will be sent to minions)

    subset : None
        Pass in a CIDR range to filter minions by IP address.

    show_ipv4 : False
        Also show the IP address each minion is connecting from.

    CLI Example:

    .. code-block:: bash

        salt-run manage.joined
    '''
    return list_state(subset=subset, show_ipv4=show_ipv4, state='joined')


def not_joined(subset=None, show_ipv4=False):
    '''
    .. versionadded:: 2015.8.0

    Print a list of all minions that are NOT up according to Salt's presence
    detection (no commands will be sent)

    subset : None
        Pass in a CIDR range to filter minions by IP address.

    show_ipv4 : False
        Also show the IP address each minion is connecting from.

    CLI Example:

    .. code-block:: bash

        salt-run manage.not_joined
    '''
    return list_not_state(subset=subset, show_ipv4=show_ipv4, state='joined')


def allowed(subset=None, show_ipv4=False):
    '''
    .. versionadded:: 2015.8.0

    Print a list of all minions that are up according to Salt's presence
    detection (no commands will be sent to minions)

    subset : None
        Pass in a CIDR range to filter minions by IP address.

    show_ipv4 : False
        Also show the IP address each minion is connecting from.

    CLI Example:

    .. code-block:: bash

        salt-run manage.allowed
    '''
    return list_state(subset=subset, show_ipv4=show_ipv4, state='allowed')


def not_allowed(subset=None, show_ipv4=False):
    '''
    .. versionadded:: 2015.8.0

    Print a list of all minions that are NOT up according to Salt's presence
    detection (no commands will be sent)

    subset : None
        Pass in a CIDR range to filter minions by IP address.

    show_ipv4 : False
        Also show the IP address each minion is connecting from.

    CLI Example:

    .. code-block:: bash

        salt-run manage.not_allowed
    '''
    return list_not_state(subset=subset, show_ipv4=show_ipv4, state='allowed')


def alived(subset=None, show_ipv4=False):
    '''
    .. versionadded:: 2015.8.0

    Print a list of all minions that are up according to Salt's presence
    detection (no commands will be sent to minions)

    subset : None
        Pass in a CIDR range to filter minions by IP address.

    show_ipv4 : False
        Also show the IP address each minion is connecting from.

    CLI Example:

    .. code-block:: bash

        salt-run manage.alived
    '''
    return list_state(subset=subset, show_ipv4=show_ipv4, state='alived')


def not_alived(subset=None, show_ipv4=False):
    '''
    .. versionadded:: 2015.8.0

    Print a list of all minions that are NOT up according to Salt's presence
    detection (no commands will be sent)

    subset : None
        Pass in a CIDR range to filter minions by IP address.

    show_ipv4 : False
        Also show the IP address each minion is connecting from.

    CLI Example:

    .. code-block:: bash

        salt-run manage.not_alived
    '''
    return list_not_state(subset=subset, show_ipv4=show_ipv4, state='alived')


def reaped(subset=None, show_ipv4=False):
    '''
    .. versionadded:: 2015.8.0

    Print a list of all minions that are up according to Salt's presence
    detection (no commands will be sent to minions)

    subset : None
        Pass in a CIDR range to filter minions by IP address.

    show_ipv4 : False
        Also show the IP address each minion is connecting from.

    CLI Example:

    .. code-block:: bash

        salt-run manage.reaped
    '''
    return list_state(subset=subset, show_ipv4=show_ipv4, state='reaped')


def not_reaped(subset=None, show_ipv4=False):
    '''
    .. versionadded:: 2015.8.0

    Print a list of all minions that are NOT up according to Salt's presence
    detection (no commands will be sent)

    subset : None
        Pass in a CIDR range to filter minions by IP address.

    show_ipv4 : False
        Also show the IP address each minion is connecting from.

    CLI Example:

    .. code-block:: bash

        salt-run manage.not_reaped
    '''
    return list_not_state(subset=subset, show_ipv4=show_ipv4, state='reaped')


def get_stats(estate=None, stack='road'):
    '''
    Print the stack stats

    estate : None
        The name of the target estate. Master stats would be requested by default

    stack : 'road'
        Show stats on either road or lane stack
        Allowed values are 'road' or 'lane'.

    CLI Example:

    .. code-block:: bash

        salt-run manage.get_stats [estate=alpha_minion] [stack=lane]
    '''
    conf_file = __opts__['conf_file']
    opts = salt.config.client_config(conf_file)
    if opts['transport'] == 'raet':
        tag = tagify(stack, 'stats')
        event = salt.utils.raetevent.StatsEvent(__opts__, __opts__['sock_dir'], tag=tag, estate=estate)
        stats = event.get_event(wait=60, tag=tag)
    else:
        #TODO: implement 0MQ analog
        stats = 'Not implemented'

    return stats


def road_stats(estate=None):
    '''
    Print the estate road stack stats

    estate : None
        The name of the target estate. Master stats would be requested by default

    CLI Example:

    .. code-block:: bash

        salt-run manage.road_stats [estate=alpha_minion]
    '''
    return get_stats(estate=estate, stack='road')


def lane_stats(estate=None):
    '''
    Print the estate manor lane stack stats

    estate : None
        The name of the target estate. Master stats would be requested by default

    CLI Example:

    .. code-block:: bash

        salt-run manage.lane_stats [estate=alpha_minion]
    '''
    return get_stats(estate=estate, stack='lane')


def safe_accept(target, tgt_type='glob', expr_form=None):
    '''
    .. versionchanged:: Nitrogen
        The ``expr_form`` argument has been renamed to ``tgt_type``, earlier
        releases must use ``expr_form``.

    Accept a minion's public key after checking the fingerprint over salt-ssh

    CLI Example:

    .. code-block:: bash

        salt-run manage.safe_accept my_minion
        salt-run manage.safe_accept minion1,minion2 tgt_type=list
    '''
    salt_key = salt.key.Key(__opts__)
    ssh_client = salt.client.ssh.client.SSHClient()

    ret = ssh_client.cmd(target, 'key.finger', tgt_type=tgt_type)

    failures = {}
    for minion, finger in six.iteritems(ret):
        if not FINGERPRINT_REGEX.match(finger):
            failures[minion] = finger
        else:
            fingerprints = salt_key.finger(minion)
            accepted = fingerprints.get('minions', {})
            pending = fingerprints.get('minions_pre', {})
            if minion in accepted:
                del ret[minion]
                continue
            elif minion not in pending:
                failures[minion] = ("Minion key {0} not found by salt-key"
                                    .format(minion))
            elif pending[minion] != finger:
                failures[minion] = ("Minion key {0} does not match the key in "
                                    "salt-key: {1}"
                                    .format(finger, pending[minion]))
            else:
                subprocess.call(["salt-key", "-qya", minion])

        if minion in failures:
            del ret[minion]

    if failures:
        print('safe_accept failed on the following minions:')
        for minion, message in six.iteritems(failures):
            print(minion)
            print('-' * len(minion))
            print(message)
            print('')

    __jid_event__.fire_event({'message': 'Accepted {0:d} keys'.format(len(ret))}, 'progress')
    return ret, failures


def versions():
    '''
    Check the version of active minions

    CLI Example:

    .. code-block:: bash

        salt-run manage.versions
    '''
    ret = {}
    client = salt.client.get_local_client(__opts__['conf_file'])
    try:
        minions = client.cmd('*', 'test.version', timeout=__opts__['timeout'])
    except SaltClientError as client_error:
        print(client_error)
        return ret

    labels = {
        -1: 'Minion requires update',
        0: 'Up to date',
        1: 'Minion newer than master',
        2: 'Master',
    }

    version_status = {}

    master_version = salt.version.__saltstack_version__

    for minion in minions:
        minion_version = salt.version.SaltStackVersion.parse(minions[minion])
        ver_diff = cmp(minion_version, master_version)

        if ver_diff not in version_status:
            version_status[ver_diff] = {}
        version_status[ver_diff][minion] = minion_version.string

    # Add version of Master to output
    version_status[2] = master_version.string

    for key in version_status:
        if key == 2:
            ret[labels[key]] = version_status[2]
        else:
            for minion in sorted(version_status[key]):
                ret.setdefault(labels[key], {})[minion] = version_status[key][minion]
    return ret


def bootstrap(version='develop',
              script=None,
              hosts='',
              root_user=False,
              script_args='',
              roster='flat',
              ssh_user=None,
              ssh_password=None,
              ssh_priv_key=None,
              tmp_dir='/tmp/.bootstrap',
              http_backend='tornado'):
    '''
    Bootstrap minions with salt-bootstrap

    version : develop
        Git tag of version to install

    script : https://bootstrap.saltstack.com
        URL containing the script to execute

    hosts
        Comma-separated hosts [example: hosts='host1.local,host2.local']. These
        hosts need to exist in the specified roster.

    root_user : False
        Prepend ``root@`` to each host. Default changed in Salt 2016.11.0 from ``True``
        to ``False``.

        .. versionchanged:: 2016.11.0

        .. deprecated:: 2016.11.0

    script_args
        Any additional arguments that you want to pass to the script.

        .. versionadded:: 2016.11.0

    roster : flat
        The roster to use for Salt SSH. More information about roster files can
        be found in :ref:`Salt's Roster Documentation <ssh-roster>`.

        A full list of roster types, see the :ref:`builtin roster modules <all-salt.roster>`
        documentation.

        .. versionadded:: 2016.11.0

    ssh_user
        If ``user`` isn't found in the ``roster``, a default SSH user can be set here.
        Keep in mind that ``ssh_user`` will not override the roster ``user`` value if
        it is already defined.

        .. versionadded:: 2016.11.0

    ssh_password
        If ``passwd`` isn't found in the ``roster``, a default SSH password can be set
        here. Keep in mind that ``ssh_password`` will not override the roster ``passwd``
        value if it is already defined.

        .. versionadded:: 2016.11.0

    ssh_privkey
        If ``priv`` isn't found in the ``roster``, a default SSH private key can be set
        here. Keep in mind that ``ssh_password`` will not override the roster ``passwd``
        value if it is already defined.

        .. versionadded:: 2016.11.0

    tmp_dir : /tmp/.bootstrap
        The temporary directory to download the bootstrap script in. This
        directory will have ``-<uuid4>`` appended to it. For example:
        ``/tmp/.bootstrap-a19a728e-d40a-4801-aba9-d00655c143a7/``

        .. versionadded:: 2016.11.0

    http_backend : tornado
        The backend library to use to download the script. If you need to use
        a ``file:///`` URL, then you should set this to ``urllib2``.

        .. versionadded:: 2016.11.0


    CLI Example:

    .. code-block:: bash

        salt-run manage.bootstrap hosts='host1,host2'
        salt-run manage.bootstrap hosts='host1,host2' version='v0.17'
        salt-run manage.bootstrap hosts='host1,host2' version='v0.17' \
            script='https://bootstrap.saltstack.com/develop'
        salt-run manage.bootstrap hosts='ec2-user@host1,ec2-user@host2' \
            root_user=False

    '''
    dep_warning = (
        'Starting with Salt 2016.11.0, manage.bootstrap now uses Salt SSH to '
        'connect, and requires a roster entry. Please ensure that a roster '
        'entry exists for this host. Non-roster hosts will no longer be '
        'supported starting with Salt Oxygen.'
    )
    if root_user is True:
        salt.utils.warn_until('Oxygen', dep_warning)

    if script is None:
        script = 'https://bootstrap.saltstack.com'

    client_opts = __opts__.copy()
    if roster is not None:
        client_opts['roster'] = roster

    if ssh_user is not None:
        client_opts['ssh_user'] = ssh_user

    if ssh_password is not None:
        client_opts['ssh_passwd'] = ssh_password

    if ssh_priv_key is not None:
        client_opts['ssh_priv'] = ssh_priv_key

    for host in hosts.split(','):
        client_opts['tgt'] = host
        client_opts['selected_target_option'] = 'glob'
        tmp_dir = '{0}-{1}/'.format(tmp_dir.rstrip('/'), uuid.uuid4())
        deploy_command = os.path.join(tmp_dir, 'deploy.sh')
        try:
            client_opts['argv'] = ['file.makedirs', tmp_dir, 'mode=0700']
            salt.client.ssh.SSH(client_opts).run()
            client_opts['argv'] = [
                'http.query',
                script,
                'backend={0}'.format(http_backend),
                'text_out={0}'.format(deploy_command)
            ]
            client = salt.client.ssh.SSH(client_opts).run()
            client_opts['argv'] = [
                'cmd.run',
                ' '.join(['sh', deploy_command, script_args]),
                'python_shell=False'
            ]
            salt.client.ssh.SSH(client_opts).run()
            client_opts['argv'] = ['file.remove', tmp_dir]
            salt.client.ssh.SSH(client_opts).run()
        except SaltSystemExit as exc:
            if 'No hosts found with target' in str(exc):
                log.warning('The host {0} was not found in the Salt SSH roster '
                            'system. Attempting to log in without Salt SSH.')
                salt.utils.warn_until('Oxygen', dep_warning)
                ret = subprocess.call([
                    'ssh',
                    ('root@' if root_user else '') + host,
                    'python -c \'import urllib; '
                    'print urllib.urlopen('
                    '"' + script + '"'
                    ').read()\' | sh -s -- git ' + version
                ])
                return ret
            else:
                log.error(str(exc))


def bootstrap_psexec(hosts='', master=None, version=None, arch='win32',
                     installer_url=None, username=None, password=None):
    '''
    Bootstrap Windows minions via PsExec.

    hosts
        Comma separated list of hosts to deploy the Windows Salt minion.

    master
        Address of the Salt master passed as an argument to the installer.

    version
        Point release of installer to download. Defaults to the most recent.

    arch
        Architecture of installer to download. Defaults to win32.

    installer_url
        URL of minion installer executable. Defaults to the latest version from
        https://repo.saltstack.com/windows/

    username
        Optional user name for login on remote computer.

    password
        Password for optional username. If omitted, PsExec will prompt for one
        to be entered for each host.

    CLI Example:

    .. code-block:: bash

        salt-run manage.bootstrap_psexec hosts='host1,host2'
        salt-run manage.bootstrap_psexec hosts='host1,host2' version='0.17' username='DOMAIN\\Administrator'
        salt-run manage.bootstrap_psexec hosts='host1,host2' installer_url='http://exampledomain/salt-installer.exe'
    '''

    if not installer_url:
        base_url = 'https://repo.saltstack.com/windows/'
        source = _urlopen(base_url).read()
        salty_rx = re.compile('>(Salt-Minion-(.+?)-(.+)-Setup.exe)</a></td><td align="right">(.*?)\\s*<')
        source_list = sorted([[path, ver, plat, time.strptime(date, "%d-%b-%Y %H:%M")]
                              for path, ver, plat, date in salty_rx.findall(source)],
                             key=operator.itemgetter(3), reverse=True)
        if version:
            source_list = [s for s in source_list if s[1] == version]
        if arch:
            source_list = [s for s in source_list if s[2] == arch]

        if not source_list:
            return -1

        version = source_list[0][1]
        arch = source_list[0][2]
        installer_url = base_url + source_list[0][0]

    # It's no secret that Windows is notoriously command-line hostile.
    # Win 7 and newer can use PowerShell out of the box, but to reach
    # all those XP and 2K3 machines we must suppress our gag-reflex
    # and use VB!

    # The following script was borrowed from an informative article about
    # downloading exploit payloads for malware. Nope, no irony here.
    # http://www.greyhathacker.net/?p=500
    vb_script = '''strFileURL = "{0}"
strHDLocation = "{1}"
Set objXMLHTTP = CreateObject("MSXML2.XMLHTTP")
objXMLHTTP.open "GET", strFileURL, false
objXMLHTTP.send()
If objXMLHTTP.Status = 200 Then
Set objADOStream = CreateObject("ADODB.Stream")
objADOStream.Open
objADOStream.Type = 1
objADOStream.Write objXMLHTTP.ResponseBody
objADOStream.Position = 0
objADOStream.SaveToFile strHDLocation
objADOStream.Close
Set objADOStream = Nothing
End if
Set objXMLHTTP = Nothing
Set objShell = CreateObject("WScript.Shell")
objShell.Exec("{1}{2}")'''

    vb_saltexec = 'saltinstall.exe'
    vb_saltexec_args = ' /S /minion-name=%COMPUTERNAME%'
    if master:
        vb_saltexec_args += ' /master={0}'.format(master)

    # One further thing we need to do; the Windows Salt minion is pretty
    # self-contained, except for the Microsoft Visual C++ 2008 runtime.
    # It's tiny, so the bootstrap will attempt a silent install.
    vb_vcrunexec = 'vcredist.exe'
    if arch == 'AMD64':
        vb_vcrun = vb_script.format(
                'http://download.microsoft.com/download/d/2/4/d242c3fb-da5a-4542-ad66-f9661d0a8d19/vcredist_x64.exe',
                vb_vcrunexec,
                ' /q')
    else:
        vb_vcrun = vb_script.format(
                'http://download.microsoft.com/download/d/d/9/dd9a82d0-52ef-40db-8dab-795376989c03/vcredist_x86.exe',
                vb_vcrunexec,
                ' /q')

    vb_salt = vb_script.format(installer_url, vb_saltexec, vb_saltexec_args)

    # PsExec doesn't like extra long arguments; save the instructions as a batch
    # file so we can fire it over for execution.

    # First off, change to the local temp directory, stop salt-minion (if
    # running), and remove the master's public key.
    # This is to accommodate for reinstalling Salt over an old or broken build,
    # e.g. if the master address is changed, the salt-minion process will fail
    # to authenticate and quit; which means infinite restarts under Windows.
    batch = 'cd /d %TEMP%\nnet stop salt-minion\ndel c:\\salt\\conf\\pki\\minion\\minion_master.pub\n'

    # Speaking of command-line hostile, cscript only supports reading a script
    # from a file. Glue it together line by line.
    for x, y in ((vb_vcrunexec, vb_vcrun), (vb_saltexec, vb_salt)):
        vb_lines = y.split('\n')
        batch += '\ndel ' + x + '\n@echo ' + vb_lines[0] + '  >' + \
                 x + '.vbs\n@echo ' + \
                 ('  >>' + x + '.vbs\n@echo ').join(vb_lines[1:]) + \
                 '  >>' + x + '.vbs\ncscript.exe /NoLogo ' + x + '.vbs'

    batch_path = tempfile.mkstemp(suffix='.bat')[1]
    with salt.utils.fopen(batch_path, 'wb') as batch_file:
        batch_file.write(batch)

    for host in hosts.split(","):
        argv = ['psexec', '\\\\' + host]
        if username:
            argv += ['-u', username]
            if password:
                argv += ['-p', password]
        argv += ['-h', '-c', batch_path]
        subprocess.call(argv)<|MERGE_RESOLUTION|>--- conflicted
+++ resolved
@@ -34,11 +34,7 @@
 log = logging.getLogger(__name__)
 
 
-<<<<<<< HEAD
-def _ping(tgt, tgt_type, timeout):
-=======
-def _ping(tgt, expr_form, timeout, gather_job_timeout):
->>>>>>> 9ef3e070
+def _ping(tgt, tgt_type, timeout, gather_job_timeout):
     client = salt.client.get_local_client(__opts__['conf_file'])
     pub_data = client.run_job(tgt, 'test.ping', (), tgt_type, '', timeout, '')
 
@@ -51,12 +47,8 @@
             pub_data['minions'],
             client._get_timeout(timeout),
             tgt,
-<<<<<<< HEAD
-            tgt_type):
-=======
-            expr_form,
+            tgt_type,
             gather_job_timeout=gather_job_timeout):
->>>>>>> 9ef3e070
 
         if fn_ret:
             for mid, _ in six.iteritems(fn_ret):
@@ -67,11 +59,7 @@
     return list(returned), list(not_returned)
 
 
-<<<<<<< HEAD
-def status(output=True, tgt='*', tgt_type='glob', expr_form=None):
-=======
-def status(output=True, tgt='*', expr_form='glob', timeout=None, gather_job_timeout=None):
->>>>>>> 9ef3e070
+def status(output=True, tgt='*', tgt_type='glob', expr_form=None, timeout=None, gather_job_timeout=None):
     '''
     .. versionchanged:: Nitrogen
         The ``expr_form`` argument has been renamed to ``tgt_type``, earlier
@@ -84,8 +72,8 @@
     .. code-block:: bash
 
         salt-run manage.status
-<<<<<<< HEAD
         salt-run manage.status tgt="webservers" tgt_type="nodegroup"
+        salt-run manage.status timeout=5 gather_job_timeout=10
     '''
     # remember to remove the expr_form argument from this function when
     # performing the cleanup on this deprecation.
@@ -99,20 +87,13 @@
         tgt_type = expr_form
 
     ret = {}
-    ret['up'], ret['down'] = _ping(tgt, tgt_type, __opts__['timeout'])
-=======
-        salt-run manage.status timeout=5 gather_job_timeout=10
-        salt-run manage.status tgt="webservers" expr_form="nodegroup"
-    '''
-    ret = {}
 
     if not timeout:
         timeout = __opts__['timeout']
     if not gather_job_timeout:
         gather_job_timeout = __opts__['gather_job_timeout']
 
-    ret['up'], ret['down'] = _ping(tgt, expr_form, timeout, gather_job_timeout)
->>>>>>> 9ef3e070
+    ret['up'], ret['down'] = _ping(tgt, tgt_type, timeout, gather_job_timeout)
     return ret
 
 
@@ -194,11 +175,7 @@
     return ret
 
 
-<<<<<<< HEAD
-def up(tgt='*', tgt_type='glob', expr_form=None):  # pylint: disable=C0103
-=======
-def up(tgt='*', expr_form='glob', timeout=None, gather_job_timeout=None):  # pylint: disable=C0103
->>>>>>> 9ef3e070
+def up(tgt='*', tgt_type='glob', expr_form=None, timeout=None, gather_job_timeout=None):  # pylint: disable=C0103
     '''
     .. versionchanged:: Nitrogen
         The ``expr_form`` argument has been renamed to ``tgt_type``, earlier
@@ -211,22 +188,16 @@
     .. code-block:: bash
 
         salt-run manage.up
-<<<<<<< HEAD
         salt-run manage.up tgt="webservers" tgt_type="nodegroup"
-    '''
-    ret = status(output=False, tgt=tgt, tgt_type=tgt_type).get('up', [])
-=======
         salt-run manage.up timeout=5 gather_job_timeout=10
-        salt-run manage.up tgt="webservers" expr_form="nodegroup"
     '''
     ret = status(
         output=False,
         tgt=tgt,
-        expr_form=expr_form,
+        tgt_type=tgt_type,
         timeout=timeout,
         gather_job_timeout=gather_job_timeout
     ).get('up', [])
->>>>>>> 9ef3e070
     return ret
 
 
