--- conflicted
+++ resolved
@@ -556,16 +556,12 @@
     # turned off.
     'auto_accept': bool,
     'autosign_timeout': int,
-<<<<<<< HEAD
 
     # A mapping of external systems that can be used to generate topfile data.
-    'master_tops': bool,  # FIXME Should be dict?
+    'master_tops': dict,
 
     # A flag that should be set on a top-level master when it is ordering around subordinate masters
     # via the use of a salt syndic
-=======
-    'master_tops': dict,
->>>>>>> d7914cdb
     'order_masters': bool,
 
     # Whether or not to cache jobs so that they can be examined later on
