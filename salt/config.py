# -*- coding: utf-8 -*-
'''
All salt configuration loading and defaults should be in this module
'''

# Import python libs
import glob
import os
import re
import socket
import logging
import urlparse
from copy import deepcopy

# import third party libs
import yaml
try:
    yaml.Loader = yaml.CLoader
    yaml.Dumper = yaml.CDumper
except Exception:
    pass

# Import salt libs
import salt.crypt
import salt.loader
import salt.utils
import salt.utils.network
import salt.pillar
import salt.syspaths

# Import salt cloud libs
import salt.cloud.exceptions

log = logging.getLogger(__name__)

_DFLT_LOG_DATEFMT = '%H:%M:%S'
_DFLT_LOG_DATEFMT_LOGFILE = '%Y-%m-%d %H:%M:%S'
_DFLT_LOG_FMT_CONSOLE = '[%(levelname)-8s] %(message)s'
_DFLT_LOG_FMT_LOGFILE = (
    '%(asctime)s,%(msecs)03.0f [%(name)-17s][%(levelname)-8s] %(message)s'
)

VALID_OPTS = {
    'master': str,
    'master_port': int,
    'master_finger': str,
    'user': str,
    'root_dir': str,
    'pki_dir': str,
    'id': str,
    'cachedir': str,
    'cache_jobs': bool,
    'conf_file': str,
    'sock_dir': str,
    'backup_mode': str,
    'renderer': str,
    'failhard': bool,
    'autoload_dynamic_modules': bool,
    'environment': str,
    'state_top': str,
    'startup_states': str,
    'sls_list': list,
    'top_file': str,
    'file_client': str,
    'file_roots': dict,
    'pillar_roots': dict,
    'hash_type': str,
    'external_nodes': str,
    'disable_modules': list,
    'disable_returners': list,
    'whitelist_modules': list,
    'module_dirs': list,
    'returner_dirs': list,
    'states_dirs': list,
    'render_dirs': list,
    'outputter_dirs': list,
    'providers': dict,
    'clean_dynamic_modules': bool,
    'open_mode': bool,
    'multiprocessing': bool,
    'mine_interval': int,
    'ipc_mode': str,
    'ipv6': bool,
    'file_buffer_size': int,
    'tcp_pub_port': int,
    'tcp_pull_port': int,
    'log_file': str,
    'log_level': bool,
    'log_level_logfile': bool,
    'log_datefmt': str,
    'log_datefmt_logfile': str,
    'log_fmt_console': str,
    'log_fmt_logfile': tuple,
    'log_granular_levels': dict,
    'test': bool,
    'cython_enable': bool,
    'state_verbose': bool,
    'state_output': str,
    'state_auto_order': bool,
    'state_events': bool,
    'acceptance_wait_time': float,
    'acceptance_wait_time_max': float,
    'loop_interval': float,
    'dns_check': bool,
    'verify_env': bool,
    'grains': dict,
    'permissive_pki_access': bool,
    'default_include': str,
    'update_url': bool,
    'update_restart_services': list,
    'retry_dns': float,
    'recon_max': float,
    'recon_default': float,
    'recon_randomize': float,
    'win_repo_cachefile': str,
    'pidfile': str,
    'range_server': str,
    'tcp_keepalive': bool,
    'tcp_keepalive_idle': float,
    'tcp_keepalive_cnt': float,
    'tcp_keepalive_intvl': float,
    'interface': str,
    'publish_port': int,
    'auth_mode': int,
    'worker_threads': int,
    'ret_port': int,
    'keep_jobs': int,
    'master_roots': dict,
    'gitfs_remotes': list,
    'gitfs_root': str,
    'gitfs_base': str,
    'hgfs_remotes': list,
    'hgfs_root': str,
    'hgfs_branch_method': str,
    'svnfs_remotes': list,
    'svnfs_root': str,
    'ext_pillar': list,
    'pillar_version': int,
    'pillar_opts': bool,
    'peer': dict,
    'syndic_master': str,
    'runner_dirs': list,
    'client_acl': dict,
    'client_acl_blacklist': dict,
    'external_auth': dict,
    'token_expire': int,
    'file_recv': bool,
    'file_ignore_regex': bool,
    'file_ignore_glob': bool,
    'fileserver_backend': list,
    'fileserver_followsymlinks': bool,
    'fileserver_ignoresymlinks': bool,
    'fileserver_limit_traversal': bool,
    'max_open_files': int,
    'auto_accept': bool,
    'master_tops': bool,
    'order_masters': bool,
    'job_cache': bool,
    'ext_job_cache': str,
    'master_ext_job_cache': str,
    'minion_data_cache': bool,
    'publish_session': int,
    'reactor': list,
    'serial': str,
    'search': str,
    'search_index_interval': int,
    'nodegroups': dict,
    'key_logfile': str,
    'win_repo': str,
    'win_repo_mastercachefile': str,
    'win_gitrepos': list,
    'modules_max_memory': int,
    'grains_refresh_every': int,
    'enable_lspci': bool,
    'syndic_wait': int,
    'jinja_lstrip_blocks': bool,
    'jinja_trim_blocks': bool,
    'minion_id_caching': bool,
    'sign_pub_messages': bool,
<<<<<<< HEAD
    'keysize' : int
=======
    'keysize': int
>>>>>>> 1d2f4396
}

# default configurations
DEFAULT_MINION_OPTS = {
    'master': 'salt',
    'master_port': '4506',
    'master_finger': '',
    'user': 'root',
    'root_dir': salt.syspaths.ROOT_DIR,
    'pki_dir': os.path.join(salt.syspaths.CONFIG_DIR, 'pki', 'minion'),
    'id': None,
    'cachedir': os.path.join(salt.syspaths.CACHE_DIR, 'minion'),
    'cache_jobs': False,
    'conf_file': os.path.join(salt.syspaths.CONFIG_DIR, 'minion'),
    'sock_dir': os.path.join(salt.syspaths.SOCK_DIR, 'minion'),
    'backup_mode': '',
    'renderer': 'yaml_jinja',
    'failhard': False,
    'autoload_dynamic_modules': True,
    'environment': None,
    'state_top': 'top.sls',
    'startup_states': '',
    'sls_list': [],
    'top_file': '',
    'file_client': 'remote',
    'file_roots': {
        'base': [salt.syspaths.BASE_FILE_ROOTS_DIR],
    },
    'fileserver_limit_traversal': False,
    'pillar_roots': {
        'base': [salt.syspaths.BASE_PILLAR_ROOTS_DIR],
    },
    'hash_type': 'md5',
    'external_nodes': '',
    'disable_modules': [],
    'disable_returners': [],
    'whitelist_modules': [],
    'module_dirs': [],
    'returner_dirs': [],
    'states_dirs': [],
    'render_dirs': [],
    'outputter_dirs': [],
    'providers': {},
    'clean_dynamic_modules': True,
    'open_mode': False,
    'multiprocessing': True,
    'mine_interval': 60,
    'ipc_mode': 'ipc',
    'ipv6': False,
    'file_buffer_size': 262144,
    'tcp_pub_port': 4510,
    'tcp_pull_port': 4511,
    'log_file': os.path.join(salt.syspaths.LOGS_DIR, 'minion'),
    'log_level': None,
    'log_level_logfile': None,
    'log_datefmt': _DFLT_LOG_DATEFMT,
    'log_datefmt_logfile': _DFLT_LOG_DATEFMT_LOGFILE,
    'log_fmt_console': _DFLT_LOG_FMT_CONSOLE,
    'log_fmt_logfile': _DFLT_LOG_FMT_LOGFILE,
    'log_granular_levels': {},
    'test': False,
    'ext_job_cache': '',
    'cython_enable': False,
    'state_verbose': True,
    'state_output': 'full',
    'state_auto_order': True,
    'state_events': True,
    'acceptance_wait_time': 10,
    'acceptance_wait_time_max': 0,
    'loop_interval': 1,
    'dns_check': True,
    'verify_env': True,
    'grains': {},
    'permissive_pki_access': False,
    'default_include': 'minion.d/*.conf',
    'update_url': False,
    'update_restart_services': [],
    'retry_dns': 30,
    'recon_max': 5000,
    'recon_default': 100,
    'recon_randomize': False,
    'win_repo_cachefile': 'salt://win/repo/winrepo.p',
    'pidfile': os.path.join(salt.syspaths.PIDFILE_DIR, 'salt-minion.pid'),
    'range_server': 'range:80',
    'tcp_keepalive': True,
    'tcp_keepalive_idle': 300,
    'tcp_keepalive_cnt': -1,
    'tcp_keepalive_intvl': -1,
    'modules_max_memory': -1,
    'grains_refresh_every': 0,
    'minion_id_caching': True,
    'keysize': 4096
}

DEFAULT_MASTER_OPTS = {
    'interface': '0.0.0.0',
    'publish_port': '4505',
    'pub_hwm': 1000,
    'auth_mode': 1,
    'user': 'root',
    'worker_threads': 5,
    'sock_dir': os.path.join(salt.syspaths.SOCK_DIR, 'master'),
    'ret_port': '4506',
    'timeout': 5,
    'keep_jobs': 24,
    'root_dir': salt.syspaths.ROOT_DIR,
    'pki_dir': os.path.join(salt.syspaths.CONFIG_DIR, 'pki', 'master'),
    'cachedir': os.path.join(salt.syspaths.CACHE_DIR, 'master'),
    'file_roots': {
        'base': [salt.syspaths.BASE_FILE_ROOTS_DIR],
    },
    'master_roots': {
        'base': [salt.syspaths.BASE_MASTER_ROOTS_DIR],
    },
    'pillar_roots': {
        'base': [salt.syspaths.BASE_PILLAR_ROOTS_DIR],
    },
    'gitfs_remotes': [],
    'gitfs_root': '',
    'gitfs_base': 'master',
    'hgfs_remotes': [],
    'hgfs_root': '',
    'hgfs_branch_method': 'branches',
    'svnfs_remotes': [],
    'svnfs_root': '',
    'ext_pillar': [],
    'pillar_version': 2,
    'pillar_opts': True,
    'peer': {},
    'syndic_master': '',
    'runner_dirs': [],
    'outputter_dirs': [],
    'client_acl': {},
    'client_acl_blacklist': {},
    'external_auth': {},
    'token_expire': 43200,
    'file_recv': False,
    'file_buffer_size': 1048576,
    'file_ignore_regex': None,
    'file_ignore_glob': None,
    'fileserver_backend': ['roots'],
    'fileserver_followsymlinks': True,
    'fileserver_ignoresymlinks': False,
    'fileserver_limit_traversal': False,
    'max_open_files': 100000,
    'hash_type': 'md5',
    'conf_file': os.path.join(salt.syspaths.CONFIG_DIR, 'master'),
    'open_mode': False,
    'auto_accept': False,
    'renderer': 'yaml_jinja',
    'failhard': False,
    'state_top': 'top.sls',
    'master_tops': {},
    'external_nodes': '',
    'order_masters': False,
    'job_cache': True,
    'ext_job_cache': '',
    'master_ext_job_cache': '',
    'minion_data_cache': True,
    'enforce_mine_cache': False,
    'ipv6': False,
    'log_file': os.path.join(salt.syspaths.LOGS_DIR, 'master'),
    'log_level': None,
    'log_level_logfile': None,
    'log_datefmt': _DFLT_LOG_DATEFMT,
    'log_datefmt_logfile': _DFLT_LOG_DATEFMT_LOGFILE,
    'log_fmt_console': _DFLT_LOG_FMT_CONSOLE,
    'log_fmt_logfile': _DFLT_LOG_FMT_LOGFILE,
    'log_granular_levels': {},
    'pidfile': os.path.join(salt.syspaths.PIDFILE_DIR, 'salt-master.pid'),
    'publish_session': 86400,
    'cluster_masters': [],
    'cluster_mode': 'paranoid',
    'range_server': 'range:80',
    'reactor': [],
    'serial': 'msgpack',
    'state_verbose': True,
    'state_output': 'full',
    'state_auto_order': True,
    'state_events': True,
    'search': '',
    'search_index_interval': 3600,
    'loop_interval': 60,
    'nodegroups': {},
    'cython_enable': False,
    'enable_gpu_grains': False,
    # XXX: Remove 'key_logfile' support in 0.18.0
    'key_logfile': os.path.join(salt.syspaths.LOGS_DIR, 'key'),
    'verify_env': True,
    'permissive_pki_access': False,
    'default_include': 'master.d/*.conf',
    'win_repo': os.path.join(salt.syspaths.BASE_FILE_ROOTS_DIR, 'win', 'repo'),
    'win_repo_mastercachefile': os.path.join(salt.syspaths.BASE_FILE_ROOTS_DIR,
                                             'win', 'repo', 'winrepo.p'),
    'win_gitrepos': ['https://github.com/saltstack/salt-winrepo.git'],
    'syndic_wait': 1,
    'jinja_lstrip_blocks': False,
    'jinja_trim_blocks': False,
    'sign_pub_messages': False,
<<<<<<< HEAD
    'keysize' : 4096
=======
    'keysize': 4096
>>>>>>> 1d2f4396
}

# ----- Salt Cloud Configuration Defaults ----------------------------------->
CLOUD_CONFIG_DEFAULTS = {
    'verify_env': True,
    'default_include': 'cloud.conf.d/*.conf',
    # Global defaults
    'ssh_auth': '',
    'keysize': 4096,
    'os': '',
    'script': 'bootstrap-salt',
    'start_action': None,
    'enable_hard_maps': False,
    'delete_sshkeys': False,
    # Custom deploy scripts
    'deploy_scripts_search_path': 'cloud.deploy.d',
    # Logging defaults
    'log_file': os.path.join(salt.syspaths.LOGS_DIR, 'cloud'),
    'log_level': None,
    'log_level_logfile': None,
    'log_datefmt': _DFLT_LOG_DATEFMT,
    'log_datefmt_logfile': _DFLT_LOG_DATEFMT_LOGFILE,
    'log_fmt_console': _DFLT_LOG_FMT_CONSOLE,
    'log_fmt_logfile': _DFLT_LOG_FMT_LOGFILE,
    'log_granular_levels': {},
}

VM_CONFIG_DEFAULTS = {
    'default_include': 'cloud.profiles.d/*.conf',
}

PROVIDER_CONFIG_DEFAULTS = {
    'default_include': 'cloud.providers.d/*.conf',
}
# <---- Salt Cloud Configuration Defaults ------------------------------------


def _validate_file_roots(opts):
    '''
    If the file_roots option has a key that is None then we will error out,
    just replace it with an empty list
    '''
    if not isinstance(opts['file_roots'], dict):
        log.warning('The file_roots parameter is not properly formatted,'
                    ' using defaults')
        return {'base': [salt.syspaths.BASE_FILE_ROOTS_DIR]}
    for saltenv, dirs in list(opts['file_roots'].items()):
        if not isinstance(dirs, list) and not isinstance(dirs, tuple):
            opts['file_roots'][saltenv] = []
    return opts['file_roots']


def _validate_opts(opts):
    '''
    Check that all of the types of values passed into the config are
    of the right types
    '''
    errors = []
    err = ('Key {0} with value {1} has an invalid type of {2}, a {3} is '
           'required for this value')
    for key, val in opts.items():
        if key in VALID_OPTS:
            if isinstance(VALID_OPTS[key](), list):
                if isinstance(val, VALID_OPTS[key]):
                    continue
                else:
                    errors.append(err.format(key, val, type(val), 'list'))
            if isinstance(VALID_OPTS[key](), dict):
                if isinstance(val, VALID_OPTS[key]):
                    continue
                else:
                    errors.append(err.format(key, val, type(val), 'dict'))
            else:
                try:
                    VALID_OPTS[key](val)
                except ValueError:
                    errors.append(
                        err.format(key, val, type(val), VALID_OPTS[key])
                    )
                except TypeError:
                    errors.append(
                        err.format(key, val, type(val), VALID_OPTS[key])
                    )

    for error in errors:
        log.warning(error)
    if errors:
        return False
    return True


def _append_domain(opts):
    '''
    Append a domain to the existing id if it doesn't already exist
    '''
    # Domain already exists
    if opts['id'].endswith(opts['append_domain']):
        return opts['id']
    # Trailing dot should mean an FQDN that is terminated, leave it alone.
    if opts['id'].endswith('.'):
        return opts['id']
    return '{0[id]}.{0[append_domain]}'.format(opts)


def _read_conf_file(path):
    log.debug('Reading configuration from {0}'.format(path))
    with salt.utils.fopen(path, 'r') as conf_file:
        try:
            conf_opts = yaml.safe_load(conf_file.read()) or {}
        except yaml.YAMLError as err:
            log.error(
                'Error parsing configuration file: {0} - {1}'.format(path, err)
            )
            conf_opts = {}
        # only interpret documents as a valid conf, not things like strings,
        # which might have been caused by invalid yaml syntax
        if not isinstance(conf_opts, dict):
            log.error(
                'Error parsing configuration file: {0} - conf should be a '
                'document, not {1}.'.format(path, type(conf_opts))
            )
            conf_opts = {}
        # allow using numeric ids: convert int to string
        if 'id' in conf_opts:
            conf_opts['id'] = str(conf_opts['id'])
        for key, value in conf_opts.copy().iteritems():
            if isinstance(value, unicode):
                # We do not want unicode settings
                conf_opts[key] = value.encode('utf-8')
        return conf_opts


def load_config(path, env_var, default_path=None):
    '''
    Returns configuration dict from parsing either the file described by
    ``path`` or the environment variable described by ``env_var`` as YAML.
    '''
    if path is None:
        # When the passed path is None, we just want the configuration
        # defaults, not actually loading the whole configuration.
        return {}

    if default_path is None:
        # This is most likely not being used from salt, ie, could be salt-cloud
        # or salt-api which have not yet migrated to the new default_path
        # argument. Let's issue a warning message that the environ vars won't
        # work.
        import inspect
        previous_frame = inspect.getframeinfo(inspect.currentframe().f_back)
        log.warning(
            'The function \'{0}()\' defined in {1!r} is not yet using the '
            'new \'default_path\' argument to `salt.config.load_config()`. '
            'As such, the {2!r} environment variable will be ignored'.format(
                previous_frame.function, previous_frame.filename, env_var
            )
        )
        # In this case, maintain old behaviour
        default_path = DEFAULT_MASTER_OPTS['conf_file']

    # Default to the environment variable path, if it exists
    env_path = os.environ.get(env_var, path)
    if not env_path or not os.path.isfile(env_path):
        env_path = path
    # If non-default path from `-c`, use that over the env variable
    if path != default_path:
        env_path = path

    path = env_path

    # If the configuration file is missing, attempt to copy the template,
    # after removing the first header line.
    if not os.path.isfile(path):
        template = '{0}.template'.format(path)
        if os.path.isfile(template):
            log.debug('Writing {0} based on {1}'.format(path, template))
            with salt.utils.fopen(path, 'w') as out:
                with salt.utils.fopen(template, 'r') as ifile:
                    ifile.readline()  # skip first line
                    out.write(ifile.read())

    if os.path.isfile(path):
        opts = _read_conf_file(path)
        opts['conf_file'] = path
        return opts

    log.debug('Missing configuration file: {0}'.format(path))
    return {}


def include_config(include, orig_path, verbose):
    '''
    Parses extra configuration file(s) specified in an include list in the
    main config file.
    '''
    # Protect against empty option

    if not include:
        return {}

    if orig_path is None:
        # When the passed path is None, we just want the configuration
        # defaults, not actually loading the whole configuration.
        return {}

    if isinstance(include, str):
        include = [include]

    configuration = {}
    for path in include:
        # Allow for includes like ~/foo
        path = os.path.expanduser(path)
        if not os.path.isabs(path):
            path = os.path.join(os.path.dirname(orig_path), path)

        # Catch situation where user typos path in configuration; also warns
        # for empty include directory (which might be by design)
        if len(glob.glob(path)) == 0:
            if verbose:
                log.warn(
                    'Warning parsing configuration file: "include" path/glob '
                    '{0!r} matches no files'.format(path)
                )

        for fn_ in sorted(glob.glob(path)):
            log.debug('Including configuration from {0!r}'.format(fn_))
            configuration.update(_read_conf_file(fn_))
    return configuration


def prepend_root_dir(opts, path_options):
    '''
    Prepends the options that represent filesystem paths with value of the
    'root_dir' option.
    '''
    root_dir = os.path.abspath(opts['root_dir'])
    for path_option in path_options:
        if path_option in opts:
            if opts[path_option].startswith(opts['root_dir']):
                opts[path_option] = opts[path_option][len(opts['root_dir']):]
            opts[path_option] = salt.utils.path_join(
                root_dir,
                opts[path_option]
            )


def minion_config(path,
                  env_var='SALT_MINION_CONFIG',
                  defaults=None,
                  check_dns=None,
                  minion_id=False):
    '''
    Reads in the minion configuration file and sets up special options
    '''
    if check_dns is not None:
        # All use of the `check_dns` arg was removed in `598d715`. The keyword
        # argument was then removed in `9d893e4` and `**kwargs` was then added
        # in `5d60f77` in order not to break backwards compatibility.
        #
        # Showing a deprecation for 0.17.0 and 0.18.0 should be enough for any
        # api calls to be updated in order to stop it's use.
        salt.utils.warn_until(
            'Helium',
            'The functionality behind the \'check_dns\' keyword argument is '
            'no longer required, as such, it became unnecessary and is now '
            'deprecated. \'check_dns\' will be removed in Salt {version}.'
        )
    if defaults is None:
        defaults = DEFAULT_MINION_OPTS

    if not os.environ.get(env_var, None):
        # No valid setting was given using the configuration variable.
        # Lets see is SALT_CONFIG_DIR is of any use
        salt_config_dir = os.environ.get('SALT_CONFIG_DIR', None)
        if salt_config_dir:
            env_config_file_path = os.path.join(salt_config_dir, 'minion')
            if salt_config_dir and os.path.isfile(env_config_file_path):
                # We can get a configuration file using SALT_CONFIG_DIR, let's
                # update the environment with this information
                os.environ[env_var] = env_config_file_path

    overrides = load_config(path, env_var, DEFAULT_MINION_OPTS['conf_file'])
    default_include = overrides.get('default_include',
                                    defaults['default_include'])
    include = overrides.get('include', [])

    overrides.update(include_config(default_include, path, verbose=False))
    overrides.update(include_config(include, path, verbose=True))

    opts = apply_minion_config(overrides, defaults, minion_id=minion_id)
    _validate_opts(opts)
    return opts


def syndic_config(master_config_path,
                  minion_config_path,
                  master_env_var='SALT_MASTER_CONFIG',
                  minion_env_var='SALT_MINION_CONFIG',
                  minion_defaults=None,
                  master_defaults=None):

    if minion_defaults is None:
        minion_defaults = DEFAULT_MINION_OPTS

    if master_defaults is None:
        master_defaults = DEFAULT_MASTER_OPTS

    opts = {}
    master_opts = master_config(
        master_config_path, master_env_var, master_defaults
    )
    minion_opts = minion_config(
        minion_config_path, minion_env_var, minion_defaults
    )
    opts['_minion_conf_file'] = master_opts['conf_file']
    opts['_master_conf_file'] = minion_opts['conf_file']
    opts.update(master_opts)
    opts.update(minion_opts)
    syndic_opts = {
        'root_dir': opts.get('root_dir', salt.syspaths.ROOT_DIR),
        'pidfile': opts.get('syndic_pidfile', 'salt-syndic.pid'),
        'log_file': opts.get('syndic_log_file', 'salt-syndic.log'),
        'id': minion_opts['id'],
        'pki_dir': minion_opts['pki_dir'],
        'master': opts['syndic_master'],
        'master_port': int(
            opts.get(
                # The user has explicitly defined the syndic master port
                'syndic_master_port',
                opts.get(
                    # No syndic_master_port, grab master_port from opts
                    'master_port',
                    # No master_opts, grab from the provided minion defaults
                    minion_defaults.get(
                        'master_port',
                        # Not on the provided minion defaults, load from the
                        # static minion defaults
                        DEFAULT_MINION_OPTS['master_port']
                    )
                )
            )
        ),
        'user': opts.get('syndic_user', opts['user']),
        'sock_dir': os.path.join(
            opts['cachedir'], opts.get('syndic_sock_dir', opts['sock_dir'])
        ),
    }
    opts.update(syndic_opts)
    # Prepend root_dir to other paths
    prepend_root_dirs = [
        'pki_dir', 'cachedir', 'pidfile', 'sock_dir',
        'extension_modules', 'autosign_file', 'token_dir'
    ]
    for config_key in ('log_file', 'key_logfile'):
        if urlparse.urlparse(opts.get(config_key, '')).scheme == '':
            prepend_root_dirs.append(config_key)
    prepend_root_dir(opts, prepend_root_dirs)
    return opts


# ----- Salt Cloud Configuration Functions ---------------------------------->
def cloud_config(path, env_var='SALT_CLOUD_CONFIG', defaults=None,
                 master_config_path=None, master_config=None,
                 providers_config_path=None, providers_config=None,
                 vm_config_path=None, vm_config=None,
                 profiles_config_path=None, profiles_config=None):
    '''
    Read in the salt cloud config and return the dict
    '''
    if vm_config and profiles_config:
        # This is a bad API usage
        raise RuntimeError(
            '`vm_config` and `profiles_config` are mutually exclusive and '
            '`vm_config` is being deprecated in favor of `profiles_config`.'
        )
    elif vm_config:
        salt.utils.warn_until(
            'Helium',
            'The support for `vm_config` has been deprecated and will be '
            'removed in Salt Helium. Please use `profiles_config`.'
        )
        profiles_config = vm_config
        vm_config = None
    if vm_config_path and profiles_config_path:
        # This is a bad API usage
        raise RuntimeError(
            '`vm_config_path` and `profiles_config_path` are mutually '
            'exclusive and `vm_config_path` is being deprecated in favor of '
            '`profiles_config_path`'
        )
    elif vm_config_path:
        salt.utils.warn_until(
            'Helium',
            'The support for `vm_config_path` has been deprecated and will be '
            'removed in Salt Helium. Please use `profiles_config_path`.'
        )
        profiles_config_path = vm_config_path
        vm_config_path = None

    # Load the cloud configuration
    overrides = salt.config.load_config(
        path,
        env_var,
        os.path.join(salt.syspaths.CONFIG_DIR, 'cloud')
    )

    if 'vm_config' in overrides and 'profiles_config' in overrides:
        raise salt.cloud.exceptions.SaltCloudConfigError(
            '`vm_config` and `profiles_config` are mutually exclusive and '
            '`vm_config` is being deprecated in favor of `profiles_config`.'
        )
    elif 'vm_config' in overrides:
        salt.utils.warn_until(
            'Helium',
            'The support for `vm_config` has been deprecated and will be '
            'removed in Salt Helium. Please use `profiles_config`.'
            'Please update the could configuration file(s).'

        )
        overrides['profiles_config'] = overrides.pop('vm_config')

    if path:
        config_dir = os.path.dirname(path)
    else:
        config_dir = salt.syspaths.CONFIG_DIR

    if defaults is None:
        defaults = CLOUD_CONFIG_DEFAULTS

    # Load cloud configuration from any default or provided includes
    default_include = overrides.get(
        'default_include', defaults['default_include']
    )
    overrides.update(
        salt.config.include_config(default_include, path, verbose=False)
    )
    include = overrides.get('include', [])
    overrides.update(
        salt.config.include_config(include, path, verbose=True)
    )

    # The includes have been evaluated, let's see if master, providers and
    # profiles configuration settings have been included and if not, set the
    # default value
    if 'master_config' in overrides and master_config_path is None:
        # The configuration setting is being specified in the main cloud
        # configuration file
        master_config_path = overrides['master_config']
    elif 'master_config' not in overrides and not master_config \
                                                and not master_config_path:
        # The configuration setting is not being provided in the main cloud
        # configuration file, and
        master_config_path = os.path.join(config_dir, 'master')

    if 'providers_config' in overrides and providers_config_path is None:
        # The configuration setting is being specified in the main cloud
        # configuration file
        providers_config_path = overrides['providers_config']
    elif 'providers_config' not in overrides and not providers_config \
                                                and not providers_config_path:
        providers_config_path = os.path.join(config_dir, 'cloud.providers')

    if 'profiles_config' in overrides and profiles_config_path is None:
        # The configuration setting is being specified in the main cloud
        # configuration file
        profiles_config_path = overrides['profiles_config']
    elif 'profiles_config' not in overrides and not profiles_config \
            and not profiles_config_path:
        profiles_config_path = os.path.join(config_dir, 'cloud.profiles')

    # Prepare the deploy scripts search path
    deploy_scripts_search_path = overrides.get(
        'deploy_scripts_search_path',
        defaults.get('deploy_scripts_search_path', 'cloud.deploy.d')
    )
    if isinstance(deploy_scripts_search_path, basestring):
        deploy_scripts_search_path = [deploy_scripts_search_path]

    # Check the provided deploy scripts search path removing any non existing
    # entries.
    for idx, entry in enumerate(deploy_scripts_search_path[:]):
        if not os.path.isabs(entry):
            # Let's try if adding the provided path's directory name turns the
            # entry into a proper directory
            entry = os.path.join(os.path.dirname(path), entry)

        if os.path.isdir(entry):
            # Path exists, let's update the entry(it's path might have been
            # made absolute)
            deploy_scripts_search_path[idx] = entry
            continue

        # It's not a directory? Remove it from the search path
        deploy_scripts_search_path.pop(idx)

    # Add the built-in scripts directory to the search path(last resort)
    deploy_scripts_search_path.append(
        os.path.abspath(
            os.path.join(
                os.path.dirname(__file__),
                'cloud',
                'deploy'
            )
        )
    )

    # Let's make the search path a tuple and add it to the overrides.
    overrides.update(
        deploy_scripts_search_path=tuple(deploy_scripts_search_path)
    )

    # Grab data from the 4 sources
    # 1st - Master config
    if master_config_path is not None and master_config is not None:
        raise salt.cloud.exceptions.SaltCloudConfigError(
            'Only pass `master_config` or `master_config_path`, not both.'
        )
    elif master_config_path is None and master_config is None:
        master_config = salt.config.master_config(
            overrides.get(
                # use the value from the cloud config file
                'master_config',
                # if not found, use the default path
                os.path.join(salt.syspaths.CONFIG_DIR, 'master')
            )
        )
    elif master_config_path is not None and master_config is None:
        master_config = salt.config.master_config(master_config_path)

    # 2nd - salt-cloud configuration which was loaded before so we could
    # extract the master configuration file if needed.

    # Override master configuration with the salt cloud(current overrides)
    master_config.update(overrides)
    # We now set the overridden master_config as the overrides
    overrides = master_config

    if providers_config_path is not None and providers_config is not None:
        raise salt.cloud.exceptions.SaltCloudConfigError(
            'Only pass `providers_config` or `providers_config_path`, '
            'not both.'
        )
    elif providers_config_path is None and providers_config is None:
        providers_config_path = overrides.get(
            # use the value from the cloud config file
            'providers_config',
            # if not found, use the default path
            os.path.join(salt.syspaths.CONFIG_DIR, 'cloud.providers')
        )

    if profiles_config_path is not None and profiles_config is not None:
        raise salt.cloud.exceptions.SaltCloudConfigError(
            'Only pass `profiles_config` or `profiles_config_path`, not both.'
        )
    elif profiles_config_path is None and profiles_config is None:
        profiles_config_path = overrides.get(
            # use the value from the cloud config file
            'profiles_config',
            # if not found, use the default path
            os.path.join(salt.syspaths.CONFIG_DIR, 'cloud.profiles')
        )

    # Apply the salt-cloud configuration
    opts = apply_cloud_config(overrides, defaults)

    # 3rd - Include Cloud Providers
    if 'providers' in opts:
        if providers_config is not None:
            raise salt.cloud.exceptions.SaltCloudConfigError(
                'Do not mix the old cloud providers configuration with '
                'the passing a pre-configured providers configuration '
                'dictionary.'
            )

        if providers_config_path is not None:
            providers_confd = os.path.join(
                os.path.dirname(providers_config_path),
                'cloud.providers.d', '*'
            )

            if (os.path.isfile(providers_config_path) or
                    glob.glob(providers_confd)):
                raise salt.cloud.exceptions.SaltCloudConfigError(
                    'Do not mix the old cloud providers configuration with '
                    'the new one. The providers configuration should now go '
                    'in the file `{0}` or a separate `*.conf` file within '
                    '`cloud.providers.d/` which is relative to `{0}`.'.format(
                        os.path.join(salt.syspaths.CONFIG_DIR, 'cloud.providers')
                    )
                )
        # No exception was raised? It's the old configuration alone
        providers_config = opts['providers']

    elif providers_config_path is not None:
        # Load from configuration file, even if that files does not exist since
        # it will be populated with defaults.
        providers_config = cloud_providers_config(providers_config_path)

    # Let's assign back the computed providers configuration
    opts['providers'] = providers_config

    # 4th - Include VM profiles config
    if profiles_config is None:
        # Load profiles configuration from the provided file
        profiles_config = vm_profiles_config(profiles_config_path,
                                             providers_config)
    opts['profiles'] = profiles_config

    # Return the final options
    return opts


def apply_cloud_config(overrides, defaults=None):
    if defaults is None:
        defaults = CLOUD_CONFIG_DEFAULTS

    config = defaults.copy()
    if overrides:
        config.update(overrides)

    # If the user defined providers in salt cloud's main configuration file, we
    # need to take care for proper and expected format.
    if 'providers' in config:
        # Keep a copy of the defined providers
        providers = config['providers'].copy()
        # Reset the providers dictionary
        config['providers'] = {}
        # Populate the providers dictionary
        for alias, details in providers.items():
            if isinstance(details, list):
                for detail in details:
                    if 'provider' not in detail:
                        raise salt.cloud.exceptions.SaltCloudConfigError(
                            'The cloud provider alias {0!r} has an entry '
                            'missing the required setting \'provider\''.format(
                                alias
                            )
                        )

                    driver = detail['provider']
                    if ':' in driver:
                        # Weird, but...
                        alias, driver = driver.split(':')

                    if alias not in config['providers']:
                        config['providers'][alias] = {}

                    detail['provider'] = '{0}:{1}'.format(alias, driver)
                    config['providers'][alias][driver] = detail
            elif isinstance(details, dict):
                if 'provider' not in details:
                    raise salt.cloud.exceptions.SaltCloudConfigError(
                        'The cloud provider alias {0!r} has an entry '
                        'missing the required setting \'provider\''.format(
                            alias
                        )
                    )
                driver = details['provider']
                if ':' in driver:
                    # Weird, but...
                    alias, driver = driver.split(':')
                if alias not in config['providers']:
                    config['providers'][alias] = {}

                details['provider'] = '{0}:{1}'.format(alias, driver)
                config['providers'][alias][driver] = details

    # Migrate old configuration
    config = old_to_new(config)

    return config


def old_to_new(opts):
    providers = (
        'AWS',
        'CLOUDSTACK',
        'DIGITAL_OCEAN',
        'EC2',
        'GOGRID',
        'IBMSCE',
        'JOYENT',
        'LINODE',
        'OPENSTACK',
        'PARALLELS'
        'RACKSPACE',
        'SALTIFY'
    )

    for provider in providers:

        provider_config = {}
        for opt in opts.keys():
            if not opt.startswith(provider):
                continue
            value = opts.pop(opt)
            name = opt.split('.', 1)[1]
            provider_config[name] = value

        lprovider = provider.lower()
        if provider_config:
            provider_config['provider'] = lprovider
            opts.setdefault('providers', {})
            # provider alias
            opts['providers'][lprovider] = {}
            # provider alias, provider driver
            opts['providers'][lprovider][lprovider] = provider_config
    return opts


def vm_profiles_config(path,
                       providers,
                       env_var='SALT_CLOUDVM_CONFIG',
                       defaults=None):
    '''
    Read in the salt cloud VM config file
    '''
    if defaults is None:
        defaults = VM_CONFIG_DEFAULTS

    overrides = salt.config.load_config(
        path, env_var, os.path.join(salt.syspaths.CONFIG_DIR, 'cloud.profiles')
    )

    default_include = overrides.get(
        'default_include', defaults['default_include']
    )
    include = overrides.get('include', [])

    overrides.update(
        salt.config.include_config(default_include, path, verbose=False)
    )
    overrides.update(
        salt.config.include_config(include, path, verbose=True)
    )
    return apply_vm_profiles_config(providers, overrides, defaults)


def apply_vm_profiles_config(providers, overrides, defaults=None):
    if defaults is None:
        defaults = VM_CONFIG_DEFAULTS

    config = defaults.copy()
    if overrides:
        config.update(overrides)

    vms = {}

    for key, val in config.items():
        if key in ('conf_file', 'include', 'default_include'):
            continue
        if not isinstance(val, dict):
            raise salt.cloud.exceptions.SaltCloudConfigError(
                'The VM profiles configuration found in {0[conf_file]!r} is '
                'not in the proper format'.format(config)
            )
        val['profile'] = key
        vms[key] = val

    # Is any VM profile extending data!?
    for profile, details in vms.copy().items():
        if 'extends' not in details:
            if ':' in details['provider']:
                alias, driver = details['provider'].split(':')
                if alias not in providers or driver not in providers[alias]:
                    log.warning(
                        'The profile {0!r} is defining {1[provider]!r} as the '
                        'provider. Since there\'s no valid configuration for '
                        'that provider, the profile will be removed from the '
                        'available listing'.format(profile, details)
                    )
                    vms.pop(profile)
                    continue

                if 'profiles' not in providers[alias][driver]:
                    providers[alias][driver]['profiles'] = {}
                providers[alias][driver]['profiles'][profile] = details

            if details['provider'] not in providers:
                log.warning(
                    'The profile {0!r} is defining {1[provider]!r} as the '
                    'provider. Since there\'s no valid configuration for '
                    'that provider, the profile will be removed from the '
                    'available listing'.format(profile, details)
                )
                vms.pop(profile)
                continue

            driver = providers[details['provider']].keys()[0]
            providers[details['provider']][driver].setdefault(
                'profiles', {}).update({profile: details})
            details['provider'] = '{0[provider]}:{1}'.format(details, driver)
            vms[profile] = details

            continue

        extends = details.pop('extends')
        if extends not in vms:
            log.error(
                'The {0!r} profile is trying to extend data from {1!r} '
                'though {1!r} is not defined in the salt profiles loaded '
                'data. Not extending and removing from listing!'.format(
                    profile, extends
                )
            )
            vms.pop(profile)
            continue

        extended = vms.get(extends).copy()
        extended.pop('profile')
        extended.update(details)

        if ':' not in extended['provider']:
            if extended['provider'] not in providers:
                log.warning(
                    'The profile {0!r} is defining {1[provider]!r} as the '
                    'provider. Since there\'s no valid configuration for '
                    'that provider, the profile will be removed from the '
                    'available listing'.format(profile, extended)
                )
                vms.pop(profile)
                continue

            driver = providers[extended['provider']].keys()[0]
            providers[extended['provider']][driver].setdefault(
                'profiles', {}).update({profile: extended})

            extended['provider'] = '{0[provider]}:{1}'.format(extended, driver)
        else:
            alias, driver = extended['provider'].split(':')
            if alias not in providers or driver not in providers[alias]:
                log.warning(
                    'The profile {0!r} is defining {1[provider]!r} as the '
                    'provider. Since there\'s no valid configuration for '
                    'that provider, the profile will be removed from the '
                    'available listing'.format(profile, extended)
                )
                vms.pop(profile)
                continue

            providers[alias][driver].setdefault('profiles', {}).update(
                {profile: extended}
            )

        # Update the profile's entry with the extended data
        vms[profile] = extended

    return vms


def cloud_providers_config(path,
                           env_var='SALT_CLOUD_PROVIDERS_CONFIG',
                           defaults=None):
    '''
    Read in the salt cloud providers configuration file
    '''
    if defaults is None:
        defaults = PROVIDER_CONFIG_DEFAULTS

    overrides = salt.config.load_config(
        path, env_var, os.path.join(salt.syspaths.CONFIG_DIR, 'cloud.providers')
    )

    default_include = overrides.get(
        'default_include', defaults['default_include']
    )
    include = overrides.get('include', [])

    overrides.update(
        salt.config.include_config(default_include, path, verbose=False)
    )
    overrides.update(
        salt.config.include_config(include, path, verbose=True)
    )
    return apply_cloud_providers_config(overrides, defaults)


def apply_cloud_providers_config(overrides, defaults=None):
    '''
    Apply the loaded cloud providers configuration.
    '''
    if defaults is None:
        defaults = PROVIDER_CONFIG_DEFAULTS

    config = defaults.copy()
    if overrides:
        config.update(overrides)

    # Is the user still using the old format in the new configuration file?!
    for name, settings in config.copy().items():
        if '.' in name:
            log.warn(
                'Please switch to the new providers configuration syntax'
            )

            # Let's help out and migrate the data
            config = old_to_new(config)

            # old_to_new will migrate the old data into the 'providers' key of
            # the config dictionary. Let's map it correctly
            for prov_name, prov_settings in config.pop('providers').items():
                config[prov_name] = prov_settings
            break

    providers = {}
    for key, val in config.items():
        if key in ('conf_file', 'include', 'default_include'):
            continue

        if not isinstance(val, (list, tuple)):
            val = [val]
        else:
            # Need to check for duplicate cloud provider entries per "alias" or
            # we won't be able to properly reference it.
            handled_providers = set()
            for details in val:
                if 'provider' not in details:
                    if 'extends' not in details:
                        log.error(
                            'Please check your cloud providers configuration. '
                            'There\'s no \'provider\' nor \'extends\' '
                            'definition. So it\'s pretty useless.'
                        )
                    continue
                if details['provider'] in handled_providers:
                    log.error(
                        'You can only have one entry per cloud provider. For '
                        'example, if you have a cloud provider configuration '
                        'section named, \'production\', you can only have a '
                        'single entry for EC2, Joyent, Openstack, and so '
                        'forth.'
                    )
                    raise salt.cloud.exceptions.SaltCloudConfigError(
                        'The cloud provider alias {0!r} has multiple entries '
                        'for the {1[provider]!r} driver.'.format(key, details)
                    )
                handled_providers.add(details['provider'])

        for entry in val:
            if 'provider' not in entry:
                entry['provider'] = '-only-extendable-'

            if key not in providers:
                providers[key] = {}

            provider = entry['provider']
            if provider in providers[key] and provider == '-only-extendable-':
                raise salt.cloud.exceptions.SaltCloudConfigError(
                    'There\'s multiple entries under {0!r} which do not set '
                    'a provider setting. This is most likely just a holder '
                    'for data to be extended from, however, there can be '
                    'only one entry which does not define it\'s \'provider\' '
                    'setting.'.format(key)
                )
            elif provider not in providers[key]:
                providers[key][provider] = entry

    # Is any provider extending data!?
    while True:
        keep_looping = False
        for provider_alias, entries in providers.copy().items():

            for driver, details in entries.iteritems():
                # Set a holder for the defined profiles
                providers[provider_alias][driver]['profiles'] = {}

                if 'extends' not in details:
                    continue

                extends = details.pop('extends')

                if ':' in extends:
                    alias, provider = extends.split(':')
                    if alias not in providers:
                        raise salt.cloud.exceptions.SaltCloudConfigError(
                            'The {0!r} cloud provider entry in {1!r} is '
                            'trying to extend data from {2!r} though {2!r} '
                            'is not defined in the salt cloud providers '
                            'loaded data.'.format(
                                details['provider'],
                                provider_alias,
                                alias
                            )
                        )

                    if provider not in providers.get(alias):
                        raise salt.cloud.exceptions.SaltCloudConfigError(
                            'The {0!r} cloud provider entry in {1!r} is '
                            'trying to extend data from \'{2}:{3}\' though '
                            '{3!r} is not defined in {1!r}'.format(
                                details['provider'],
                                provider_alias,
                                alias,
                                provider
                            )
                        )
                    details['extends'] = '{0}:{1}'.format(alias, provider)
                elif providers.get(extends) and len(providers[extends]) > 1:
                    raise salt.cloud.exceptions.SaltCloudConfigError(
                        'The {0!r} cloud provider entry in {1!r} is trying '
                        'to extend from {2!r} which has multiple entries '
                        'and no provider is being specified. Not '
                        'extending!'.format(
                            details['provider'], provider_alias, extends
                        )
                    )
                elif extends not in providers:
                    raise salt.cloud.exceptions.SaltCloudConfigError(
                        'The {0!r} cloud provider entry in {1!r} is trying '
                        'to extend data from {2!r} though {2!r} is not '
                        'defined in the salt cloud providers loaded '
                        'data.'.format(
                            details['provider'], provider_alias, extends
                        )
                    )
                else:
                    provider = providers.get(extends)
                    if driver in providers.get(extends):
                        details['extends'] = '{0}:{1}'.format(extends, driver)
                    elif '-only-extendable-' in providers.get(extends):
                        details['extends'] = '{0}:{1}'.format(
                            extends, '-only-extendable-'
                        )
                    else:
                        # We're still not aware of what we're trying to extend
                        # from. Let's try on next iteration
                        details['extends'] = extends
                        keep_looping = True
        if not keep_looping:
            break

    while True:
        # Merge provided extends
        keep_looping = False
        for alias, entries in providers.copy().items():
            for driver, details in entries.iteritems():

                if 'extends' not in details:
                    # Extends resolved or non existing, continue!
                    continue

                if 'extends' in details['extends']:
                    # Since there's a nested extends, resolve this one in the
                    # next iteration
                    keep_looping = True
                    continue

                # Let's get a reference to what we're supposed to extend
                extends = details.pop('extends')
                # Split the setting in (alias, driver)
                ext_alias, ext_driver = extends.split(':')
                # Grab a copy of what should be extended
                extended = providers.get(ext_alias).get(ext_driver).copy()
                # Merge the data to extend with the details
                extended.update(details)
                # Update the providers dictionary with the merged data
                providers[alias][driver] = extended

        if not keep_looping:
            break

    # Now clean up any providers entry that was just used to be a data tree to
    # extend from
    for provider_alias, entries in providers.copy().items():
        for driver, details in entries.copy().iteritems():
            if driver != '-only-extendable-':
                continue

            log.info(
                'There\'s at least one cloud driver details under the {0!r} '
                'cloud provider alias which does not have the required '
                '\'provider\' setting. Was probably just used as a holder '
                'for additional data. Removing it from the available '
                'providers listing'.format(
                    provider_alias
                )
            )
            providers[provider_alias].pop(driver)

        if not providers[provider_alias]:
            providers.pop(provider_alias)

    return providers


def get_cloud_config_value(name, vm_, opts, default=None, search_global=True):
    '''
    Search and return a setting in a known order:

        1. In the virtual machine's configuration
        2. In the virtual machine's profile configuration
        3. In the virtual machine's provider configuration
        4. In the salt cloud configuration if global searching is enabled
        5. Return the provided default
    '''

    # As a last resort, return the default
    value = default

    if search_global is True and opts.get(name, None) is not None:
        # The setting name exists in the cloud(global) configuration
        value = deepcopy(opts[name])

    if vm_ and name:
        # Let's get the value from the profile, if present
        if 'profile' in vm_ and vm_['profile'] is not None:
            if name in opts['profiles'][vm_['profile']]:
                if isinstance(value, dict):
                    value.update(opts['profiles'][vm_['profile']][name].copy())
                else:
                    value = deepcopy(opts['profiles'][vm_['profile']][name])

        # Let's get the value from the provider, if present
        if ':' in vm_['provider']:
            # The provider is defined as <provider-alias>:<provider-name>
            alias, driver = vm_['provider'].split(':')
            if alias in opts['providers'] and \
                    driver in opts['providers'][alias]:
                details = opts['providers'][alias][driver]
                if name in details:
                    if isinstance(value, dict):
                        value.update(details[name].copy())
                    else:
                        value = deepcopy(details[name])
        elif len(opts['providers'].get(vm_['provider'], ())) > 1:
            # The provider is NOT defined as <provider-alias>:<provider-name>
            # and there's more than one entry under the alias.
            # WARN the user!!!!
            log.error(
                'The {0!r} cloud provider definition has more than one '
                'entry. Your VM configuration should be specifying the '
                'provider as \'provider: {0}:<provider-engine>\'. Since '
                'it\'s not, we\'re returning the first definition which '
                'might not be what you intended.'.format(
                    vm_['provider']
                )
            )

        if vm_['provider'] in opts['providers']:
            # There's only one driver defined for this provider. This is safe.
            alias_defs = opts['providers'].get(vm_['provider'])
            provider_driver_defs = alias_defs[alias_defs.keys()[0]]
            if name in provider_driver_defs:
                # The setting name exists in the VM's provider configuration.
                # Return it!
                if isinstance(value, dict):
                    value.update(provider_driver_defs[name].copy())
                else:
                    value = deepcopy(provider_driver_defs[name])

    if name and vm_ and name in vm_:
        # The setting name exists in VM configuration.
        if isinstance(value, dict):
            value.update(vm_[name].copy())
        else:
            value = deepcopy(vm_[name])

    return value


def is_provider_configured(opts, provider, required_keys=()):
    '''
    Check and return the first matching and fully configured cloud provider
    configuration.
    '''
    if ':' in provider:
        alias, driver = provider.split(':')
        if alias not in opts['providers']:
            return False
        if driver not in opts['providers'][alias]:
            return False
        for key in required_keys:
            if opts['providers'][alias][driver].get(key, None) is None:
                # There's at least one require configuration key which is not
                # set.
                log.warn(
                    'The required {0!r} configuration setting is missing on '
                    'the {1!r} driver(under the {2!r} alias)'.format(
                        key, provider, alias
                    )
                )
                return False
        # If we reached this far, there's a properly configured provider,
        # return it!
        return opts['providers'][alias][driver]

    for alias, drivers in opts['providers'].iteritems():
        for driver, provider_details in drivers.iteritems():
            if driver != provider:
                continue

            # If we reached this far, we have a matching provider, let's see if
            # all required configuration keys are present and not None
            skip_provider = False
            for key in required_keys:
                if provider_details.get(key, None) is None:
                    # This provider does not include all necessary keys,
                    # continue to next one
                    log.warn(
                        'The required {0!r} configuration setting is missing '
                        'on the {1!r} driver(under the {2!r} alias)'.format(
                            key, provider, alias
                        )
                    )
                    skip_provider = True
                    break

            if skip_provider:
                continue

            # If we reached this far, the provider included all required keys
            return provider_details

    # If we reached this point, the provider is not configured.
    return False
# <---- Salt Cloud Configuration Functions -----------------------------------


def _cache_id(minion_id, cache_file):
    '''
    Helper function, writes minion id to a cache file.
    '''
    try:
        with salt.utils.fopen(cache_file, 'w') as idf:
            idf.write(minion_id)
    except (IOError, OSError) as exc:
        log.error('Could not cache minion ID: {0}'.format(exc))


def get_id(root_dir=None, minion_id=False, cache=True):
    '''
    Guess the id of the minion.

    - If CONFIG_DIR/minion_id exists, use the cached minion ID from that file
    - If socket.getfqdn() returns us something other than localhost, use it
    - Check /etc/hostname for a value other than localhost
    - Check /etc/hosts for something that isn't localhost that maps to 127.*
    - Look for a routeable / public IP
    - A private IP is better than a loopback IP
    - localhost may be better than killing the minion

    Any non-ip id will be cached for later use in ``CONFIG_DIR/minion_id``

    Returns two values: the detected ID, and a boolean value noting whether or
    not an IP address is being used for the ID.
    '''
    if root_dir is None:
        root_dir = salt.syspaths.ROOT_DIR

    config_dir = salt.syspaths.CONFIG_DIR
    if config_dir.startswith(salt.syspaths.ROOT_DIR):
        config_dir = config_dir.split(salt.syspaths.ROOT_DIR, 1)[-1]

    # Check for cached minion ID
    id_cache = os.path.join(root_dir,
                            config_dir.lstrip('\\'),
                            'minion_id')

    if cache:
        try:
            with salt.utils.fopen(id_cache) as idf:
                name = idf.read().strip()
            if name:
                log.info('Using cached minion ID: {0}'.format(name))
                return name, False
        except (IOError, OSError):
            pass

    log.debug('Guessing ID. The id can be explicitly in set {0}'
              .format(os.path.join(salt.syspaths.CONFIG_DIR, 'minion')))

    # Check socket.getfqdn()
    fqdn = socket.getfqdn()
    if fqdn != 'localhost':
        log.info('Found minion id from getfqdn(): {0}'.format(fqdn))
        if minion_id and cache:
            _cache_id(fqdn, id_cache)
        return fqdn, False

    # Check /etc/hostname
    try:
        with salt.utils.fopen('/etc/hostname') as hfl:
            name = hfl.read().strip()
        if re.search(r'\s', name):
            log.warning('Whitespace character detected in /etc/hostname. '
                        'This file should not contain any whitespace.')
        else:
            if name != 'localhost':
                if minion_id and cache:
                    _cache_id(name, id_cache)
                return name, False
    except (IOError, OSError):
        pass

    # Can /etc/hosts help us?
    try:
        with salt.utils.fopen('/etc/hosts') as hfl:
            for line in hfl:
                names = line.split()
                ip_ = names.pop(0)
                if ip_.startswith('127.'):
                    for name in names:
                        if name != 'localhost':
                            log.info('Found minion id in hosts file: {0}'
                                     .format(name))
                            if minion_id and cache:
                                _cache_id(name, id_cache)
                            return name, False
    except (IOError, OSError):
        pass

    # Can Windows 'hosts' file help?
    try:
        windir = os.getenv('WINDIR')
        with salt.utils.fopen(windir + r'\system32\drivers\etc\hosts') as hfl:
            for line in hfl:
                # skip commented or blank lines
                if line[0] == '#' or len(line) <= 1:
                    continue
                # process lines looking for '127.' in first column
                try:
                    entry = line.split()
                    if entry[0].startswith('127.'):
                        for name in entry[1:]:  # try each name in the row
                            if name != 'localhost':
                                log.info('Found minion id in hosts file: {0}'
                                         .format(name))
                                if minion_id and cache:
                                    _cache_id(name, id_cache)
                                return name, False
                except IndexError:
                    pass  # could not split line (malformed entry?)
    except (IOError, OSError):
        pass

    # What IP addresses do we have?
    ip_addresses = [salt.utils.network.IPv4Address(addr) for addr
                    in salt.utils.network.ip_addrs(include_loopback=True)
                    if not addr.startswith('127.')]

    for addr in ip_addresses:
        if not addr.is_private:
            log.info('Using public ip address for id: {0}'.format(addr))
            return str(addr), True

    if ip_addresses:
        addr = ip_addresses.pop(0)
        log.info('Using private ip address for id: {0}'.format(addr))
        return str(addr), True

    log.error('No id found, falling back to localhost')
    return 'localhost', False


def apply_minion_config(overrides=None,
                        defaults=None,
                        check_dns=None,
                        minion_id=False):
    '''
    Returns minion configurations dict.
    '''
    if check_dns is not None:
        # All use of the `check_dns` arg was removed in `598d715`. The keyword
        # argument was then removed in `9d893e4` and `**kwargs` was then added
        # in `5d60f77` in order not to break backwards compatibility.
        #
        # Showing a deprecation for 0.17.0 and 0.18.0 should be enough for any
        # api calls to be updated in order to stop it's use.
        salt.utils.warn_until(
            'Helium',
            'The functionality behind the \'check_dns\' keyword argument is '
            'no longer required, as such, it became unnecessary and is now '
            'deprecated. \'check_dns\' will be removed in Salt {version}.'
        )

    if defaults is None:
        defaults = DEFAULT_MINION_OPTS

    opts = defaults.copy()
    if overrides:
        opts.update(overrides)

    if len(opts['sock_dir']) > len(opts['cachedir']) + 10:
        opts['sock_dir'] = os.path.join(opts['cachedir'], '.salt-unix')

    # No ID provided. Will getfqdn save us?
    using_ip_for_id = False
    if opts['id'] is None:
        opts['id'], using_ip_for_id = get_id(
                opts['root_dir'],
                minion_id=minion_id,
                cache=opts.get('minion_id_caching', True))

    # it does not make sense to append a domain to an IP based id
    if not using_ip_for_id and 'append_domain' in opts:
        opts['id'] = _append_domain(opts)

    # Enabling open mode requires that the value be set to True, and
    # nothing else!
    opts['open_mode'] = opts['open_mode'] is True

    # set up the extension_modules location from the cachedir
    opts['extension_modules'] = (
        opts.get('extension_modules') or
        os.path.join(opts['cachedir'], 'extmods')
    )

    # Prepend root_dir to other paths
    prepend_root_dirs = [
        'pki_dir', 'cachedir', 'sock_dir', 'extension_modules', 'pidfile',
    ]

    # These can be set to syslog, so, not actual paths on the system
    for config_key in ('log_file', 'key_logfile'):
        if urlparse.urlparse(opts.get(config_key, '')).scheme == '':
            prepend_root_dirs.append(config_key)

    prepend_root_dir(opts, prepend_root_dirs)
    if '__mine_interval' not in opts.get('schedule', {}):
        if not 'schedule' in opts:
            opts['schedule'] = {}
        opts['schedule'].update({
            '__mine_interval':
            {
                'function': 'mine.update',
                'minutes': opts['mine_interval'],
                'jid_include': True,
                'maxrunning': 2
            }
        })
    return opts


def master_config(path, env_var='SALT_MASTER_CONFIG', defaults=None):
    '''
    Reads in the master configuration file and sets up default options
    '''
    if defaults is None:
        defaults = DEFAULT_MASTER_OPTS

    if not os.environ.get(env_var, None):
        # No valid setting was given using the configuration variable.
        # Lets see is SALT_CONFIG_DIR is of any use
        salt_config_dir = os.environ.get('SALT_CONFIG_DIR', None)
        if salt_config_dir:
            env_config_file_path = os.path.join(salt_config_dir, 'master')
            if salt_config_dir and os.path.isfile(env_config_file_path):
                # We can get a configuration file using SALT_CONFIG_DIR, let's
                # update the environment with this information
                os.environ[env_var] = env_config_file_path

    overrides = load_config(path, env_var, DEFAULT_MASTER_OPTS['conf_file'])
    default_include = overrides.get('default_include',
                                    defaults['default_include'])
    include = overrides.get('include', [])

    overrides.update(include_config(default_include, path, verbose=False))
    overrides.update(include_config(include, path, verbose=True))
    opts = apply_master_config(overrides, defaults)
    _validate_opts(opts)
    # If 'nodegroups:' is uncommented in the master config file, and there are
    # no nodegroups defined, opts['nodegroups'] will be None. Fix this by
    # reverting this value to the default, as if 'nodegroups:' was commented
    # out or not present.
    if opts.get('nodegroups') is None:
        opts['nodegroups'] = DEFAULT_MASTER_OPTS.get('nodegroups', {})
    return opts


def apply_master_config(overrides=None, defaults=None):
    '''
    Returns master configurations dict.
    '''
    if defaults is None:
        defaults = DEFAULT_MASTER_OPTS

    opts = defaults.copy()
    if overrides:
        opts.update(overrides)

    if len(opts['sock_dir']) > len(opts['cachedir']) + 10:
        opts['sock_dir'] = os.path.join(opts['cachedir'], '.salt-unix')

    opts['aes'] = salt.crypt.Crypticle.generate_key_string()

    opts['extension_modules'] = (
        opts.get('extension_modules') or
        os.path.join(opts['cachedir'], 'extmods')
    )
    opts['token_dir'] = os.path.join(opts['cachedir'], 'tokens')

    # Prepend root_dir to other paths
    prepend_root_dirs = [
        'pki_dir', 'cachedir', 'pidfile', 'sock_dir', 'extension_modules',
        'autosign_file', 'token_dir'
    ]

    # These can be set to syslog, so, not actual paths on the system
    for config_key in ('log_file', 'key_logfile'):
        log_setting = opts.get(config_key, '')
        if log_setting is None:
            continue

        if urlparse.urlparse(log_setting).scheme == '':
            prepend_root_dirs.append(config_key)

    prepend_root_dir(opts, prepend_root_dirs)

    # Enabling open mode requires that the value be set to True, and
    # nothing else!
    opts['open_mode'] = opts['open_mode'] is True
    opts['auto_accept'] = opts['auto_accept'] is True
    opts['file_roots'] = _validate_file_roots(opts)

    if opts['file_ignore_regex']:
        # If file_ignore_regex was given, make sure it's wrapped in a list.
        # Only keep valid regex entries for improved performance later on.
        if isinstance(opts['file_ignore_regex'], str):
            ignore_regex = [opts['file_ignore_regex']]
        elif isinstance(opts['file_ignore_regex'], list):
            ignore_regex = opts['file_ignore_regex']

        opts['file_ignore_regex'] = []
        for regex in ignore_regex:
            try:
                # Can't store compiled regex itself in opts (breaks
                # serialization)
                re.compile(regex)
                opts['file_ignore_regex'].append(regex)
            except Exception:
                log.warning(
                    'Unable to parse file_ignore_regex. Skipping: {0}'.format(
                        regex
                    )
                )

    if opts['file_ignore_glob']:
        # If file_ignore_glob was given, make sure it's wrapped in a list.
        if isinstance(opts['file_ignore_glob'], str):
            opts['file_ignore_glob'] = [opts['file_ignore_glob']]

    # Let's make sure `worker_threads` does not drop bellow 3 which has proven
    # to make `salt.modules.publish` not work under the test-suite.
    if opts['worker_threads'] < 3 and opts.get('peer', None):
        log.warning(
            'The \'worker_threads\' setting on {0!r} cannot be lower than 3. '
            'Resetting it to the default value of 3.'.format(
                opts['conf_file']
            )
        )
        opts['worker_threads'] = 3
    return opts


def client_config(path, env_var='SALT_CLIENT_CONFIG', defaults=None):
    '''
    Load in the configuration data needed for the LocalClient. This function
    searches for client specific configurations and adds them to the data from
    the master configuration.
    '''
    if defaults is None:
        defaults = DEFAULT_MASTER_OPTS

    # Get the token file path from the provided defaults. If not found, specify
    # our own, sane, default
    opts = {
        'token_file': defaults.get(
            'token_file',
            os.path.expanduser('~/.salt_token')
        )
    }
    # Update options with the master configuration, either from the provided
    # path, salt's defaults or provided defaults
    opts.update(
        master_config(path, defaults=defaults)
    )
    # Update with the users salt dot file or with the environment variable
    opts.update(
        load_config(
            os.path.expanduser('~/.salt'),
            env_var,
            os.path.expanduser('~/.salt')
        )
    )
    # Make sure we have a proper and absolute path to the token file
    if 'token_file' in opts:
        opts['token_file'] = os.path.abspath(
            os.path.expanduser(
                opts['token_file']
            )
        )
    # If the token file exists, read and store the contained token
    if os.path.isfile(opts['token_file']):
        with salt.utils.fopen(opts['token_file']) as fp_:
            opts['token'] = fp_.read().strip()
    # Return the client options
    _validate_opts(opts)
    return opts<|MERGE_RESOLUTION|>--- conflicted
+++ resolved
@@ -177,11 +177,7 @@
     'jinja_trim_blocks': bool,
     'minion_id_caching': bool,
     'sign_pub_messages': bool,
-<<<<<<< HEAD
-    'keysize' : int
-=======
     'keysize': int
->>>>>>> 1d2f4396
 }
 
 # default configurations
@@ -381,11 +377,7 @@
     'jinja_lstrip_blocks': False,
     'jinja_trim_blocks': False,
     'sign_pub_messages': False,
-<<<<<<< HEAD
-    'keysize' : 4096
-=======
     'keysize': 4096
->>>>>>> 1d2f4396
 }
 
 # ----- Salt Cloud Configuration Defaults ----------------------------------->
