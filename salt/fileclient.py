"""
Classes that manage file clients
"""
import contextlib
import errno
import ftplib  # nosec
import http.server
import logging
import os
import shutil
import string
import time
import urllib.error
import urllib.parse

from tornado.httputil import HTTPHeaders, HTTPInputError, parse_response_start_line

import salt.channel.client
import salt.client
import salt.crypt
import salt.fileserver
import salt.loader
import salt.payload
import salt.utils.atomicfile
import salt.utils.data
import salt.utils.files
import salt.utils.gzip_util
import salt.utils.hashutils
import salt.utils.http
import salt.utils.path
import salt.utils.platform
import salt.utils.stringutils
import salt.utils.templates
import salt.utils.url
import salt.utils.verify
import salt.utils.versions
<<<<<<< HEAD
from salt.exceptions import CommandExecutionError, MinionError
=======
from salt.exceptions import CommandExecutionError, MinionError, SaltClientError
from salt.ext.tornado.httputil import (
    HTTPHeaders,
    HTTPInputError,
    parse_response_start_line,
)
>>>>>>> a46d846a
from salt.utils.openstack.swift import SaltSwift

log = logging.getLogger(__name__)
MAX_FILENAME_LENGTH = 255


def get_file_client(opts, pillar=False):
    """
    Read in the ``file_client`` option and return the correct type of file
    server
    """
    client = opts.get("file_client", "remote")
    if pillar and client == "local":
        client = "pillar"
    return {"remote": RemoteClient, "local": FSClient, "pillar": PillarClient}.get(
        client, RemoteClient
    )(opts)


def decode_dict_keys_to_str(src):
    """
    Convert top level keys from bytes to strings if possible.
    This is necessary because Python 3 makes a distinction
    between these types.
    """
    if not isinstance(src, dict):
        return src

    output = {}
    for key, val in src.items():
        if isinstance(key, bytes):
            try:
                key = key.decode()
            except UnicodeError:
                pass
        output[key] = val
    return output


class Client:
    """
    Base class for Salt file interactions
    """

    def __init__(self, opts):
        self.opts = opts
        self.utils = salt.loader.utils(self.opts)

    # Add __setstate__ and __getstate__ so that the object may be
    # deep copied. It normally can't be deep copied because its
    # constructor requires an 'opts' parameter.
    # The TCP transport needs to be able to deep copy this class
    # due to 'salt.utils.context.ContextDict.clone'.
    def __setstate__(self, state):
        # This will polymorphically call __init__
        # in the derived class.
        self.__init__(state["opts"])

    def __getstate__(self):
        return {"opts": self.opts}

    def _check_proto(self, path):
        """
        Make sure that this path is intended for the salt master and trim it
        """
        if not path.startswith("salt://"):
            raise MinionError("Unsupported path: {}".format(path))
        file_path, saltenv = salt.utils.url.parse(path)
        return file_path

    def _file_local_list(self, dest):
        """
        Helper util to return a list of files in a directory
        """
        if os.path.isdir(dest):
            destdir = dest
        else:
            destdir = os.path.dirname(dest)

        filelist = set()

        for root, dirs, files in salt.utils.path.os_walk(destdir, followlinks=True):
            for name in files:
                path = os.path.join(root, name)
                filelist.add(path)

        return filelist

    @contextlib.contextmanager
    def _cache_loc(self, path, saltenv="base", cachedir=None):
        """
        Return the local location to cache the file, cache dirs will be made
        """
        cachedir = self.get_cachedir(cachedir)
        dest = salt.utils.path.join(cachedir, "files", saltenv, path)
        destdir = os.path.dirname(dest)
        with salt.utils.files.set_umask(0o077):
            # remove destdir if it is a regular file to avoid an OSError when
            # running os.makedirs below
            if os.path.isfile(destdir):
                os.remove(destdir)

            # ensure destdir exists
            try:
                os.makedirs(destdir)
            except OSError as exc:
                if exc.errno != errno.EEXIST:  # ignore if it was there already
                    raise

            yield dest

    def get_cachedir(self, cachedir=None):
        if cachedir is None:
            cachedir = self.opts["cachedir"]
        elif not os.path.isabs(cachedir):
            cachedir = os.path.join(self.opts["cachedir"], cachedir)
        return cachedir

    def get_file(
        self, path, dest="", makedirs=False, saltenv="base", gzip=None, cachedir=None
    ):
        """
        Copies a file from the local files or master depending on
        implementation
        """
        raise NotImplementedError

    def file_list_emptydirs(self, saltenv="base", prefix=""):
        """
        List the empty dirs
        """
        raise NotImplementedError

    def cache_file(
        self,
        path,
        saltenv="base",
        cachedir=None,
        source_hash=None,
        verify_ssl=True,
        use_etag=False,
    ):
        """
        Pull a file down from the file server and store it in the minion
        file cache
        """
        return self.get_url(
            path,
            "",
            True,
            saltenv,
            cachedir=cachedir,
            source_hash=source_hash,
            verify_ssl=verify_ssl,
            use_etag=use_etag,
        )

    def cache_files(self, paths, saltenv="base", cachedir=None):
        """
        Download a list of files stored on the master and put them in the
        minion file cache
        """
        ret = []
        if isinstance(paths, str):
            paths = paths.split(",")
        for path in paths:
            ret.append(self.cache_file(path, saltenv, cachedir=cachedir))
        return ret

    def cache_master(self, saltenv="base", cachedir=None):
        """
        Download and cache all files on a master in a specified environment
        """
        ret = []
        for path in self.file_list(saltenv):
            ret.append(
                self.cache_file(salt.utils.url.create(path), saltenv, cachedir=cachedir)
            )
        return ret

    def cache_dir(
        self,
        path,
        saltenv="base",
        include_empty=False,
        include_pat=None,
        exclude_pat=None,
        cachedir=None,
    ):
        """
        Download all of the files in a subdir of the master
        """
        ret = []

        path = self._check_proto(salt.utils.data.decode(path))
        # We want to make sure files start with this *directory*, use
        # '/' explicitly because the master (that's generating the
        # list of files) only runs on POSIX
        if not path.endswith("/"):
            path = path + "/"

        log.info("Caching directory '%s' for environment '%s'", path, saltenv)
        # go through the list of all files finding ones that are in
        # the target directory and caching them
        for fn_ in self.file_list(saltenv):
            fn_ = salt.utils.data.decode(fn_)
            if fn_.strip() and fn_.startswith(path):
                if salt.utils.stringutils.check_include_exclude(
                    fn_, include_pat, exclude_pat
                ):
                    fn_ = self.cache_file(
                        salt.utils.url.create(fn_), saltenv, cachedir=cachedir
                    )
                    if fn_:
                        ret.append(fn_)

        if include_empty:
            # Break up the path into a list containing the bottom-level
            # directory (the one being recursively copied) and the directories
            # preceding it
            # separated = string.rsplit(path, '/', 1)
            # if len(separated) != 2:
            #     # No slashes in path. (So all files in saltenv will be copied)
            #     prefix = ''
            # else:
            #     prefix = separated[0]
            cachedir = self.get_cachedir(cachedir)

            dest = salt.utils.path.join(cachedir, "files", saltenv)
            for fn_ in self.file_list_emptydirs(saltenv):
                fn_ = salt.utils.data.decode(fn_)
                if fn_.startswith(path):
                    minion_dir = "{}/{}".format(dest, fn_)
                    if not os.path.isdir(minion_dir):
                        os.makedirs(minion_dir)
                    ret.append(minion_dir)
        return ret

    def cache_local_file(self, path, **kwargs):
        """
        Cache a local file on the minion in the localfiles cache
        """
        dest = os.path.join(self.opts["cachedir"], "localfiles", path.lstrip("/"))
        destdir = os.path.dirname(dest)

        if not os.path.isdir(destdir):
            os.makedirs(destdir)

        shutil.copyfile(path, dest)
        return dest

    def file_local_list(self, saltenv="base"):
        """
        List files in the local minion files and localfiles caches
        """
        filesdest = os.path.join(self.opts["cachedir"], "files", saltenv)
        localfilesdest = os.path.join(self.opts["cachedir"], "localfiles")

        fdest = self._file_local_list(filesdest)
        ldest = self._file_local_list(localfilesdest)
        return sorted(fdest.union(ldest))

    def file_list(self, saltenv="base", prefix=""):
        """
        This function must be overwritten
        """
        return []

    def dir_list(self, saltenv="base", prefix=""):
        """
        This function must be overwritten
        """
        return []

    def symlink_list(self, saltenv="base", prefix=""):
        """
        This function must be overwritten
        """
        return {}

    def is_cached(self, path, saltenv="base", cachedir=None):
        """
        Returns the full path to a file if it is cached locally on the minion
        otherwise returns a blank string
        """
        if path.startswith("salt://"):
            path, senv = salt.utils.url.parse(path)
            if senv:
                saltenv = senv

        escaped = True if salt.utils.url.is_escaped(path) else False

        # also strip escape character '|'
        localsfilesdest = os.path.join(
            self.opts["cachedir"], "localfiles", path.lstrip("|/")
        )
        filesdest = os.path.join(
            self.opts["cachedir"], "files", saltenv, path.lstrip("|/")
        )
        extrndest = self._extrn_path(path, saltenv, cachedir=cachedir)

        if os.path.exists(filesdest):
            return salt.utils.url.escape(filesdest) if escaped else filesdest
        elif os.path.exists(localsfilesdest):
            return (
                salt.utils.url.escape(localsfilesdest) if escaped else localsfilesdest
            )
        elif os.path.exists(extrndest):
            return extrndest

        return ""

    def cache_dest(self, url, saltenv="base", cachedir=None):
        """
        Return the expected cache location for the specified URL and
        environment.
        """
        proto = urllib.parse.urlparse(url).scheme

        if proto == "":
            # Local file path
            return url

        if proto == "salt":
            url, senv = salt.utils.url.parse(url)
            if senv:
                saltenv = senv
            return salt.utils.path.join(
                self.opts["cachedir"], "files", saltenv, url.lstrip("|/")
            )

        return self._extrn_path(url, saltenv, cachedir=cachedir)

    def list_states(self, saltenv):
        """
        Return a list of all available sls modules on the master for a given
        environment
        """
        states = set()
        for path in self.file_list(saltenv):
            if salt.utils.platform.is_windows():
                path = path.replace("\\", "/")
            if path.endswith(".sls"):
                # is an sls module!
                if path.endswith("/init.sls"):
                    states.add(path.replace("/", ".")[:-9])
                else:
                    states.add(path.replace("/", ".")[:-4])
        return sorted(states)

    def get_state(self, sls, saltenv, cachedir=None):
        """
        Get a state file from the master and store it in the local minion
        cache; return the location of the file
        """
        if "." in sls:
            sls = sls.replace(".", "/")
        sls_url = salt.utils.url.create(sls + ".sls")
        init_url = salt.utils.url.create(sls + "/init.sls")
        for path in [sls_url, init_url]:
            dest = self.cache_file(path, saltenv, cachedir=cachedir)
            if dest:
                return {"source": path, "dest": dest}
        return {}

    def get_dir(self, path, dest="", saltenv="base", gzip=None, cachedir=None):
        """
        Get a directory recursively from the salt-master
        """
        ret = []
        # Strip trailing slash
        path = self._check_proto(path).rstrip("/")
        # Break up the path into a list containing the bottom-level directory
        # (the one being recursively copied) and the directories preceding it
        separated = path.rsplit("/", 1)
        if len(separated) != 2:
            # No slashes in path. (This means all files in saltenv will be
            # copied)
            prefix = ""
        else:
            prefix = separated[0]

        # Copy files from master
        for fn_ in self.file_list(saltenv, prefix=path):
            # Prevent files in "salt://foobar/" (or salt://foo.sh) from
            # matching a path of "salt://foo"
            try:
                if fn_[len(path)] != "/":
                    continue
            except IndexError:
                continue
            # Remove the leading directories from path to derive
            # the relative path on the minion.
            minion_relpath = fn_[len(prefix) :].lstrip("/")
            ret.append(
                self.get_file(
                    salt.utils.url.create(fn_),
                    "{}/{}".format(dest, minion_relpath),
                    True,
                    saltenv,
                    gzip,
                )
            )
        # Replicate empty dirs from master
        try:
            for fn_ in self.file_list_emptydirs(saltenv, prefix=path):
                # Prevent an empty dir "salt://foobar/" from matching a path of
                # "salt://foo"
                try:
                    if fn_[len(path)] != "/":
                        continue
                except IndexError:
                    continue
                # Remove the leading directories from path to derive
                # the relative path on the minion.
                minion_relpath = fn_[len(prefix) :].lstrip("/")
                minion_mkdir = "{}/{}".format(dest, minion_relpath)
                if not os.path.isdir(minion_mkdir):
                    os.makedirs(minion_mkdir)
                ret.append(minion_mkdir)
        except TypeError:
            pass
        ret.sort()
        return ret

    def get_url(
        self,
        url,
        dest,
        makedirs=False,
        saltenv="base",
        no_cache=False,
        cachedir=None,
        source_hash=None,
        verify_ssl=True,
        use_etag=False,
    ):
        """
        Get a single file from a URL.
        """
        url_data = urllib.parse.urlparse(url)
        url_scheme = url_data.scheme
        url_path = os.path.join(url_data.netloc, url_data.path).rstrip(os.sep)

        # If dest is a directory, rewrite dest with filename
        if dest is not None and (os.path.isdir(dest) or dest.endswith(("/", "\\"))):
            if (
                url_data.query
                or len(url_data.path) > 1
                and not url_data.path.endswith("/")
            ):
                strpath = url.split("/")[-1]
            else:
                strpath = "index.html"

            if salt.utils.platform.is_windows():
                strpath = salt.utils.path.sanitize_win_path(strpath)

            dest = os.path.join(dest, strpath)

        if url_scheme and url_scheme.lower() in string.ascii_lowercase:
            url_path = ":".join((url_scheme, url_path))
            url_scheme = "file"

        if url_scheme in ("file", ""):
            # Local filesystem
            if not os.path.isabs(url_path):
                raise CommandExecutionError(
                    "Path '{}' is not absolute".format(url_path)
                )
            if dest is None:
                with salt.utils.files.fopen(url_path, "rb") as fp_:
                    data = fp_.read()
                return data
            return url_path

        if url_scheme == "salt":
            result = self.get_file(url, dest, makedirs, saltenv, cachedir=cachedir)
            if result and dest is None:
                with salt.utils.files.fopen(result, "rb") as fp_:
                    data = fp_.read()
                return data
            return result

        if dest:
            destdir = os.path.dirname(dest)
            if not os.path.isdir(destdir):
                if makedirs:
                    os.makedirs(destdir)
                else:
                    return ""
        elif not no_cache:
            dest = self._extrn_path(url, saltenv, cachedir=cachedir)
            if source_hash is not None:
                try:
                    source_hash = source_hash.split("=")[-1]
                    form = salt.utils.files.HASHES_REVMAP[len(source_hash)]
                    if salt.utils.hashutils.get_hash(dest, form) == source_hash:
                        log.debug(
                            "Cached copy of %s (%s) matches source_hash %s, "
                            "skipping download",
                            url,
                            dest,
                            source_hash,
                        )
                        return dest
                except (AttributeError, KeyError, OSError):
                    pass
            destdir = os.path.dirname(dest)
            if not os.path.isdir(destdir):
                os.makedirs(destdir)

        if url_data.scheme == "s3":
            try:

                def s3_opt(key, default=None):
                    """
                    Get value of s3.<key> from Minion config or from Pillar
                    """
                    if "s3." + key in self.opts:
                        return self.opts["s3." + key]
                    try:
                        return self.opts["pillar"]["s3"][key]
                    except (KeyError, TypeError):
                        return default

                self.utils["s3.query"](
                    method="GET",
                    bucket=url_data.netloc,
                    path=url_data.path[1:],
                    return_bin=False,
                    local_file=dest,
                    action=None,
                    key=s3_opt("key"),
                    keyid=s3_opt("keyid"),
                    service_url=s3_opt("service_url"),
                    verify_ssl=s3_opt("verify_ssl", True),
                    location=s3_opt("location"),
                    path_style=s3_opt("path_style", False),
                    https_enable=s3_opt("https_enable", True),
                )
                return dest
            except Exception as exc:  # pylint: disable=broad-except
                raise MinionError(
                    "Could not fetch from {}. Exception: {}".format(url, exc)
                )
        if url_data.scheme == "ftp":
            try:
                ftp = ftplib.FTP()  # nosec
                ftp_port = url_data.port
                if not ftp_port:
                    ftp_port = 21
                ftp.connect(url_data.hostname, ftp_port)
                ftp.login(url_data.username, url_data.password)
                remote_file_path = url_data.path.lstrip("/")
                with salt.utils.files.fopen(dest, "wb") as fp_:
                    ftp.retrbinary("RETR {}".format(remote_file_path), fp_.write)
                ftp.quit()
                return dest
            except Exception as exc:  # pylint: disable=broad-except
                raise MinionError(
                    "Could not retrieve {} from FTP server. Exception: {}".format(
                        url, exc
                    )
                )

        if url_data.scheme == "swift":
            try:

                def swift_opt(key, default):
                    """
                    Get value of <key> from Minion config or from Pillar
                    """
                    if key in self.opts:
                        return self.opts[key]
                    try:
                        return self.opts["pillar"][key]
                    except (KeyError, TypeError):
                        return default

                swift_conn = SaltSwift(
                    swift_opt("keystone.user", None),
                    swift_opt("keystone.tenant", None),
                    swift_opt("keystone.auth_url", None),
                    swift_opt("keystone.password", None),
                )

                swift_conn.get_object(url_data.netloc, url_data.path[1:], dest)
                return dest
            except Exception:  # pylint: disable=broad-except
                raise MinionError("Could not fetch from {}".format(url))

        get_kwargs = {}
        if url_data.username is not None and url_data.scheme in ("http", "https"):
            netloc = url_data.netloc
            at_sign_pos = netloc.rfind("@")
            if at_sign_pos != -1:
                netloc = netloc[at_sign_pos + 1 :]
            fixed_url = urllib.parse.urlunparse(
                (
                    url_data.scheme,
                    netloc,
                    url_data.path,
                    url_data.params,
                    url_data.query,
                    url_data.fragment,
                )
            )
            get_kwargs["auth"] = (url_data.username, url_data.password)
        else:
            fixed_url = url

        destfp = None
        dest_etag = "{}.etag".format(dest)
        try:
            # Tornado calls streaming_callback on redirect response bodies.
            # But we need streaming to support fetching large files (> RAM
            # avail). Here we are working around this by disabling recording
            # the body for redirections. The issue is fixed in Tornado 4.3.0
            # so on_header callback could be removed when we'll deprecate
            # Tornado<4.3.0. See #27093 and #30431 for details.

            # Use list here to make it writable inside the on_header callback.
            # Simple bool doesn't work here: on_header creates a new local
            # variable instead. This could be avoided in Py3 with 'nonlocal'
            # statement. There is no Py2 alternative for this.
            #
            # write_body[0] is used by the on_chunk callback to tell it whether
            #   or not we need to write the body of the request to disk. For
            #   30x redirects we set this to False because we don't want to
            #   write the contents to disk, as we will need to wait until we
            #   get to the redirected URL.
            #
            # write_body[1] will contain a tornado.httputil.HTTPHeaders
            #   instance that we will use to parse each header line. We
            #   initialize this to False, and after we parse the status line we
            #   will replace it with the HTTPHeaders instance. If/when we have
            #   found the encoding used in the request, we set this value to
            #   False to signify that we are done parsing.
            #
            # write_body[2] is where the encoding will be stored
            #
            # write_body[3] is where the etag will be stored if use_etag is
            #   enabled. This allows us to iterate over the headers until
            #   both content encoding and etag are found.
            write_body = [None, False, None, None]

            def on_header(hdr):
                if write_body[1] is not False and (
                    write_body[2] is None or (use_etag and write_body[3] is None)
                ):
                    if not hdr.strip() and "Content-Type" not in write_body[1]:
                        # If write_body[0] is True, then we are not following a
                        # redirect (initial response was a 200 OK). So there is
                        # no need to reset write_body[0].
                        if write_body[0] is not True:
                            # We are following a redirect, so we need to reset
                            # write_body[0] so that we properly follow it.
                            write_body[0] = None
                        # We don't need the HTTPHeaders object anymore
                        if not use_etag or write_body[3]:
                            write_body[1] = False
                        return
                    # Try to find out what content type encoding is used if
                    # this is a text file
                    write_body[1].parse_line(hdr)  # pylint: disable=no-member
                    # Case insensitive Etag header checking below. Don't break case
                    # insensitivity unless you really want to mess with people's heads
                    # in the tests. Note: http.server and apache2 use "Etag" and nginx
                    # uses "ETag" as the header key. Yay standards!
                    if use_etag and "etag" in map(str.lower, write_body[1]):
                        etag = write_body[3] = [
                            val
                            for key, val in write_body[1].items()
                            if key.lower() == "etag"
                        ][0]
                        with salt.utils.files.fopen(dest_etag, "w") as etagfp:
                            etag = etagfp.write(etag)
                    elif "Content-Type" in write_body[1]:
                        content_type = write_body[1].get(
                            "Content-Type"
                        )  # pylint: disable=no-member
                        if not content_type.startswith("text"):
                            write_body[2] = False
                            if not use_etag or write_body[3]:
                                write_body[1] = False
                        else:
                            encoding = "utf-8"
                            fields = content_type.split(";")
                            for field in fields:
                                if "encoding" in field:
                                    encoding = field.split("encoding=")[-1]
                            write_body[2] = encoding
                            # We have found our encoding. Stop processing headers.
                            if not use_etag or write_body[3]:
                                write_body[1] = False

                        # If write_body[0] is False, this means that this
                        # header is a 30x redirect, so we need to reset
                        # write_body[0] to None so that we parse the HTTP
                        # status code from the redirect target. Additionally,
                        # we need to reset write_body[2] so that we inspect the
                        # headers for the Content-Type of the URL we're
                        # following.
                        if write_body[0] is write_body[1] is False:
                            write_body[0] = write_body[2] = None

                # Check the status line of the HTTP request
                if write_body[0] is None:
                    try:
                        hdr = parse_response_start_line(hdr)
                    except HTTPInputError:
                        # Not the first line, do nothing
                        return
                    write_body[0] = hdr.code not in [301, 302, 303, 307]
                    write_body[1] = HTTPHeaders()

            if no_cache:
                result = []

                def on_chunk(chunk):
                    if write_body[0]:
                        if write_body[2]:
                            chunk = chunk.decode(write_body[2])
                        result.append(chunk)

            else:
                dest_tmp = "{}.part".format(dest)
                # We need an open filehandle to use in the on_chunk callback,
                # that's why we're not using a with clause here.
                # pylint: disable=resource-leakage
                destfp = salt.utils.files.fopen(dest_tmp, "wb")
                # pylint: enable=resource-leakage

                def on_chunk(chunk):
                    if write_body[0]:
                        destfp.write(chunk)

            # ETag is only used for refetch. Cached file and previous ETag
            # should be present for verification.
            header_dict = {}
            if use_etag and os.path.exists(dest_etag) and os.path.exists(dest):
                with salt.utils.files.fopen(dest_etag, "r") as etagfp:
                    etag = etagfp.read().replace("\n", "").strip()
                header_dict["If-None-Match"] = etag

            query = salt.utils.http.query(
                fixed_url,
                stream=True,
                streaming_callback=on_chunk,
                header_callback=on_header,
                username=url_data.username,
                password=url_data.password,
                opts=self.opts,
                verify_ssl=verify_ssl,
                header_dict=header_dict,
                **get_kwargs,
            )

            # 304 Not Modified is returned when If-None-Match header
            # matches server ETag for requested file.
            if use_etag and query.get("status") == 304:
                if not no_cache:
                    destfp.close()
                    destfp = None
                    os.remove(dest_tmp)
                return dest
            if "handle" not in query:
                raise MinionError(
                    "Error: {} reading {}".format(query["error"], url_data.path)
                )
            if no_cache:
                if write_body[2]:
                    return "".join(result)
                return b"".join(result)
            else:
                destfp.close()
                destfp = None
                salt.utils.files.rename(dest_tmp, dest)
                return dest
        except urllib.error.HTTPError as exc:
            raise MinionError(
                "HTTP error {0} reading {1}: {3}".format(
                    exc.code,
                    url,
                    *http.server.BaseHTTPRequestHandler.responses[exc.code],
                )
            )
        except urllib.error.URLError as exc:
            raise MinionError("Error reading {}: {}".format(url, exc.reason))
        finally:
            if destfp is not None:
                destfp.close()

    def get_template(
        self,
        url,
        dest,
        template="jinja",
        makedirs=False,
        saltenv="base",
        cachedir=None,
        **kwargs,
    ):
        """
        Cache a file then process it as a template
        """
        if "env" in kwargs:
            # "env" is not supported; Use "saltenv".
            kwargs.pop("env")

        kwargs["saltenv"] = saltenv
        sfn = self.cache_file(url, saltenv, cachedir=cachedir)
        if not sfn or not os.path.exists(sfn):
            return ""
        if template in salt.utils.templates.TEMPLATE_REGISTRY:
            data = salt.utils.templates.TEMPLATE_REGISTRY[template](sfn, **kwargs)
        else:
            log.error(
                "Attempted to render template with unavailable engine %s", template
            )
            return ""
        if not data["result"]:
            # Failed to render the template
            log.error("Failed to render template with error: %s", data["data"])
            return ""
        if not dest:
            # No destination passed, set the dest as an extrn_files cache
            dest = self._extrn_path(url, saltenv, cachedir=cachedir)
            # If Salt generated the dest name, create any required dirs
            makedirs = True

        destdir = os.path.dirname(dest)
        if not os.path.isdir(destdir):
            if makedirs:
                os.makedirs(destdir)
            else:
                salt.utils.files.safe_rm(data["data"])
                return ""
        shutil.move(data["data"], dest)
        return dest

    def _extrn_path(self, url, saltenv, cachedir=None):
        """
        Return the extrn_filepath for a given url
        """
        url_data = urllib.parse.urlparse(url)
        if salt.utils.platform.is_windows():
            netloc = salt.utils.path.sanitize_win_path(url_data.netloc)
        else:
            netloc = url_data.netloc

        # Strip user:pass from URLs
        netloc = netloc.split("@")[-1]

        if cachedir is None:
            cachedir = self.opts["cachedir"]
        elif not os.path.isabs(cachedir):
            cachedir = os.path.join(self.opts["cachedir"], cachedir)

        if url_data.query:
            file_name = "-".join([url_data.path, url_data.query])
        else:
            file_name = url_data.path

        # clean_path returns an empty string if the check fails
        root_path = salt.utils.path.join(cachedir, "extrn_files", saltenv, netloc)
        new_path = os.path.sep.join([root_path, file_name])
        if not salt.utils.verify.clean_path(root_path, new_path, subdir=True):
            return "Invalid path"

        if len(file_name) > MAX_FILENAME_LENGTH:
            file_name = salt.utils.hashutils.sha256_digest(file_name)

        return salt.utils.path.join(cachedir, "extrn_files", saltenv, netloc, file_name)


class PillarClient(Client):
    """
    Used by pillar to handle fileclient requests
    """

    def _find_file(self, path, saltenv="base"):
        """
        Locate the file path
        """
        fnd = {"path": "", "rel": ""}

        if salt.utils.url.is_escaped(path):
            # The path arguments are escaped
            path = salt.utils.url.unescape(path)
        for root in self.opts["pillar_roots"].get(saltenv, []):
            full = os.path.join(root, path)
            if os.path.isfile(full):
                fnd["path"] = full
                fnd["rel"] = path
                return fnd
        return fnd

    def get_file(
        self, path, dest="", makedirs=False, saltenv="base", gzip=None, cachedir=None
    ):
        """
        Copies a file from the local files directory into :param:`dest`
        gzip compression settings are ignored for local files
        """
        path = self._check_proto(path)
        fnd = self._find_file(path, saltenv)
        fnd_path = fnd.get("path")
        if not fnd_path:
            return ""

        return fnd_path

    def file_list(self, saltenv="base", prefix=""):
        """
        Return a list of files in the given environment
        with optional relative prefix path to limit directory traversal
        """
        ret = []
        prefix = prefix.strip("/")
        for path in self.opts["pillar_roots"].get(saltenv, []):
            for root, dirs, files in salt.utils.path.os_walk(
                os.path.join(path, prefix), followlinks=True
            ):
                # Don't walk any directories that match file_ignore_regex or glob
                dirs[:] = [
                    d for d in dirs if not salt.fileserver.is_file_ignored(self.opts, d)
                ]
                for fname in files:
                    relpath = os.path.relpath(os.path.join(root, fname), path)
                    ret.append(salt.utils.data.decode(relpath))
        return ret

    def file_list_emptydirs(self, saltenv="base", prefix=""):
        """
        List the empty dirs in the pillar_roots
        with optional relative prefix path to limit directory traversal
        """
        ret = []
        prefix = prefix.strip("/")
        for path in self.opts["pillar_roots"].get(saltenv, []):
            for root, dirs, files in salt.utils.path.os_walk(
                os.path.join(path, prefix), followlinks=True
            ):
                # Don't walk any directories that match file_ignore_regex or glob
                dirs[:] = [
                    d for d in dirs if not salt.fileserver.is_file_ignored(self.opts, d)
                ]
                if not dirs and not files:
                    ret.append(salt.utils.data.decode(os.path.relpath(root, path)))
        return ret

    def dir_list(self, saltenv="base", prefix=""):
        """
        List the dirs in the pillar_roots
        with optional relative prefix path to limit directory traversal
        """
        ret = []
        prefix = prefix.strip("/")
        for path in self.opts["pillar_roots"].get(saltenv, []):
            for root, dirs, files in salt.utils.path.os_walk(
                os.path.join(path, prefix), followlinks=True
            ):
                ret.append(salt.utils.data.decode(os.path.relpath(root, path)))
        return ret

    def __get_file_path(self, path, saltenv="base"):
        """
        Return either a file path or the result of a remote find_file call.
        """
        try:
            path = self._check_proto(path)
        except MinionError as err:
            # Local file path
            if not os.path.isfile(path):
                log.warning(
                    "specified file %s is not present to generate hash: %s", path, err
                )
                return None
            else:
                return path
        return self._find_file(path, saltenv)

    def hash_file(self, path, saltenv="base"):
        """
        Return the hash of a file, to get the hash of a file in the pillar_roots
        prepend the path with salt://<file on server> otherwise, prepend the
        file with / for a local file.
        """
        ret = {}
        fnd = self.__get_file_path(path, saltenv)
        if fnd is None:
            return ret

        try:
            # Remote file path (self._find_file() invoked)
            fnd_path = fnd["path"]
        except TypeError:
            # Local file path
            fnd_path = fnd

        hash_type = self.opts.get("hash_type", "md5")
        ret["hsum"] = salt.utils.hashutils.get_hash(fnd_path, form=hash_type)
        ret["hash_type"] = hash_type
        return ret

    def hash_and_stat_file(self, path, saltenv="base"):
        """
        Return the hash of a file, to get the hash of a file in the pillar_roots
        prepend the path with salt://<file on server> otherwise, prepend the
        file with / for a local file.

        Additionally, return the stat result of the file, or None if no stat
        results were found.
        """
        ret = {}
        fnd = self.__get_file_path(path, saltenv)
        if fnd is None:
            return ret, None

        try:
            # Remote file path (self._find_file() invoked)
            fnd_path = fnd["path"]
            fnd_stat = fnd.get("stat")
        except TypeError:
            # Local file path
            fnd_path = fnd
            try:
                fnd_stat = list(os.stat(fnd_path))
            except Exception:  # pylint: disable=broad-except
                fnd_stat = None

        hash_type = self.opts.get("hash_type", "md5")
        ret["hsum"] = salt.utils.hashutils.get_hash(fnd_path, form=hash_type)
        ret["hash_type"] = hash_type
        return ret, fnd_stat

    def list_env(self, saltenv="base"):
        """
        Return a list of the files in the file server's specified environment
        """
        return self.file_list(saltenv)

    def master_opts(self):
        """
        Return the master opts data
        """
        return self.opts

    def envs(self):
        """
        Return the available environments
        """
        ret = []
        for saltenv in self.opts["pillar_roots"]:
            ret.append(saltenv)
        return ret

    def master_tops(self):
        """
        Originally returned information via the external_nodes subsystem.
        External_nodes was deprecated and removed in
        2014.1.6 in favor of master_tops (which had been around since pre-0.17).
             salt-call --local state.show_top
        ends up here, but master_tops has not been extended to support
        show_top in a completely local environment yet.  It's worth noting
        that originally this fn started with
            if 'external_nodes' not in opts: return {}
        So since external_nodes is gone now, we are just returning the
        empty dict.
        """
        return {}


class RemoteClient(Client):
    """
    Interact with the salt master file server.
    """

    def __init__(self, opts):
        Client.__init__(self, opts)
        self._closing = False
        self.channel = salt.channel.client.ReqChannel.factory(self.opts)
        if hasattr(self.channel, "auth"):
            self.auth = self.channel.auth
        else:
            self.auth = ""

    def _refresh_channel(self):
        """
        Reset the channel, in the event of an interruption
        """
        # Close the previous channel
        self.channel.close()
        # Instantiate a new one
        self.channel = salt.channel.client.ReqChannel.factory(self.opts)
        return self.channel

    def _channel_send(self, load, raw=False):
        start = time.monotonic()
        try:
            return self.channel.send(
                load,
                raw=raw,
            )
        except salt.exceptions.SaltReqTimeoutError:
            raise SaltClientError(
                f"File client timed out after {int(time.time() - start)}"
            )

    def destroy(self):
        if self._closing:
            return

        self._closing = True
        channel = None
        try:
            channel = self.channel
        except AttributeError:
            pass
        if channel is not None:
            channel.close()

    def get_file(
        self, path, dest="", makedirs=False, saltenv="base", gzip=None, cachedir=None
    ):
        """
        Get a single file from the salt-master
        path must be a salt server location, aka, salt://path/to/file, if
        dest is omitted, then the downloaded file will be placed in the minion
        cache
        """
        path, senv = salt.utils.url.split_env(path)
        if senv:
            saltenv = senv

        if not salt.utils.platform.is_windows():
            hash_server, stat_server = self.hash_and_stat_file(path, saltenv)
        else:
            hash_server = self.hash_file(path, saltenv)

        # Check if file exists on server, before creating files and
        # directories
        if hash_server == "":
            log.debug("Could not find file '%s' in saltenv '%s'", path, saltenv)
            return False

        # If dest is a directory, rewrite dest with filename
        if dest is not None and (os.path.isdir(dest) or dest.endswith(("/", "\\"))):
            dest = os.path.join(dest, os.path.basename(path))
            log.debug(
                "In saltenv '%s', '%s' is a directory. Changing dest to '%s'",
                saltenv,
                os.path.dirname(dest),
                dest,
            )

        # Hash compare local copy with master and skip download
        # if no difference found.
        dest2check = dest
        if not dest2check:
            rel_path = self._check_proto(path)

            log.debug(
                "In saltenv '%s', looking at rel_path '%s' to resolve '%s'",
                saltenv,
                rel_path,
                path,
            )
            with self._cache_loc(rel_path, saltenv, cachedir=cachedir) as cache_dest:
                dest2check = cache_dest

        log.debug(
            "In saltenv '%s', ** considering ** path '%s' to resolve '%s'",
            saltenv,
            dest2check,
            path,
        )

        if dest2check and os.path.isfile(dest2check):
            if not salt.utils.platform.is_windows():
                hash_local, stat_local = self.hash_and_stat_file(dest2check, saltenv)
            else:
                hash_local = self.hash_file(dest2check, saltenv)

            if hash_local == hash_server:
                return dest2check

        log.debug(
            "Fetching file from saltenv '%s', ** attempting ** '%s'", saltenv, path
        )
        d_tries = 0
        transport_tries = 0
        path = self._check_proto(path)
        load = {"path": path, "saltenv": saltenv, "cmd": "_serve_file"}
        if gzip:
            gzip = int(gzip)
            load["gzip"] = gzip

        fn_ = None
        if dest:
            destdir = os.path.dirname(dest)
            if not os.path.isdir(destdir):
                if makedirs:
                    try:
                        os.makedirs(destdir)
                    except OSError as exc:
                        if exc.errno != errno.EEXIST:  # ignore if it was there already
                            raise
                else:
                    return False
            # We need an open filehandle here, that's why we're not using a
            # with clause:
            # pylint: disable=resource-leakage
            fn_ = salt.utils.files.fopen(dest, "wb+")
            # pylint: enable=resource-leakage
        else:
            log.debug("No dest file found")

        while True:
            if not fn_:
                load["loc"] = 0
            else:
                load["loc"] = fn_.tell()
            data = self._channel_send(
                load,
                raw=True,
            )
            # Sometimes the source is local (eg when using
            # 'salt.fileserver.FSChan'), in which case the keys are
            # already strings. Sometimes the source is remote, in which
            # case the keys are bytes due to raw mode. Standardize on
            # strings for the top-level keys to simplify things.
            data = decode_dict_keys_to_str(data)
            try:
                if not data["data"]:
                    if not fn_ and data["dest"]:
                        # This is a 0 byte file on the master
                        with self._cache_loc(
                            data["dest"], saltenv, cachedir=cachedir
                        ) as cache_dest:
                            dest = cache_dest
                            with salt.utils.files.fopen(cache_dest, "wb+") as ofile:
                                ofile.write(data["data"])
                    if "hsum" in data and d_tries < 3:
                        # Master has prompted a file verification, if the
                        # verification fails, re-download the file. Try 3 times
                        d_tries += 1
                        hsum = salt.utils.hashutils.get_hash(
                            dest,
                            salt.utils.stringutils.to_str(
                                data.get("hash_type", b"md5")
                            ),
                        )
                        if hsum != data["hsum"]:
                            log.warning(
                                "Bad download of file %s, attempt %d of 3",
                                path,
                                d_tries,
                            )
                            continue
                    break
                if not fn_:
                    with self._cache_loc(
                        data["dest"], saltenv, cachedir=cachedir
                    ) as cache_dest:
                        dest = cache_dest
                        # If a directory was formerly cached at this path, then
                        # remove it to avoid a traceback trying to write the file
                        if os.path.isdir(dest):
                            salt.utils.files.rm_rf(dest)
                        fn_ = salt.utils.atomicfile.atomic_open(dest, "wb+")
                if data.get("gzip", None):
                    data = salt.utils.gzip_util.uncompress(data["data"])
                else:
                    data = data["data"]
                if isinstance(data, str):
                    data = data.encode()
                fn_.write(data)
            except (TypeError, KeyError) as exc:
                try:
                    data_type = type(data).__name__
                except AttributeError:
                    # Shouldn't happen, but don't let this cause a traceback.
                    data_type = str(type(data))
                transport_tries += 1
                log.warning(
                    "Data transport is broken, got: %s, type: %s, "
                    "exception: %s, attempt %d of 3",
                    data,
                    data_type,
                    exc,
                    transport_tries,
                )
                self._refresh_channel()
                if transport_tries > 3:
                    log.error(
                        "Data transport is broken, got: %s, type: %s, "
                        "exception: %s, retry attempts exhausted",
                        data,
                        data_type,
                        exc,
                    )
                    break

        if fn_:
            fn_.close()
            log.info("Fetching file from saltenv '%s', ** done ** '%s'", saltenv, path)
        else:
            log.debug(
                "In saltenv '%s', we are ** missing ** the file '%s'", saltenv, path
            )

        return dest

    def file_list(self, saltenv="base", prefix=""):
        """
        List the files on the master
        """
        load = {"saltenv": saltenv, "prefix": prefix, "cmd": "_file_list"}
        return self._channel_send(
            load,
        )

    def file_list_emptydirs(self, saltenv="base", prefix=""):
        """
        List the empty dirs on the master
        """
        load = {"saltenv": saltenv, "prefix": prefix, "cmd": "_file_list_emptydirs"}
        return self._channel_send(
            load,
        )

    def dir_list(self, saltenv="base", prefix=""):
        """
        List the dirs on the master
        """
        load = {"saltenv": saltenv, "prefix": prefix, "cmd": "_dir_list"}
        return self._channel_send(
            load,
        )

    def symlink_list(self, saltenv="base", prefix=""):
        """
        List symlinked files and dirs on the master
        """
        load = {"saltenv": saltenv, "prefix": prefix, "cmd": "_symlink_list"}
        return self._channel_send(
            load,
        )

    def __hash_and_stat_file(self, path, saltenv="base"):
        """
        Common code for hashing and stating files
        """
        try:
            path = self._check_proto(path)
        except MinionError as err:
            if not os.path.isfile(path):
                log.warning(
                    "specified file %s is not present to generate hash: %s", path, err
                )
                return {}, None
            else:
                ret = {}
                hash_type = self.opts.get("hash_type", "md5")
                ret["hsum"] = salt.utils.hashutils.get_hash(path, form=hash_type)
                ret["hash_type"] = hash_type
                return ret
        load = {"path": path, "saltenv": saltenv, "cmd": "_file_hash"}
        return self._channel_send(
            load,
        )

    def hash_file(self, path, saltenv="base"):
        """
        Return the hash of a file, to get the hash of a file on the salt
        master file server prepend the path with salt://<file on server>
        otherwise, prepend the file with / for a local file.
        """
        return self.__hash_and_stat_file(path, saltenv)

    def hash_and_stat_file(self, path, saltenv="base"):
        """
        The same as hash_file, but also return the file's mode, or None if no
        mode data is present.
        """
        hash_result = self.hash_file(path, saltenv)
        try:
            path = self._check_proto(path)
        except MinionError as err:
            if not os.path.isfile(path):
                return hash_result, None
            else:
                try:
                    return hash_result, list(os.stat(path))
                except Exception:  # pylint: disable=broad-except
                    return hash_result, None
        load = {"path": path, "saltenv": saltenv, "cmd": "_file_find"}
        fnd = self._channel_send(
            load,
        )
        try:
            stat_result = fnd.get("stat")
        except AttributeError:
            stat_result = None
        return hash_result, stat_result

    def list_env(self, saltenv="base"):
        """
        Return a list of the files in the file server's specified environment
        """
        load = {"saltenv": saltenv, "cmd": "_file_list"}
        return self._channel_send(
            load,
        )

    def envs(self):
        """
        Return a list of available environments
        """
        load = {"cmd": "_file_envs"}
        return self._channel_send(
            load,
        )

    def master_opts(self):
        """
        Return the master opts data
        """
        load = {"cmd": "_master_opts"}
        return self._channel_send(
            load,
        )

    def master_tops(self):
        """
        Return the metadata derived from the master_tops system
        """
        load = {"cmd": "_master_tops", "id": self.opts["id"], "opts": self.opts}
        if self.auth:
            load["tok"] = self.auth.gen_token(b"salt")
        return self._channel_send(
            load,
        )

    def __enter__(self):
        return self

    def __exit__(self, *args):
        self.destroy()


class FSClient(RemoteClient):
    """
    A local client that uses the RemoteClient but substitutes the channel for
    the FSChan object
    """

    def __init__(self, opts):  # pylint: disable=W0231
        Client.__init__(self, opts)  # pylint: disable=W0233
        self._closing = False
        self.channel = salt.fileserver.FSChan(opts)
        self.auth = DumbAuth()


# Provide backward compatibility for anyone directly using LocalClient (but no
# one should be doing this).
LocalClient = FSClient


class DumbAuth:
    """
    The dumbauth class is used to stub out auth calls fired from the FSClient
    subsystem
    """

    def gen_token(self, clear_tok):
        return clear_tok<|MERGE_RESOLUTION|>--- conflicted
+++ resolved
@@ -34,16 +34,7 @@
 import salt.utils.url
 import salt.utils.verify
 import salt.utils.versions
-<<<<<<< HEAD
-from salt.exceptions import CommandExecutionError, MinionError
-=======
 from salt.exceptions import CommandExecutionError, MinionError, SaltClientError
-from salt.ext.tornado.httputil import (
-    HTTPHeaders,
-    HTTPInputError,
-    parse_response_start_line,
-)
->>>>>>> a46d846a
 from salt.utils.openstack.swift import SaltSwift
 
 log = logging.getLogger(__name__)
@@ -110,7 +101,7 @@
         Make sure that this path is intended for the salt master and trim it
         """
         if not path.startswith("salt://"):
-            raise MinionError("Unsupported path: {}".format(path))
+            raise MinionError(f"Unsupported path: {path}")
         file_path, saltenv = salt.utils.url.parse(path)
         return file_path
 
@@ -276,7 +267,7 @@
             for fn_ in self.file_list_emptydirs(saltenv):
                 fn_ = salt.utils.data.decode(fn_)
                 if fn_.startswith(path):
-                    minion_dir = "{}/{}".format(dest, fn_)
+                    minion_dir = f"{dest}/{fn_}"
                     if not os.path.isdir(minion_dir):
                         os.makedirs(minion_dir)
                     ret.append(minion_dir)
@@ -441,7 +432,7 @@
             ret.append(
                 self.get_file(
                     salt.utils.url.create(fn_),
-                    "{}/{}".format(dest, minion_relpath),
+                    f"{dest}/{minion_relpath}",
                     True,
                     saltenv,
                     gzip,
@@ -460,7 +451,7 @@
                 # Remove the leading directories from path to derive
                 # the relative path on the minion.
                 minion_relpath = fn_[len(prefix) :].lstrip("/")
-                minion_mkdir = "{}/{}".format(dest, minion_relpath)
+                minion_mkdir = f"{dest}/{minion_relpath}"
                 if not os.path.isdir(minion_mkdir):
                     os.makedirs(minion_mkdir)
                 ret.append(minion_mkdir)
@@ -511,9 +502,7 @@
         if url_scheme in ("file", ""):
             # Local filesystem
             if not os.path.isabs(url_path):
-                raise CommandExecutionError(
-                    "Path '{}' is not absolute".format(url_path)
-                )
+                raise CommandExecutionError(f"Path '{url_path}' is not absolute")
             if dest is None:
                 with salt.utils.files.fopen(url_path, "rb") as fp_:
                     data = fp_.read()
@@ -587,9 +576,7 @@
                 )
                 return dest
             except Exception as exc:  # pylint: disable=broad-except
-                raise MinionError(
-                    "Could not fetch from {}. Exception: {}".format(url, exc)
-                )
+                raise MinionError(f"Could not fetch from {url}. Exception: {exc}")
         if url_data.scheme == "ftp":
             try:
                 ftp = ftplib.FTP()  # nosec
@@ -600,7 +587,7 @@
                 ftp.login(url_data.username, url_data.password)
                 remote_file_path = url_data.path.lstrip("/")
                 with salt.utils.files.fopen(dest, "wb") as fp_:
-                    ftp.retrbinary("RETR {}".format(remote_file_path), fp_.write)
+                    ftp.retrbinary(f"RETR {remote_file_path}", fp_.write)
                 ftp.quit()
                 return dest
             except Exception as exc:  # pylint: disable=broad-except
@@ -634,7 +621,7 @@
                 swift_conn.get_object(url_data.netloc, url_data.path[1:], dest)
                 return dest
             except Exception:  # pylint: disable=broad-except
-                raise MinionError("Could not fetch from {}".format(url))
+                raise MinionError(f"Could not fetch from {url}")
 
         get_kwargs = {}
         if url_data.username is not None and url_data.scheme in ("http", "https"):
@@ -657,7 +644,7 @@
             fixed_url = url
 
         destfp = None
-        dest_etag = "{}.etag".format(dest)
+        dest_etag = f"{dest}.etag"
         try:
             # Tornado calls streaming_callback on redirect response bodies.
             # But we need streaming to support fetching large files (> RAM
@@ -771,7 +758,7 @@
                         result.append(chunk)
 
             else:
-                dest_tmp = "{}.part".format(dest)
+                dest_tmp = f"{dest}.part"
                 # We need an open filehandle to use in the on_chunk callback,
                 # that's why we're not using a with clause here.
                 # pylint: disable=resource-leakage
@@ -833,7 +820,7 @@
                 )
             )
         except urllib.error.URLError as exc:
-            raise MinionError("Error reading {}: {}".format(url, exc.reason))
+            raise MinionError(f"Error reading {url}: {exc.reason}")
         finally:
             if destfp is not None:
                 destfp.close()
