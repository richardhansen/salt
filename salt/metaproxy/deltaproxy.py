--- conflicted
+++ resolved
@@ -1,11 +1,8 @@
 #
 #   Proxy minion metaproxy modules
 #
-<<<<<<< HEAD
 
 import asyncio
-=======
->>>>>>> 5d86ead7
 import concurrent.futures
 import copy
 import logging
