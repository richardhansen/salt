# -*- coding: utf-8 -*-
'''
Loader mechanism for caching data, with data expiration, etc.

.. versionadded:: 2016.11.0
'''

# Import Python libs
from __future__ import absolute_import
import logging
import time

<<<<<<< HEAD
# Import Salt libs
import salt.config
=======
# Import Salt lobs
from salt.ext import six
from salt.payload import Serial
from salt.utils.odict import OrderedDict
>>>>>>> ac82972c
import salt.loader
import salt.syspaths

log = logging.getLogger(__name__)


def factory(opts, **kwargs):
    '''
    Creates and returns the cache class.
    If memory caching is enabled by opts MemCache class will be instantiated.
    If not Cache class will be returned.
    '''
    if opts.get('memcache_expire_seconds', 0):
        cls = MemCache
    else:
        cls = Cache
    return cls(opts, **kwargs)


class Cache(object):
    '''
    Base caching object providing access to the modular cache subsystem.

    Related configuration options:

    :param cache:
        The name of the cache driver to use. This is the name of the python
        module of the `salt.cache` package. Default is `localfs`.

    :param serial:
        The module of `salt.serializers` package that should be used by the cache
        driver to store data.
        If a driver can't use a specific module or uses specific objects storage
        it can ignore this parameter.

    Terminology.

    Salt cache subsystem is organized as a tree with nodes and leafs like a
    filesystem. Cache consists of banks. Each bank can contain a number of
    keys. Each key can contain a dict or any other object serializable with
    `salt.payload.Serial`. I.e. any data object in the cache can be
    addressed by the path to the bank and the key name:
        bank: 'minions/alpha'
        key:  'data'

    Bank names should be formatted in a way that can be used as a
    directory structure. If slashes are included in the name, then they
    refer to a nested structure.

    Key name is a string identifier of a data container (like a file inside a
    directory) which will hold the data.
    '''
    def __init__(self, opts, **kwargs):
        self.opts = opts
<<<<<<< HEAD
        if cachedir is None:
            self.cachedir = opts.get('cachedir', salt.syspaths.CACHE_DIR)
        else:
            self.cachedir = cachedir
        self.driver = opts.get('cache', salt.config.DEFAULT_MASTER_OPTS)
=======
        self.driver = opts['cache']
>>>>>>> ac82972c
        self.serial = Serial(opts)
        self._modules = None
        self._kwargs = kwargs

    def __lazy_init(self):
        self._modules = salt.loader.cache(self.opts, self.serial)
        fun = '{0}.init_kwargs'.format(self.driver)
        if fun in self.modules:
            self._kwargs = self.modules[fun](self._kwargs)
        else:
            self._kwargs = {}

    @property
    def modules(self):
        if self._modules is None:
            self.__lazy_init()
        return self._modules

    def cache(self, bank, key, fun, loop_fun=None, **kwargs):
        '''
        Check cache for the data. If it is there, check to see if it needs to
        be refreshed.

        If the data is not there, or it needs to be refreshed, then call the
        callback function (``fun``) with any given ``**kwargs``.

        In some cases, the callback function returns a list of objects which
        need to be processed by a second function. If that is the case, then
        the second function is passed in as ``loop_fun``. Each item in the
        return list from the first function will be the only argument for the
        second function.
        '''
        expire_seconds = kwargs.get('expire', 86400)  # 1 day

        updated = self.updated(bank, key)
        update_cache = False
        if updated is None:
            update_cache = True
        else:
            if int(time.time()) - updated > expire_seconds:
                update_cache = True

        data = self.fetch(bank, key)

        if not data or update_cache is True:
            if loop_fun is not None:
                data = []
                items = fun(**kwargs)
                for item in items:
                    data.append(loop_fun(item))
            else:
                data = fun(**kwargs)
            self.store(bank, key, data)

        return data

    def store(self, bank, key, data):
        '''
        Store data using the specified module

        :param bank:
            The name of the location inside the cache which will hold the key
            and its associated data.

        :param key:
            The name of the key (or file inside a directory) which will hold
            the data. File extensions should not be provided, as they will be
            added by the driver itself.

        :param data:
            The data which will be stored in the cache. This data should be
            in a format which can be serialized by msgpack/json/yaml/etc.

        :raises SaltCacheError:
            Raises an exception if cache driver detected an error accessing data
            in the cache backend (auth, permissions, etc).
        '''
        fun = '{0}.store'.format(self.driver)
        return self.modules[fun](bank, key, data, **self._kwargs)

    def fetch(self, bank, key):
        '''
        Fetch data using the specified module

        :param bank:
            The name of the location inside the cache which will hold the key
            and its associated data.

        :param key:
            The name of the key (or file inside a directory) which will hold
            the data. File extensions should not be provided, as they will be
            added by the driver itself.

        :return:
            Return a python object fetched from the cache or an empty dict if
            the given path or key not found.

        :raises SaltCacheError:
            Raises an exception if cache driver detected an error accessing data
            in the cache backend (auth, permissions, etc).
        '''
        fun = '{0}.fetch'.format(self.driver)
        return self.modules[fun](bank, key, **self._kwargs)

    def updated(self, bank, key):
        '''
        Get the last updated epoch for the specified key

        :param bank:
            The name of the location inside the cache which will hold the key
            and its associated data.

        :param key:
            The name of the key (or file inside a directory) which will hold
            the data. File extensions should not be provided, as they will be
            added by the driver itself.

        :return:
            Return an int epoch time in seconds or None if the object wasn't
            found in cache.

        :raises SaltCacheError:
            Raises an exception if cache driver detected an error accessing data
            in the cache backend (auth, permissions, etc).
        '''
        fun = '{0}.updated'.format(self.driver)
        return self.modules[fun](bank, key, **self._kwargs)

    def flush(self, bank, key=None):
        '''
        Remove the key from the cache bank with all the key content. If no key is specified remove
        the entire bank with all keys and sub-banks inside.

        :param bank:
            The name of the location inside the cache which will hold the key
            and its associated data.

        :param key:
            The name of the key (or file inside a directory) which will hold
            the data. File extensions should not be provided, as they will be
            added by the driver itself.

        :raises SaltCacheError:
            Raises an exception if cache driver detected an error accessing data
            in the cache backend (auth, permissions, etc).
        '''
        fun = '{0}.flush'.format(self.driver)
        return self.modules[fun](bank, key=key, **self._kwargs)

    def ls(self, bank):
        '''
        Lists entries stored in the specified bank.

        :param bank:
            The name of the location inside the cache which will hold the key
            and its associated data.

        :return:
            An iterable object containing all bank entries. Returns an empty
            iterator if the bank doesn't exists.

        :raises SaltCacheError:
            Raises an exception if cache driver detected an error accessing data
            in the cache backend (auth, permissions, etc).
        '''
        fun = '{0}.ls'.format(self.driver)
        return self.modules[fun](bank, **self._kwargs)

    def contains(self, bank, key=None):
        '''
        Checks if the specified bank contains the specified key.

        :param bank:
            The name of the location inside the cache which will hold the key
            and its associated data.

        :param key:
            The name of the key (or file inside a directory) which will hold
            the data. File extensions should not be provided, as they will be
            added by the driver itself.

        :return:
            Returns True if the specified key exists in the given bank and False
            if not.
            If key is None checks for the bank existense.

        :raises SaltCacheError:
            Raises an exception if cache driver detected an error accessing data
            in the cache backend (auth, permissions, etc).
        '''
        fun = '{0}.contains'.format(self.driver)
        return self.modules[fun](bank, key, **self._kwargs)


class MemCache(Cache):
    '''
    Short-lived in-memory cache store keeping values on time and/or size (count)
    basis.
    '''
    # {<storage_id>: odict({<key>: [atime, data], ...}), ...}
    data = {}

    def __init__(self, opts, **kwargs):
        super(MemCache, self).__init__(opts, **kwargs)
        self.expire = opts.get('memcache_expire_seconds', 10)
        self.max = opts.get('memcache_max_items', 1024)
        self.cleanup = opts.get('memcache_full_cleanup', False)
        self.debug = opts.get('memcache_debug', False)
        if self.debug:
            self.call = 0
            self.hit = 0
        self._storage = None

    @classmethod
    def __cleanup(cls, expire):
        now = time.time()
        for storage in six.itervalues(cls.data):
            for key, data in list(storage.items()):
                if data[0] + expire < now:
                    del storage[key]

    def _get_storage_id(self):
        fun = '{0}.storage_id'.format(self.driver)
        if fun in self.modules:
            return self.modules[fun](self.kwargs)
        else:
            return self.driver

    @property
    def storage(self):
        if self._storage is None:
            storage_id = self._get_storage_id()
            if storage_id not in MemCache.data:
                MemCache.data[storage_id] = OrderedDict()
            self._storage = MemCache.data[storage_id]
        return self._storage

    def fetch(self, bank, key):
        if self.debug:
            self.call += 1
        now = time.time()
        record = self.storage.pop((bank, key), None)
        # Have a cached value for the key
        if record is not None and record[0] + self.expire >= now:
            if self.debug:
                self.hit += 1
                log.trace('MemCache stats (call/hit/rate): '
                          '{0}/{1}/{2}'.format(self.call,
                                               self.hit,
                                               float(self.hit) / self.call))
            # update atime and return
            record[0] = now
            self.storage[(bank, key)] = record
            return record[1]

        # Have no value for the key or value is expired
        data = super(MemCache, self).fetch(bank, key)
        self.storage[(bank, key)] = [now, data]
        return data

    def store(self, bank, key, data):
        self.storage.pop((bank, key), None)
        super(MemCache, self).store(bank, key, data)
        if len(self.storage) >= self.max:
            if self.cleanup:
                MemCache.__cleanup(self.expire)
            else:
                self.storage.popitem(last=False)
        self.storage[(bank, key)] = [time.time(), data]

    def flush(self, bank, key=None):
        self.storage.pop((bank, key), None)
        super(MemCache, self).flush(bank, key)<|MERGE_RESOLUTION|>--- conflicted
+++ resolved
@@ -10,15 +10,11 @@
 import logging
 import time
 
-<<<<<<< HEAD
 # Import Salt libs
 import salt.config
-=======
-# Import Salt lobs
 from salt.ext import six
 from salt.payload import Serial
 from salt.utils.odict import OrderedDict
->>>>>>> ac82972c
 import salt.loader
 import salt.syspaths
 
@@ -73,15 +69,11 @@
     '''
     def __init__(self, opts, **kwargs):
         self.opts = opts
-<<<<<<< HEAD
         if cachedir is None:
             self.cachedir = opts.get('cachedir', salt.syspaths.CACHE_DIR)
         else:
             self.cachedir = cachedir
         self.driver = opts.get('cache', salt.config.DEFAULT_MASTER_OPTS)
-=======
-        self.driver = opts['cache']
->>>>>>> ac82972c
         self.serial = Serial(opts)
         self._modules = None
         self._kwargs = kwargs
