--- conflicted
+++ resolved
@@ -39,16 +39,8 @@
         self.version = version
         self.devices = odict() # remote devices attached to this stack
          # local device for this stack
-<<<<<<< HEAD
         self.device = device or LocalDevice(stack=self, did=did, ha=ha)
         self.transactions = odict() #transactions
-=======
-        self.device = device or Device(stack=self, did=did, ha=ha)
-        # remote devices attached to this stack
-        self.devices = odict()
-        self.transactions = odict()  # transactions
->>>>>>> 9ac6c8a1
-
         self.rxdsUdp = deque()
         self.txdsUdp = deque()
         self.serverUdp = aiding.SocketUdpNb(ha=self.device.ha)
@@ -147,11 +139,7 @@
     '''
     RAET protocol endpoint device object
     '''
-<<<<<<< HEAD
     Did = 2 # class attribute
-=======
-    Did = 1  # class attribute
->>>>>>> 9ac6c8a1
 
     def __init__(self, stack=None, did=None, sid=0, tid=0,
                  host="", port=raeting.RAET_PORT, ha=None, ):
@@ -160,7 +148,6 @@
         '''
         self.stack = stack  # Stack object that manages this device
         if did is None:
-<<<<<<< HEAD
             if self.stack:
                 while Device.Did in self.stack.devices:
                     Device.Did += 1
@@ -174,14 +161,6 @@
 
         self.sid = sid # current session ID
         self.tid = tid # current transaction ID
-=======
-            did = Device.Did
-            Device.Did += 1
-        self.did = did  # device ID
-
-        self.sid = sid  # current session ID
-        self.tid = tid  # current transaction ID
->>>>>>> 9ac6c8a1
 
         if ha:  # takes precendence
             host, port = ha
@@ -290,16 +269,6 @@
         self.stack.txUdp(packet.packed, self.rdid)
         self.txPacket = packet
 
-<<<<<<< HEAD
-=======
-    def start(self):
-        '''
-        Build first packet
-        '''
-        return None
-
-
->>>>>>> 9ac6c8a1
 class Initiator(Transaction):
     '''
     RAET protocol initiator transaction class
@@ -332,7 +301,6 @@
     '''
     RAET protocol Joiner transaction class Dual of Acceptor
     '''
-<<<<<<< HEAD
     def __init__(self, **kwa):
         '''
         Setup Transaction instance
@@ -340,15 +308,6 @@
         super(Joiner, self).__init__( **kwa)
         if self.rdid is None:
             self.rdid = self.stack.devices.values()[0].did # zeroth is channel master
-=======
-    def __init__(self, rdid=None, **kwa):
-        '''
-        Setup Transaction instance
-        '''
-        if rdid is None:
-            rdid = self.stack.devices.values()[0].did  # zeroth is channel master
-        super(Joiner, self).__init__(rdid=rdid, **kwa)
->>>>>>> 9ac6c8a1
 
     def join(self, body=None):
         '''
