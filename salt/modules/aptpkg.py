"""
Support for APT (Advanced Packaging Tool)

.. important::
    If you feel that Salt should be using this module to manage packages on a
    minion, and it is using a different module (or gives an error similar to
    *'pkg.install' is not available*), see :ref:`here
    <module-provider-override>`.

    For repository management, the ``python-apt`` package must be installed.
"""

import copy
import datetime
import fnmatch
import logging
import os
import pathlib
import re
import shutil
import tempfile
import time
from urllib.error import HTTPError
from urllib.request import Request as _Request
from urllib.request import urlopen as _urlopen

import salt.config
import salt.syspaths
import salt.utils.args
import salt.utils.data
import salt.utils.environment
import salt.utils.files
import salt.utils.functools
import salt.utils.itertools
import salt.utils.json
import salt.utils.path
import salt.utils.pkg
import salt.utils.pkg.deb
import salt.utils.stringutils
import salt.utils.systemd
import salt.utils.versions
import salt.utils.yaml
from salt.exceptions import (
    CommandExecutionError,
    CommandNotFoundError,
    MinionError,
    SaltInvocationError,
)
from salt.modules.cmdmod import _parse_env
from salt.utils.versions import warn_until_date

log = logging.getLogger(__name__)

# pylint: disable=import-error
try:
    from aptsources.sourceslist import SourceEntry, SourcesList

    HAS_APT = True
except ImportError:
    HAS_APT = False

try:
    import apt_pkg

    HAS_APTPKG = True
except ImportError:
    HAS_APTPKG = False

try:
    import softwareproperties.ppa

    HAS_SOFTWAREPROPERTIES = True
except ImportError:
    HAS_SOFTWAREPROPERTIES = False
# pylint: enable=import-error

APT_LISTS_PATH = "/var/lib/apt/lists"
PKG_ARCH_SEPARATOR = ":"

# Source format for urllib fallback on PPA handling
LP_SRC_FORMAT = "deb http://ppa.launchpad.net/{0}/{1}/ubuntu {2} main"
LP_PVT_SRC_FORMAT = "deb https://{0}private-ppa.launchpad.net/{1}/{2}/ubuntu {3} main"

_MODIFY_OK = frozenset(
    ["uri", "comps", "architectures", "disabled", "file", "dist", "signedby"]
)
DPKG_ENV_VARS = {
    "APT_LISTBUGS_FRONTEND": "none",
    "APT_LISTCHANGES_FRONTEND": "none",
    "DEBIAN_FRONTEND": "noninteractive",
    "UCF_FORCE_CONFFOLD": "1",
}

# Define the module's virtual name
__virtualname__ = "pkg"


def __virtual__():
    """
    Confirm this module is on a Debian-based system
    """
    # If your minion is running an OS which is Debian-based but does not have
    # an "os_family" grain of Debian, then the proper fix is NOT to check for
    # the minion's "os_family" grain here in the __virtual__. The correct fix
    # is to add the value from the minion's "os" grain to the _OS_FAMILY_MAP
    # dict in salt/grains/core.py, so that we assign the correct "os_family"
    # grain to the minion.
    if __grains__.get("os_family") == "Debian":
        return __virtualname__
    return False, "The pkg module could not be loaded: unsupported OS family"


def __init__(opts):
    """
    For Debian and derivative systems, set up
    a few env variables to keep apt happy and
    non-interactive.
    """
    if __virtual__() == __virtualname__:
        # Export these puppies so they persist
        os.environ.update(DPKG_ENV_VARS)


def _invalid(line):
    """
    This is a workaround since python3-apt does not support
    the signed-by argument. This function was removed from
    the class to ensure users using the python3-apt module or
    not can use the signed-by option.
    """
    disabled = False
    invalid = False
    comment = ""
    line = line.strip()
    if not line:
        invalid = True
        return disabled, invalid, comment, ""

    if line.startswith("#"):
        disabled = True
        line = line[1:]

    idx = line.find("#")
    if idx > 0:
        comment = line[idx + 1 :]
        line = line[:idx]

    cdrom_match = re.match(r"(.*)(cdrom:.*/)(.*)", line.strip())
    if cdrom_match:
        repo_line = (
            [p.strip() for p in cdrom_match.group(1).split()]
            + [cdrom_match.group(2).strip()]
            + [p.strip() for p in cdrom_match.group(3).split()]
        )
    else:
        repo_line = line.strip().split()
    if (
        not repo_line
        or repo_line[0] not in ["deb", "deb-src", "rpm", "rpm-src"]
        or len(repo_line) < 3
    ):
        invalid = True
        return disabled, invalid, comment, repo_line

    if repo_line[1].startswith("["):
        if not any(x.endswith("]") for x in repo_line[1:]):
            invalid = True
            return disabled, invalid, comment, repo_line

    return disabled, invalid, comment, repo_line


if not HAS_APT:

    class SourceEntry:  # pylint: disable=function-redefined
        def __init__(self, line, file=None):
            self.invalid = False
            self.comps = []
            self.disabled = False
            self.comment = ""
            self.dist = ""
            self.type = ""
            self.uri = ""
            self.line = line
            self.architectures = []
            self.signedby = ""
            self.file = file
            if not self.file:
                self.file = str(pathlib.Path(os.sep, "etc", "apt", "sources.list"))
            self._parse_sources(line)

        def str(self):
            return self.repo_line()

        def repo_line(self):
            """
            Return the repo line for the sources file
            """
            repo_line = []
            if self.invalid:
                return self.line
            if self.disabled:
                repo_line.append("#")

            repo_line.append(self.type)
            opts = _get_opts(self.line)
            if self.architectures:
                archs = ",".join(self.architectures)
                opts["arch"]["full"] = "arch={}".format(archs)
                opts["arch"]["value"] = self.architectures
            if self.signedby:
<<<<<<< HEAD
                opts.append(f"signed-by={self.signedby}")
=======
                opts["signedby"]["full"] = "signed-by={}".format(self.signedby)
                opts["signedby"]["value"] = self.signedby
>>>>>>> 124ade43

            ordered_opts = [
                opt_type for opt_type, opt in opts.items() if opt["full"] != ""
            ]

            for opt in opts.values():
                if opt["full"] != "":
                    ordered_opts[opt["index"]] = opt["full"]

            if ordered_opts:
                repo_line.append("[{}]".format(" ".join(ordered_opts)))

            repo_line += [self.uri, self.dist, " ".join(self.comps)]
            if self.comment:
                repo_line.append(f"#{self.comment}")
            return " ".join(repo_line) + "\n"

        def _parse_sources(self, line):
            """
            Parse lines from sources files
            """
            self.disabled, self.invalid, self.comment, repo_line = _invalid(line)
            if self.invalid:
                return False
            if repo_line[1].startswith("["):
                repo_line = [x for x in (line.strip("[]") for line in repo_line) if x]
                opts = _get_opts(self.line)
                self.architectures.extend(opts["arch"]["value"])
                self.signedby = opts["signedby"]["value"]
                for opt in opts.keys():
                    opt = opts[opt]["full"]
                    if opt:
                        try:
                            repo_line.pop(repo_line.index(opt))
                        except ValueError:
                            repo_line.pop(repo_line.index("[" + opt + "]"))
            self.type = repo_line[0]
            self.uri = repo_line[1]
            self.dist = repo_line[2]
            self.comps = repo_line[3:]
            return True

    class SourcesList:  # pylint: disable=function-redefined
        def __init__(self):
            self.list = []
            self.files = [
                pathlib.Path(os.sep, "etc", "apt", "sources.list"),
                pathlib.Path(os.sep, "etc", "apt", "sources.list.d"),
            ]
            for file in self.files:
                if file.is_dir():
                    for fp in file.glob("**/*.list"):
                        self.add_file(file=fp)
                else:
                    self.add_file(file)

        def __iter__(self):
            yield from self.list

        def add_file(self, file):
            """
            Add the lines of a file to self.list
            """
            if file.is_file():
                with salt.utils.files.fopen(str(file)) as source:
                    for line in source:
                        self.list.append(SourceEntry(line, file=str(file)))
            else:
                log.debug("The apt sources file %s does not exist", file)

        def add(self, type, uri, dist, orig_comps, architectures, signedby):
            opts_count = []
            opts_line = ""
            if architectures:
                architectures = "arch={}".format(",".join(architectures))
                opts_count.append(architectures)
            if signedby:
                signedby = f"signed-by={signedby}"
                opts_count.append(signedby)
            if len(opts_count) > 1:
                opts_line = "[" + " ".join(opts_count) + "]"
            elif len(opts_count) == 1:
                opts_line = "[" + "".join(opts_count) + "]"
            repo_line = [
                type,
                opts_line,
                uri,
                dist,
                " ".join(orig_comps),
            ]
            return SourceEntry(" ".join([line for line in repo_line if line.strip()]))

        def remove(self, source):
            """
            remove a source from the list of sources
            """
            self.list.remove(source)

        def save(self):
            """
            write all of the sources from the list of sources
            to the file.
            """
            filemap = {}
            with tempfile.TemporaryDirectory() as tmpdir:
                for source in self.list:
                    fname = pathlib.Path(tmpdir, pathlib.Path(source.file).name)
                    with salt.utils.files.fopen(str(fname), "a") as fp:
                        fp.write(source.repo_line())
                    if source.file not in filemap:
                        filemap[source.file] = {"tmp": fname}

                for fp in filemap:
                    shutil.move(str(filemap[fp]["tmp"]), fp)


def _get_ppa_info_from_launchpad(owner_name, ppa_name):
    """
    Idea from softwareproperties.ppa.
    Uses urllib2 which sacrifices server cert verification.

    This is used as fall-back code or for secure PPAs

    :param owner_name:
    :param ppa_name:
    :return:
    """

    lp_url = "https://launchpad.net/api/1.0/~{}/+archive/{}".format(
        owner_name, ppa_name
    )
    request = _Request(lp_url, headers={"Accept": "application/json"})
    lp_page = _urlopen(request)
    return salt.utils.json.load(lp_page)


def _reconstruct_ppa_name(owner_name, ppa_name):
    """
    Stringify PPA name from args.
    """
    return f"ppa:{owner_name}/{ppa_name}"


def _call_apt(args, scope=True, **kwargs):
    """
    Call apt* utilities.
    """
    cmd = []
    if (
        scope
        and salt.utils.systemd.has_scope(__context__)
        and __salt__["config.get"]("systemd.scope", True)
    ):
        cmd.extend(["systemd-run", "--scope", "--description", f'"{__name__}"'])
    cmd.extend(args)

    params = {
        "output_loglevel": "trace",
        "python_shell": False,
        "env": salt.utils.environment.get_module_environment(globals()),
    }
    params.update(kwargs)

    cmd_ret = __salt__["cmd.run_all"](cmd, **params)
    count = 0
    while "Could not get lock" in cmd_ret.get("stderr", "") and count < 10:
        count += 1
        log.warning("Waiting for dpkg lock release: retrying... %s/100", count)
        time.sleep(2**count)
        cmd_ret = __salt__["cmd.run_all"](cmd, **params)
    return cmd_ret


def _warn_software_properties(repo):
    """
    Warn of missing python-software-properties package.
    """
    log.warning(
        "The 'python-software-properties' package is not installed. "
        "For more accurate support of PPA repositories, you should "
        "install this package."
    )
    log.warning("Best guess at ppa format: %s", repo)


def normalize_name(name):
    """
    Strips the architecture from the specified package name, if necessary.

    CLI Example:

    .. code-block:: bash

        salt '*' pkg.normalize_name zsh:amd64
    """
    try:
        pkgname, pkgarch = name.rsplit(PKG_ARCH_SEPARATOR, 1)
    except ValueError:
        pkgname = name
        pkgarch = __grains__["osarch"]

    return pkgname if pkgarch in (__grains__["osarch"], "all", "any") else name


def parse_arch(name):
    """
    Parse name and architecture from the specified package name.

    CLI Example:

    .. code-block:: bash

        salt '*' pkg.parse_arch zsh:amd64
    """
    try:
        _name, _arch = name.rsplit(PKG_ARCH_SEPARATOR, 1)
    except ValueError:
        _name, _arch = name, None
    return {"name": _name, "arch": _arch}


def latest_version(*names, **kwargs):
    """
    .. versionchanged:: 3007.0

    Return the latest version of the named package available for upgrade or
    installation. If more than one package name is specified, a dict of
    name/version pairs is returned.

    If the latest version of a given package is already installed, an empty
    string will be returned for that package.

    A specific repo can be requested using the ``fromrepo`` keyword argument.

    cache_valid_time

        .. versionadded:: 2016.11.0

        Skip refreshing the package database if refresh has already occurred within
        <value> seconds

    CLI Example:

    .. code-block:: bash

        salt '*' pkg.latest_version <package name>
        salt '*' pkg.latest_version <package name> fromrepo=unstable
        salt '*' pkg.latest_version <package1> <package2> <package3> ...
    """
    refresh = salt.utils.data.is_true(kwargs.pop("refresh", True))
    show_installed = salt.utils.data.is_true(kwargs.pop("show_installed", False))
    if "repo" in kwargs:
        raise SaltInvocationError(
            "The 'repo' argument is invalid, use 'fromrepo' instead"
        )
    fromrepo = kwargs.pop("fromrepo", None)
    cache_valid_time = kwargs.pop("cache_valid_time", 0)

    if not names:
        return ""
    ret = {}
    # Initialize the dict with empty strings
    for name in names:
        ret[name] = ""
    pkgs = list_pkgs(versions_as_list=True)
    repo = ["-o", f"APT::Default-Release={fromrepo}"] if fromrepo else None

    # Refresh before looking for the latest version available
    if refresh:
        refresh_db(cache_valid_time)

    cmd = ["apt-cache", "-q", "policy"]
    cmd.extend(names)
    if repo is not None:
        cmd.extend(repo)
    out = _call_apt(cmd, scope=False)

    short_names = [nom.split(":", maxsplit=1)[0] for nom in names]

    candidates = {}
    for line in salt.utils.itertools.split(out["stdout"], "\n"):
        if line.endswith(":") and line[:-1] in short_names:
            this_pkg = names[short_names.index(line[:-1])]
        elif "Candidate" in line:
            candidate = ""
            comps = line.split()
            if len(comps) >= 2:
                candidate = comps[-1]
                if candidate.lower() == "(none)":
                    candidate = ""
            candidates[this_pkg] = candidate

    for name in names:
        installed = pkgs.get(name, [])
        if not installed:
            ret[name] = candidates.get(name, "")
        elif installed and show_installed:
            ret[name] = candidates.get(name, "")
        elif candidates.get(name):
            # If there are no installed versions that are greater than or equal
            # to the install candidate, then the candidate is an upgrade, so
            # add it to the return dict
            if not any(
                salt.utils.versions.compare(
                    ver1=x,
                    oper=">=",
                    ver2=candidates.get(name, ""),
                    cmp_func=version_cmp,
                )
                for x in installed
            ):
                ret[name] = candidates.get(name, "")

    # Return a string if only one package name passed
    if len(names) == 1:
        return ret[names[0]]
    return ret


# available_version is being deprecated
available_version = salt.utils.functools.alias_function(
    latest_version, "available_version"
)


def version(*names, **kwargs):
    """
    Returns a string representing the package version or an empty string if not
    installed. If more than one package name is specified, a dict of
    name/version pairs is returned.

    CLI Example:

    .. code-block:: bash

        salt '*' pkg.version <package name>
        salt '*' pkg.version <package1> <package2> <package3> ...
    """
    return __salt__["pkg_resource.version"](*names, **kwargs)


def refresh_db(cache_valid_time=0, failhard=False, **kwargs):
    """
    Updates the APT database to latest packages based upon repositories

    Returns a dict, with the keys being package databases and the values being
    the result of the update attempt. Values can be one of the following:

    - ``True``: Database updated successfully
    - ``False``: Problem updating database
    - ``None``: Database already up-to-date

    cache_valid_time

        .. versionadded:: 2016.11.0

        Skip refreshing the package database if refresh has already occurred within
        <value> seconds

    failhard

        If False, return results of Err lines as ``False`` for the package database that
        encountered the error.
        If True, raise an error with a list of the package databases that encountered
        errors.

    CLI Example:

    .. code-block:: bash

        salt '*' pkg.refresh_db
    """
    # Remove rtag file to keep multiple refreshes from happening in pkg states
    salt.utils.pkg.clear_rtag(__opts__)
    failhard = salt.utils.data.is_true(failhard)
    ret = {}
    error_repos = list()

    if cache_valid_time:
        try:
            latest_update = os.stat(APT_LISTS_PATH).st_mtime
            now = time.time()
            log.debug(
                "now: %s, last update time: %s, expire after: %s seconds",
                now,
                latest_update,
                cache_valid_time,
            )
            if latest_update + cache_valid_time > now:
                return ret
        except TypeError as exp:
            log.warning(
                "expected integer for cache_valid_time parameter, failed with: %s", exp
            )
        except OSError as exp:
            log.warning("could not stat cache directory due to: %s", exp)

    call = _call_apt(["apt-get", "-q", "update"], scope=False)
    if call["retcode"] != 0:
        comment = ""
        if "stderr" in call:
            comment += call["stderr"]

        raise CommandExecutionError(comment)
    else:
        out = call["stdout"]

    for line in out.splitlines():
        cols = line.split()
        if not cols:
            continue
        ident = " ".join(cols[1:])
        if "Get" in cols[0]:
            # Strip filesize from end of line
            ident = re.sub(r" \[.+B\]$", "", ident)
            ret[ident] = True
        elif "Ign" in cols[0]:
            ret[ident] = False
        elif "Hit" in cols[0]:
            ret[ident] = None
        elif "Err" in cols[0]:
            ret[ident] = False
            error_repos.append(ident)

    if failhard and error_repos:
        raise CommandExecutionError(
            "Error getting repos: {}".format(", ".join(error_repos))
        )

    return ret


def install(
    name=None,
    refresh=False,
    fromrepo=None,
    skip_verify=False,
    debconf=None,
    pkgs=None,
    sources=None,
    reinstall=False,
    downloadonly=False,
    ignore_epoch=False,
    **kwargs,
):
    """
    .. versionchanged:: 2015.8.12,2016.3.3,2016.11.0
        On minions running systemd>=205, `systemd-run(1)`_ is now used to
        isolate commands which modify installed packages from the
        ``salt-minion`` daemon's control group. This is done to keep systemd
        from killing any apt-get/dpkg commands spawned by Salt when the
        ``salt-minion`` service is restarted. (see ``KillMode`` in the
        `systemd.kill(5)`_ manpage for more information). If desired, usage of
        `systemd-run(1)`_ can be suppressed by setting a :mod:`config option
        <salt.modules.config.get>` called ``systemd.scope``, with a value of
        ``False`` (no quotes).

    .. _`systemd-run(1)`: https://www.freedesktop.org/software/systemd/man/systemd-run.html
    .. _`systemd.kill(5)`: https://www.freedesktop.org/software/systemd/man/systemd.kill.html

    Install the passed package, add refresh=True to update the dpkg database.

    name
        The name of the package to be installed. Note that this parameter is
        ignored if either "pkgs" or "sources" is passed. Additionally, please
        note that this option can only be used to install packages from a
        software repository. To install a package file manually, use the
        "sources" option.

        32-bit packages can be installed on 64-bit systems by appending the
        architecture designation (``:i386``, etc.) to the end of the package
        name.

        CLI Example:

        .. code-block:: bash

            salt '*' pkg.install <package name>

    refresh
        Whether or not to refresh the package database before installing.

    cache_valid_time

        .. versionadded:: 2016.11.0

        Skip refreshing the package database if refresh has already occurred within
        <value> seconds

    fromrepo
        Specify a package repository to install from
        (e.g., ``apt-get -t unstable install somepackage``)

    skip_verify
        Skip the GPG verification check (e.g., ``--allow-unauthenticated``, or
        ``--force-bad-verify`` for install from package file).

    debconf
        Provide the path to a debconf answers file, processed before
        installation.

    version
        Install a specific version of the package, e.g. 1.2.3~0ubuntu0. Ignored
        if "pkgs" or "sources" is passed.

        .. versionchanged:: 2018.3.0
            version can now contain comparison operators (e.g. ``>1.2.3``,
            ``<=2.0``, etc.)

    reinstall : False
        Specifying reinstall=True will use ``apt-get install --reinstall``
        rather than simply ``apt-get install`` for requested packages that are
        already installed.

        If a version is specified with the requested package, then ``apt-get
        install --reinstall`` will only be used if the installed version
        matches the requested version.

        .. versionadded:: 2015.8.0

    ignore_epoch : False
        Only used when the version of a package is specified using a comparison
        operator (e.g. ``>4.1``). If set to ``True``, then the epoch will be
        ignored when comparing the currently-installed version to the desired
        version.

        .. versionadded:: 2018.3.0

    Multiple Package Installation Options:

    pkgs
        A list of packages to install from a software repository. Must be
        passed as a python list.

        CLI Example:

        .. code-block:: bash

            salt '*' pkg.install pkgs='["foo", "bar"]'
            salt '*' pkg.install pkgs='["foo", {"bar": "1.2.3-0ubuntu0"}]'

    sources
        A list of DEB packages to install. Must be passed as a list of dicts,
        with the keys being package names, and the values being the source URI
        or local path to the package.  Dependencies are automatically resolved
        and marked as auto-installed.

        32-bit packages can be installed on 64-bit systems by appending the
        architecture designation (``:i386``, etc.) to the end of the package
        name.

        .. versionchanged:: 2014.7.0

        CLI Example:

        .. code-block:: bash

            salt '*' pkg.install sources='[{"foo": "salt://foo.deb"},{"bar": "salt://bar.deb"}]'

    force_yes
        Passes ``--force-yes`` to the apt-get command.  Don't use this unless
        you know what you're doing.

        .. versionadded:: 0.17.4

    install_recommends
        Whether to install the packages marked as recommended.  Default is True.

        .. versionadded:: 2015.5.0

    only_upgrade
        Only upgrade the packages, if they are already installed. Default is False.

        .. versionadded:: 2015.5.0

    force_conf_new
        Always install the new version of any configuration files.

        .. versionadded:: 2015.8.0

    Returns a dict containing the new package names and versions::

        {'<package>': {'old': '<old-version>',
                       'new': '<new-version>'}}
    """
    _refresh_db = False
    if salt.utils.data.is_true(refresh):
        _refresh_db = True
        if "version" in kwargs and kwargs["version"]:
            _refresh_db = False
            _latest_version = latest_version(name, refresh=False, show_installed=True)
            _version = kwargs.get("version")
            # If the versions don't match, refresh is True, otherwise no need
            # to refresh
            if not _latest_version == _version:
                _refresh_db = True

        if pkgs:
            _refresh_db = False
            for pkg in pkgs:
                if isinstance(pkg, dict):
                    _name = next(iter(pkg.keys()))
                    _latest_version = latest_version(
                        _name, refresh=False, show_installed=True
                    )
                    _version = pkg[_name]
                    # If the versions don't match, refresh is True, otherwise
                    # no need to refresh
                    if not _latest_version == _version:
                        _refresh_db = True
                else:
                    # No version specified, so refresh should be True
                    _refresh_db = True

    if debconf:
        __salt__["debconf.set_file"](debconf)

    try:
        pkg_params, pkg_type = __salt__["pkg_resource.parse_targets"](
            name, pkgs, sources, **kwargs
        )
    except MinionError as exc:
        raise CommandExecutionError(exc)

    # Support old "repo" argument
    repo = kwargs.get("repo", "")
    if not fromrepo and repo:
        fromrepo = repo

    if not pkg_params:
        return {}

    cmd_prefix = []

    old = list_pkgs()
    targets = []
    downgrade = []
    to_reinstall = {}
    errors = []
    if pkg_type == "repository":
        pkg_params_items = list(pkg_params.items())
        has_comparison = [
            x
            for x, y in pkg_params_items
            if y is not None and (y.startswith("<") or y.startswith(">"))
        ]
        _available = (
            list_repo_pkgs(*has_comparison, byrepo=False, **kwargs)
            if has_comparison
            else {}
        )
    else:
        pkg_params_items = []
        for pkg_source in pkg_params:
            if "lowpkg.bin_pkg_info" in __salt__:
                deb_info = __salt__["lowpkg.bin_pkg_info"](pkg_source)
            else:
                deb_info = None
            if deb_info is None:
                log.error(
                    "pkg.install: Unable to get deb information for %s. "
                    "Version comparisons will be unavailable.",
                    pkg_source,
                )
                pkg_params_items.append([pkg_source])
            else:
                pkg_params_items.append(
                    [deb_info["name"], pkg_source, deb_info["version"]]
                )
    # Build command prefix
    cmd_prefix.extend(["apt-get", "-q", "-y"])
    if kwargs.get("force_yes", False):
        cmd_prefix.append("--force-yes")
    if "force_conf_new" in kwargs and kwargs["force_conf_new"]:
        cmd_prefix.extend(["-o", "DPkg::Options::=--force-confnew"])
    else:
        cmd_prefix.extend(["-o", "DPkg::Options::=--force-confold"])
        cmd_prefix += ["-o", "DPkg::Options::=--force-confdef"]
    if "install_recommends" in kwargs:
        if not kwargs["install_recommends"]:
            cmd_prefix.append("--no-install-recommends")
        else:
            cmd_prefix.append("--install-recommends")
    if "only_upgrade" in kwargs and kwargs["only_upgrade"]:
        cmd_prefix.append("--only-upgrade")
    if skip_verify:
        cmd_prefix.append("--allow-unauthenticated")
    if fromrepo and pkg_type == "repository":
        cmd_prefix.extend(["-t", fromrepo])
    cmd_prefix.append("install")
    for pkg_item_list in pkg_params_items:
        if pkg_type == "repository":
            pkgname, version_num = pkg_item_list
            if name and pkgs is None and kwargs.get("version") and len(pkg_params) == 1:
                # Only use the 'version' param if 'name' was not specified as a
                # comma-separated list
                version_num = kwargs["version"]
        else:
            try:
                pkgname, pkgpath, version_num = pkg_item_list
            except ValueError:
                pkgname = None
                pkgpath = pkg_item_list[0]
                version_num = None

        if version_num is None:
            if pkg_type == "repository":
                if reinstall and pkgname in old:
                    to_reinstall[pkgname] = pkgname
                else:
                    targets.append(pkgname)
            else:
                targets.append(pkgpath)
        else:
            # If we are installing a package file and not one from the repo,
            # and version_num is not None, then we can assume that pkgname is
            # not None, since the only way version_num is not None is if DEB
            # metadata parsing was successful.
            if pkg_type == "repository":
                # Remove leading equals sign(s) to keep from building a pkgstr
                # with multiple equals (which would be invalid)
                version_num = version_num.lstrip("=")
                if pkgname in has_comparison:
                    candidates = _available.get(pkgname, [])
                    target = salt.utils.pkg.match_version(
                        version_num,
                        candidates,
                        cmp_func=version_cmp,
                        ignore_epoch=ignore_epoch,
                    )
                    if target is None:
                        errors.append(
                            "No version matching '{}{}' could be found "
                            "(available: {})".format(
                                pkgname,
                                version_num,
                                ", ".join(candidates) if candidates else None,
                            )
                        )
                        continue
                    else:
                        version_num = target
                pkgstr = f"{pkgname}={version_num}"
            else:
                pkgstr = pkgpath

            cver = old.get(pkgname, "")
            if (
                reinstall
                and cver
                and salt.utils.versions.compare(
                    ver1=version_num, oper="==", ver2=cver, cmp_func=version_cmp
                )
            ):
                to_reinstall[pkgname] = pkgstr
            elif not cver or salt.utils.versions.compare(
                ver1=version_num, oper=">=", ver2=cver, cmp_func=version_cmp
            ):
                targets.append(pkgstr)
            else:
                downgrade.append(pkgstr)

    if fromrepo and not sources:
        log.info("Targeting repo '%s'", fromrepo)

    cmds = []
    all_pkgs = []
    if targets:
        all_pkgs.extend(targets)
        cmd = copy.deepcopy(cmd_prefix)
        cmd.extend(targets)
        cmds.append(cmd)

    if downgrade:
        cmd = copy.deepcopy(cmd_prefix)
        if pkg_type == "repository" and "--force-yes" not in cmd:
            # Downgrading requires --force-yes. Insert this before 'install'
            cmd.insert(-1, "--force-yes")
        cmd.extend(downgrade)
        cmds.append(cmd)

    if downloadonly:
        cmd.append("--download-only")

    if to_reinstall:
        all_pkgs.extend(to_reinstall)
        cmd = copy.deepcopy(cmd_prefix)
        if not sources:
            cmd.append("--reinstall")
        cmd.extend([x for x in to_reinstall.values()])
        cmds.append(cmd)

    if not cmds:
        ret = {}
    else:
        cache_valid_time = kwargs.pop("cache_valid_time", 0)
        if _refresh_db:
            refresh_db(cache_valid_time)

        env = _parse_env(kwargs.get("env"))
        env.update(DPKG_ENV_VARS.copy())

        hold_pkgs = get_selections(state="hold").get("hold", [])
        # all_pkgs contains the argument to be passed to apt-get install, which
        # when a specific version is requested will be in the format
        # name=version.  Strip off the '=' if present so we can compare the
        # held package names against the packages we are trying to install.
        targeted_names = [x.split("=")[0] for x in all_pkgs]
        to_unhold = [x for x in hold_pkgs if x in targeted_names]

        if to_unhold:
            unhold(pkgs=to_unhold)

        for cmd in cmds:
            out = _call_apt(cmd, **kwargs)
            if out["retcode"] != 0 and out["stderr"]:
                errors.append(out["stderr"])

        __context__.pop("pkg.list_pkgs", None)
        new = list_pkgs()
        ret = salt.utils.data.compare_dicts(old, new)

        for pkgname in to_reinstall:
            if pkgname not in ret or pkgname in old:
                ret.update(
                    {
                        pkgname: {
                            "old": old.get(pkgname, ""),
                            "new": new.get(pkgname, ""),
                        }
                    }
                )

        if to_unhold:
            hold(pkgs=to_unhold)

    if errors:
        raise CommandExecutionError(
            "Problem encountered installing package(s)",
            info={"errors": errors, "changes": ret},
        )

    return ret


def _uninstall(action="remove", name=None, pkgs=None, **kwargs):
    """
    remove and purge do identical things but with different apt-get commands,
    this function performs the common logic.
    """
    try:
        pkg_params = __salt__["pkg_resource.parse_targets"](name, pkgs)[0]
    except MinionError as exc:
        raise CommandExecutionError(exc)

    old = list_pkgs()
    old_removed = list_pkgs(removed=True)
    targets = salt.utils.pkg.match_wildcard(old, pkg_params)
    if action == "purge":
        targets.update(salt.utils.pkg.match_wildcard(old_removed, pkg_params))
    if not targets:
        return {}
    cmd = ["apt-get", "-q", "-y", action]
    cmd.extend(targets)
    env = _parse_env(kwargs.get("env"))
    env.update(DPKG_ENV_VARS.copy())
    out = _call_apt(cmd, env=env)
    if out["retcode"] != 0 and out["stderr"]:
        errors = [out["stderr"]]
    else:
        errors = []

    __context__.pop("pkg.list_pkgs", None)
    new = list_pkgs()
    new_removed = list_pkgs(removed=True)

    changes = salt.utils.data.compare_dicts(old, new)
    if action == "purge":
        ret = {
            "removed": salt.utils.data.compare_dicts(old_removed, new_removed),
            "installed": changes,
        }
    else:
        ret = changes

    if errors:
        raise CommandExecutionError(
            "Problem encountered removing package(s)",
            info={"errors": errors, "changes": ret},
        )

    return ret


def autoremove(list_only=False, purge=False):
    """
    .. versionadded:: 2015.5.0

    Remove packages not required by another package using ``apt-get
    autoremove``.

    list_only : False
        Only retrieve the list of packages to be auto-removed, do not actually
        perform the auto-removal.

    purge : False
        Also remove package config data when autoremoving packages.

        .. versionadded:: 2015.8.0

    CLI Example:

    .. code-block:: bash

        salt '*' pkg.autoremove
        salt '*' pkg.autoremove list_only=True
        salt '*' pkg.autoremove purge=True
    """
    cmd = []
    if list_only:
        ret = []
        cmd.extend(["apt-get", "--assume-no"])
        if purge:
            cmd.append("--purge")
        cmd.append("autoremove")
        out = _call_apt(cmd, ignore_retcode=True)["stdout"]
        found = False
        for line in out.splitlines():
            if found is True:
                if line.startswith(" "):
                    ret.extend(line.split())
                else:
                    found = False
            elif "The following packages will be REMOVED:" in line:
                found = True
        ret.sort()
        return ret
    else:
        old = list_pkgs()
        cmd.extend(["apt-get", "--assume-yes"])
        if purge:
            cmd.append("--purge")
        cmd.append("autoremove")
        _call_apt(cmd, ignore_retcode=True)
        __context__.pop("pkg.list_pkgs", None)
        new = list_pkgs()
        return salt.utils.data.compare_dicts(old, new)


def remove(name=None, pkgs=None, **kwargs):
    """
    .. versionchanged:: 2015.8.12,2016.3.3,2016.11.0
        On minions running systemd>=205, `systemd-run(1)`_ is now used to
        isolate commands which modify installed packages from the
        ``salt-minion`` daemon's control group. This is done to keep systemd
        from killing any apt-get/dpkg commands spawned by Salt when the
        ``salt-minion`` service is restarted. (see ``KillMode`` in the
        `systemd.kill(5)`_ manpage for more information). If desired, usage of
        `systemd-run(1)`_ can be suppressed by setting a :mod:`config option
        <salt.modules.config.get>` called ``systemd.scope``, with a value of
        ``False`` (no quotes).

    .. _`systemd-run(1)`: https://www.freedesktop.org/software/systemd/man/systemd-run.html
    .. _`systemd.kill(5)`: https://www.freedesktop.org/software/systemd/man/systemd.kill.html

    Remove packages using ``apt-get remove``.

    name
        The name of the package to be deleted.


    Multiple Package Options:

    pkgs
        A list of packages to delete. Must be passed as a python list. The
        ``name`` parameter will be ignored if this option is passed.

    .. versionadded:: 0.16.0


    Returns a dict containing the changes.

    CLI Example:

    .. code-block:: bash

        salt '*' pkg.remove <package name>
        salt '*' pkg.remove <package1>,<package2>,<package3>
        salt '*' pkg.remove pkgs='["foo", "bar"]'
    """
    return _uninstall(action="remove", name=name, pkgs=pkgs, **kwargs)


def purge(name=None, pkgs=None, **kwargs):
    """
    .. versionchanged:: 2015.8.12,2016.3.3,2016.11.0
        On minions running systemd>=205, `systemd-run(1)`_ is now used to
        isolate commands which modify installed packages from the
        ``salt-minion`` daemon's control group. This is done to keep systemd
        from killing any apt-get/dpkg commands spawned by Salt when the
        ``salt-minion`` service is restarted. (see ``KillMode`` in the
        `systemd.kill(5)`_ manpage for more information). If desired, usage of
        `systemd-run(1)`_ can be suppressed by setting a :mod:`config option
        <salt.modules.config.get>` called ``systemd.scope``, with a value of
        ``False`` (no quotes).

    .. _`systemd-run(1)`: https://www.freedesktop.org/software/systemd/man/systemd-run.html
    .. _`systemd.kill(5)`: https://www.freedesktop.org/software/systemd/man/systemd.kill.html

    Remove packages via ``apt-get purge`` along with all configuration files.

    name
        The name of the package to be deleted.


    Multiple Package Options:

    pkgs
        A list of packages to delete. Must be passed as a python list. The
        ``name`` parameter will be ignored if this option is passed.

    .. versionadded:: 0.16.0


    Returns a dict containing the changes.

    CLI Example:

    .. code-block:: bash

        salt '*' pkg.purge <package name>
        salt '*' pkg.purge <package1>,<package2>,<package3>
        salt '*' pkg.purge pkgs='["foo", "bar"]'
    """
    return _uninstall(action="purge", name=name, pkgs=pkgs, **kwargs)


def upgrade(refresh=True, dist_upgrade=False, **kwargs):
    """
    .. versionchanged:: 2015.8.12,2016.3.3,2016.11.0
        On minions running systemd>=205, `systemd-run(1)`_ is now used to
        isolate commands which modify installed packages from the
        ``salt-minion`` daemon's control group. This is done to keep systemd
        from killing any apt-get/dpkg commands spawned by Salt when the
        ``salt-minion`` service is restarted. (see ``KillMode`` in the
        `systemd.kill(5)`_ manpage for more information). If desired, usage of
        `systemd-run(1)`_ can be suppressed by setting a :mod:`config option
        <salt.modules.config.get>` called ``systemd.scope``, with a value of
        ``False`` (no quotes).

    .. _`systemd-run(1)`: https://www.freedesktop.org/software/systemd/man/systemd-run.html
    .. _`systemd.kill(5)`: https://www.freedesktop.org/software/systemd/man/systemd.kill.html

    Upgrades all packages via ``apt-get upgrade`` or ``apt-get dist-upgrade``
    if  ``dist_upgrade`` is ``True``.

    Returns a dictionary containing the changes:

    .. code-block:: python

        {'<package>':  {'old': '<old-version>',
                        'new': '<new-version>'}}

    dist_upgrade
        Whether to perform the upgrade using dist-upgrade vs upgrade.  Default
        is to use upgrade.

        .. versionadded:: 2014.7.0

    refresh : True
        If ``True``, the apt cache will be refreshed first. By default,
        this is ``True`` and a refresh is performed.

    cache_valid_time

        .. versionadded:: 2016.11.0

        Skip refreshing the package database if refresh has already occurred within
        <value> seconds

    download_only (or downloadonly)
        Only download the packages, don't unpack or install them. Use
        downloadonly to be in line with yum and zypper module.

        .. versionadded:: 2018.3.0

    force_conf_new
        Always install the new version of any configuration files.

        .. versionadded:: 2015.8.0

    allow_downgrades
        Allow apt to downgrade packages without a prompt.

        .. versionadded:: 3005

    CLI Example:

    .. code-block:: bash

        salt '*' pkg.upgrade
    """
    cache_valid_time = kwargs.pop("cache_valid_time", 0)
    if salt.utils.data.is_true(refresh):
        refresh_db(cache_valid_time)

    old = list_pkgs()
    if "force_conf_new" in kwargs and kwargs["force_conf_new"]:
        dpkg_options = ["--force-confnew"]
    else:
        dpkg_options = ["--force-confold", "--force-confdef"]
    cmd = [
        "apt-get",
        "-q",
        "-y",
    ]
    for option in dpkg_options:
        cmd.append("-o")
        cmd.append(f"DPkg::Options::={option}")

    if kwargs.get("force_yes", False):
        cmd.append("--force-yes")
    if kwargs.get("skip_verify", False):
        cmd.append("--allow-unauthenticated")
    if kwargs.get("download_only", False) or kwargs.get("downloadonly", False):
        cmd.append("--download-only")
    if kwargs.get("allow_downgrades", False):
        cmd.append("--allow-downgrades")

    cmd.append("dist-upgrade" if dist_upgrade else "upgrade")
    result = _call_apt(cmd, env=DPKG_ENV_VARS.copy())
    __context__.pop("pkg.list_pkgs", None)
    new = list_pkgs()
    ret = salt.utils.data.compare_dicts(old, new)

    if result["retcode"] != 0:
        raise CommandExecutionError(
            "Problem encountered upgrading packages",
            info={"changes": ret, "result": result},
        )

    return ret


def hold(name=None, pkgs=None, sources=None, **kwargs):  # pylint: disable=W0613
    """
    .. versionadded:: 2014.7.0

    Set package in 'hold' state, meaning it will not be upgraded.

    name
        The name of the package, e.g., 'tmux'

        CLI Example:

        .. code-block:: bash

            salt '*' pkg.hold <package name>

    pkgs
        A list of packages to hold. Must be passed as a python list.

        CLI Example:

        .. code-block:: bash

            salt '*' pkg.hold pkgs='["foo", "bar"]'
    """
    if not name and not pkgs and not sources:
        raise SaltInvocationError("One of name, pkgs, or sources must be specified.")
    if pkgs and sources:
        raise SaltInvocationError("Only one of pkgs or sources can be specified.")

    targets = []
    if pkgs:
        targets.extend(pkgs)
    elif sources:
        for source in sources:
            targets.append(next(iter(source)))
    else:
        targets.append(name)

    ret = {}
    for target in targets:
        if isinstance(target, dict):
            target = next(iter(target))

        ret[target] = {"name": target, "changes": {}, "result": False, "comment": ""}

        state = get_selections(pattern=target, state="hold")
        if not state:
            ret[target]["comment"] = f"Package {target} not currently held."
        elif not salt.utils.data.is_true(state.get("hold", False)):
            if "test" in __opts__ and __opts__["test"]:
                ret[target].update(result=None)
                ret[target]["comment"] = f"Package {target} is set to be held."
            else:
                result = set_selections(selection={"hold": [target]})
                ret[target].update(changes=result[target], result=True)
                ret[target]["comment"] = f"Package {target} is now being held."
        else:
            ret[target].update(result=True)
            ret[target]["comment"] = "Package {} is already set to be held.".format(
                target
            )
    return ret


def unhold(name=None, pkgs=None, sources=None, **kwargs):  # pylint: disable=W0613
    """
    .. versionadded:: 2014.7.0

    Set package current in 'hold' state to install state,
    meaning it will be upgraded.

    name
        The name of the package, e.g., 'tmux'

        CLI Example:

        .. code-block:: bash

            salt '*' pkg.unhold <package name>

    pkgs
        A list of packages to unhold. Must be passed as a python list.

        CLI Example:

        .. code-block:: bash

            salt '*' pkg.unhold pkgs='["foo", "bar"]'
    """
    if not name and not pkgs and not sources:
        raise SaltInvocationError("One of name, pkgs, or sources must be specified.")
    if pkgs and sources:
        raise SaltInvocationError("Only one of pkgs or sources can be specified.")

    targets = []
    if pkgs:
        targets.extend(pkgs)
    elif sources:
        for source in sources:
            targets.append(next(iter(source)))
    else:
        targets.append(name)

    ret = {}
    for target in targets:
        if isinstance(target, dict):
            target = next(iter(target))

        ret[target] = {"name": target, "changes": {}, "result": False, "comment": ""}

        state = get_selections(pattern=target)
        if not state:
            ret[target]["comment"] = f"Package {target} does not have a state."
        elif salt.utils.data.is_true(state.get("hold", False)):
            if "test" in __opts__ and __opts__["test"]:
                ret[target].update(result=None)
                ret[target]["comment"] = "Package {} is set not to be held.".format(
                    target
                )
            else:
                result = set_selections(selection={"install": [target]})
                ret[target].update(changes=result[target], result=True)
                ret[target]["comment"] = "Package {} is no longer being held.".format(
                    target
                )
        else:
            ret[target].update(result=True)
            ret[target]["comment"] = "Package {} is already set not to be held.".format(
                target
            )
    return ret


def _list_pkgs_from_context(versions_as_list, removed, purge_desired):
    """
    Use pkg list from __context__
    """
    if removed:
        ret = copy.deepcopy(__context__["pkg.list_pkgs"]["removed"])
    else:
        ret = copy.deepcopy(__context__["pkg.list_pkgs"]["purge_desired"])
        if not purge_desired:
            ret.update(__context__["pkg.list_pkgs"]["installed"])
    if not versions_as_list:
        __salt__["pkg_resource.stringify"](ret)
    return ret


def list_pkgs(
    versions_as_list=False, removed=False, purge_desired=False, **kwargs
):  # pylint: disable=W0613
    """
    List the packages currently installed in a dict::

        {'<package_name>': '<version>'}

    removed
        If ``True``, then only packages which have been removed (but not
        purged) will be returned.

    purge_desired
        If ``True``, then only packages which have been marked to be purged,
        but can't be purged due to their status as dependencies for other
        installed packages, will be returned. Note that these packages will
        appear in installed

        .. versionchanged:: 2014.1.1

            Packages in this state now correctly show up in the output of this
            function.

    CLI Example:

    .. code-block:: bash

        salt '*' pkg.list_pkgs
        salt '*' pkg.list_pkgs versions_as_list=True
    """
    versions_as_list = salt.utils.data.is_true(versions_as_list)
    removed = salt.utils.data.is_true(removed)
    purge_desired = salt.utils.data.is_true(purge_desired)

    if "pkg.list_pkgs" in __context__ and kwargs.get("use_context", True):
        return _list_pkgs_from_context(versions_as_list, removed, purge_desired)

    ret = {"installed": {}, "removed": {}, "purge_desired": {}}
    cmd = [
        "dpkg-query",
        "--showformat",
        "${Status} ${Package} ${Version} ${Architecture}\n",
        "-W",
    ]

    out = __salt__["cmd.run_stdout"](cmd, output_loglevel="trace", python_shell=False)
    # Typical lines of output:
    # install ok installed zsh 4.3.17-1ubuntu1 amd64
    # deinstall ok config-files mc 3:4.8.1-2ubuntu1 amd64
    for line in out.splitlines():
        cols = line.split()
        try:
            linetype, status, name, version_num, arch = (
                cols[x] for x in (0, 2, 3, 4, 5)
            )
        except (ValueError, IndexError):
            continue
        if __grains__.get("cpuarch", "") == "x86_64":
            osarch = __grains__.get("osarch", "")
            if arch != "all" and osarch == "amd64" and osarch != arch:
                name += f":{arch}"
        if cols:
            if ("install" in linetype or "hold" in linetype) and "installed" in status:
                __salt__["pkg_resource.add_pkg"](ret["installed"], name, version_num)
            elif "deinstall" in linetype:
                __salt__["pkg_resource.add_pkg"](ret["removed"], name, version_num)
            elif "purge" in linetype and status == "installed":
                __salt__["pkg_resource.add_pkg"](
                    ret["purge_desired"], name, version_num
                )

    for pkglist_type in ("installed", "removed", "purge_desired"):
        __salt__["pkg_resource.sort_pkglist"](ret[pkglist_type])

    __context__["pkg.list_pkgs"] = copy.deepcopy(ret)

    if removed:
        ret = ret["removed"]
    else:
        ret = copy.deepcopy(__context__["pkg.list_pkgs"]["purge_desired"])
        if not purge_desired:
            ret.update(__context__["pkg.list_pkgs"]["installed"])
    if not versions_as_list:
        __salt__["pkg_resource.stringify"](ret)
    return ret


def _get_upgradable(dist_upgrade=True, **kwargs):
    """
    Utility function to get upgradable packages

    Sample return data:
    { 'pkgname': '1.2.3-45', ... }
    """

    cmd = ["apt-get", "--just-print"]
    if dist_upgrade:
        cmd.append("dist-upgrade")
    else:
        cmd.append("upgrade")
    try:
        cmd.extend(["-o", "APT::Default-Release={}".format(kwargs["fromrepo"])])
    except KeyError:
        pass

    call = _call_apt(cmd)
    if call["retcode"] != 0:
        msg = "Failed to get upgrades"
        for key in ("stderr", "stdout"):
            if call[key]:
                msg += ": " + call[key]
                break
        raise CommandExecutionError(msg)
    else:
        out = call["stdout"]

    # rexp parses lines that look like the following:
    # Conf libxfont1 (1:1.4.5-1 Debian:testing [i386])
    rexp = re.compile("(?m)^Conf " "([^ ]+) " r"\(([^ ]+)")  # Package name  # Version
    keys = ["name", "version"]
    _get = lambda l, k: l[keys.index(k)]

    upgrades = rexp.findall(out)

    ret = {}
    for line in upgrades:
        name = _get(line, "name")
        version_num = _get(line, "version")
        ret[name] = version_num

    return ret


def list_upgrades(refresh=True, dist_upgrade=True, **kwargs):
    """
    List all available package upgrades.

    refresh
        Whether to refresh the package database before listing upgrades.
        Default: True.

    cache_valid_time

        .. versionadded:: 2016.11.0

        Skip refreshing the package database if refresh has already occurred within
        <value> seconds

    dist_upgrade
        Whether to list the upgrades using dist-upgrade vs upgrade.  Default is
        to use dist-upgrade.

    CLI Example:

    .. code-block:: bash

        salt '*' pkg.list_upgrades
    """
    cache_valid_time = kwargs.pop("cache_valid_time", 0)
    if salt.utils.data.is_true(refresh):
        refresh_db(cache_valid_time)
    return _get_upgradable(dist_upgrade, **kwargs)


def upgrade_available(name, **kwargs):
    """
    Check whether or not an upgrade is available for a given package

    CLI Example:

    .. code-block:: bash

        salt '*' pkg.upgrade_available <package name>
    """
    return latest_version(name) != ""


def version_cmp(pkg1, pkg2, ignore_epoch=False, **kwargs):
    """
    Do a cmp-style comparison on two packages. Return -1 if pkg1 < pkg2, 0 if
    pkg1 == pkg2, and 1 if pkg1 > pkg2. Return None if there was a problem
    making the comparison.

    ignore_epoch : False
        Set to ``True`` to ignore the epoch when comparing versions

        .. versionadded:: 2015.8.10,2016.3.2

    CLI Example:

    .. code-block:: bash

        salt '*' pkg.version_cmp '0.2.4-0ubuntu1' '0.2.4.1-0ubuntu1'
    """
    normalize = lambda x: str(x).split(":", 1)[-1] if ignore_epoch else str(x)
    # both apt_pkg.version_compare and _cmd_quote need string arguments.
    pkg1 = normalize(pkg1)
    pkg2 = normalize(pkg2)

    # if we have apt_pkg, this will be quickier this way
    # and also do not rely on shell.
    if HAS_APTPKG:
        try:
            # the apt_pkg module needs to be manually initialized
            apt_pkg.init_system()

            # if there is a difference in versions, apt_pkg.version_compare will
            # return an int representing the difference in minor versions, or
            # 1/-1 if the difference is smaller than minor versions. normalize
            # to -1, 0 or 1.
            try:
                ret = apt_pkg.version_compare(pkg1, pkg2)
            except TypeError:
                ret = apt_pkg.version_compare(str(pkg1), str(pkg2))
            return 1 if ret > 0 else -1 if ret < 0 else 0
        except Exception:  # pylint: disable=broad-except
            # Try to use shell version in case of errors w/python bindings
            pass
    try:
        for oper, ret in (("lt", -1), ("eq", 0), ("gt", 1)):
            cmd = ["dpkg", "--compare-versions", pkg1, oper, pkg2]
            retcode = __salt__["cmd.retcode"](
                cmd, output_loglevel="trace", python_shell=False, ignore_retcode=True
            )
            if retcode == 0:
                return ret
    except Exception as exc:  # pylint: disable=broad-except
        log.error(exc)
    return None


def _get_opts(line):
    """
    Return all opts in [] for a repo line
    """
    get_opts = re.search(r"\[(.*=.*)\]", line)
    ret = {
        "arch": {"full": "", "value": "", "index": 0},
        "signedby": {"full": "", "value": "", "index": 0},
    }

    if not get_opts:
        return ret
    opts = get_opts.group(0).strip("[]")
    architectures = []
    for idx, opt in enumerate(opts.split()):
        if opt.startswith("arch"):
            architectures.extend(opt.split("=", 1)[1].split(","))
            ret["arch"]["full"] = opt
            ret["arch"]["value"] = architectures
            ret["arch"]["index"] = idx
        elif opt.startswith("signed-by"):
            ret["signedby"]["full"] = opt
            ret["signedby"]["value"] = opt.split("=", 1)[1]
            ret["signedby"]["index"] = idx
        else:
            other_opt = opt.split("=", 1)[0]
            ret[other_opt] = {}
            ret[other_opt]["full"] = opt
            ret[other_opt]["value"] = opt.split("=", 1)[1]
            ret[other_opt]["index"] = idx
    return ret


def _split_repo_str(repo):
    """
    Return APT source entry as a dictionary
    """
    entry = SourceEntry(repo)
    invalid = entry.invalid
    if not HAS_APT:
        signedby = entry.signedby
    else:
        signedby = _get_opts(line=repo)["signedby"].get("value", "")
        if signedby:
            # python3-apt does not support signedby. So if signedby
            # is in the repo we have to check our code to see if the
            # repo is invalid ourselves.
            _, invalid, _, _ = _invalid(repo)

    return {
        "invalid": invalid,
        "type": entry.type,
        "architectures": entry.architectures,
        "uri": entry.uri,
        "dist": entry.dist,
        "comps": entry.comps,
        "signedby": signedby,
    }


def _consolidate_repo_sources(sources):
    """
    Consolidate APT sources.
    """
    if not isinstance(sources, SourcesList):
        raise TypeError(f"'{type(sources)}' not a '{SourcesList}'")

    consolidated = {}
    delete_files = set()
    base_file = SourceEntry("").file

    repos = [s for s in sources.list if not s.invalid]

    for repo in repos:
        key = str(
            (
                getattr(repo, "architectures", []),
                repo.disabled,
                repo.type,
                repo.uri,
                repo.dist,
            )
        )
        if key in consolidated:
            combined = consolidated[key]
            combined_comps = set(repo.comps).union(set(combined.comps))
            consolidated[key].comps = list(combined_comps)
        else:
            consolidated[key] = SourceEntry(repo.line)

        if repo.file != base_file:
            delete_files.add(repo.file)

    sources.list = list(consolidated.values())
    sources.save()
    for file_ in delete_files:
        try:
            os.remove(file_)
        except OSError:
            pass
    return sources


def list_repo_pkgs(*args, **kwargs):  # pylint: disable=unused-import
    """
    .. versionadded:: 2017.7.0

    Returns all available packages. Optionally, package names (and name globs)
    can be passed and the results will be filtered to packages matching those
    names.

    This function can be helpful in discovering the version or repo to specify
    in a :mod:`pkg.installed <salt.states.pkg.installed>` state.

    The return data will be a dictionary mapping package names to a list of
    version numbers, ordered from newest to oldest. For example:

    .. code-block:: python

        {
            'bash': ['4.3-14ubuntu1.1',
                     '4.3-14ubuntu1'],
            'nginx': ['1.10.0-0ubuntu0.16.04.4',
                      '1.9.15-0ubuntu1']
        }

    CLI Examples:

    .. code-block:: bash

        salt '*' pkg.list_repo_pkgs
        salt '*' pkg.list_repo_pkgs foo bar baz
    """
    if args:
        # Get only information about packages in args
        cmd = ["apt-cache", "show"] + [arg for arg in args]
    else:
        # Get information about all available packages
        cmd = ["apt-cache", "dump"]

    out = _call_apt(cmd, scope=False, ignore_retcode=True)

    ret = {}
    pkg_name = None
    new_pkg = re.compile("^Package: (.+)")
    for line in salt.utils.itertools.split(out["stdout"], "\n"):
        if not line.strip():
            continue
        try:
            cur_pkg = new_pkg.match(line).group(1)
        except AttributeError:
            pass
        else:
            if cur_pkg != pkg_name:
                pkg_name = cur_pkg
                continue
        comps = line.strip().split(None, 1)
        if comps[0] == "Version:":
            ret.setdefault(pkg_name, []).append(comps[1])

    return ret


def _skip_source(source):
    """
    Decide to skip source or not.

    :param source:
    :return:
    """
    if source.invalid:
        if (
            source.uri
            and source.type
            and source.type in ("deb", "deb-src", "rpm", "rpm-src")
        ):
            pieces = source.mysplit(source.line)
            if pieces[1].strip()[0] == "[":
                options = pieces.pop(1).strip("[]").split()
                if len(options) > 0:
                    log.debug(
                        "Source %s will be included although is marked invalid",
                        source.uri,
                    )
                    return False
            return True
        else:
            return True
    return False


def list_repos(**kwargs):
    """
    Lists all repos in the sources.list (and sources.lists.d) files

    CLI Example:

    .. code-block:: bash

       salt '*' pkg.list_repos
       salt '*' pkg.list_repos disabled=True
    """
    repos = {}
    sources = SourcesList()
    for source in sources.list:
        if _skip_source(source):
            continue
        if not HAS_APT:
            signedby = source.signedby
        else:
            signedby = _get_opts(line=source.line)["signedby"].get("value", "")
        repo = {}
        repo["file"] = source.file
        repo["comps"] = getattr(source, "comps", [])
        repo["disabled"] = source.disabled
        repo["dist"] = source.dist
        repo["type"] = source.type
        repo["uri"] = source.uri
        repo["line"] = source.line.strip()
        repo["architectures"] = getattr(source, "architectures", [])
        repo["signedby"] = signedby
        repos.setdefault(source.uri, []).append(repo)
    return repos


def get_repo(repo, **kwargs):
    """
    Display a repo from the sources.list / sources.list.d

    The repo passed in needs to be a complete repo entry.

    CLI Examples:

    .. code-block:: bash

        salt '*' pkg.get_repo "myrepo definition"
    """
    ppa_auth = kwargs.get("ppa_auth", None)
    # we have to be clever about this since the repo definition formats
    # are a bit more "loose" than in some other distributions
    if repo.startswith("ppa:") and __grains__["os"] in ("Ubuntu", "Mint", "neon"):
        # This is a PPA definition meaning special handling is needed
        # to derive the name.
        dist = __grains__["oscodename"]
        owner_name, ppa_name = repo[4:].split("/")
        if ppa_auth:
            auth_info = f"{ppa_auth}@"
            repo = LP_PVT_SRC_FORMAT.format(auth_info, owner_name, ppa_name, dist)
        else:
            if HAS_SOFTWAREPROPERTIES:
                try:
                    if hasattr(softwareproperties.ppa, "PPAShortcutHandler"):
                        repo = softwareproperties.ppa.PPAShortcutHandler(repo).expand(
                            dist
                        )[0]
                    else:
                        repo = softwareproperties.ppa.expand_ppa_line(repo, dist)[0]
                except NameError as name_error:
                    raise CommandExecutionError(
                        f"Could not find ppa {repo}: {name_error}"
                    )
            else:
                repo = LP_SRC_FORMAT.format(owner_name, ppa_name, dist)

    repos = list_repos()

    if repos:
        try:
            repo_entry = _split_repo_str(repo)
            if ppa_auth:
                uri_match = re.search("(http[s]?://)(.+)", repo_entry["uri"])
                if uri_match:
                    if not uri_match.group(2).startswith(ppa_auth):
                        repo_entry["uri"] = "{}{}@{}".format(
                            uri_match.group(1), ppa_auth, uri_match.group(2)
                        )
        except SyntaxError:
            raise CommandExecutionError(
                f"Error: repo '{repo}' is not a well formatted definition"
            )

        for source in repos.values():
            for sub in source:
                if (
                    sub["type"] == repo_entry["type"]
                    and sub["uri"].rstrip("/") == repo_entry["uri"].rstrip("/")
                    and sub["dist"] == repo_entry["dist"]
                ):
                    if not repo_entry["comps"]:
                        return sub
                    for comp in repo_entry["comps"]:
                        if comp in sub.get("comps", []):
                            return sub
    return {}


def del_repo(repo, **kwargs):
    """
    Delete a repo from the sources.list / sources.list.d

    If the .list file is in the sources.list.d directory
    and the file that the repo exists in does not contain any other
    repo configuration, the file itself will be deleted.

    The repo passed in must be a fully formed repository definition
    string.

    CLI Examples:

    .. code-block:: bash

        salt '*' pkg.del_repo "myrepo definition"
    """
    is_ppa = False
    if repo.startswith("ppa:") and __grains__["os"] in ("Ubuntu", "Mint", "neon"):
        # This is a PPA definition meaning special handling is needed
        # to derive the name.
        is_ppa = True
        dist = __grains__["oscodename"]
        if not HAS_SOFTWAREPROPERTIES:
            _warn_software_properties(repo)
            owner_name, ppa_name = repo[4:].split("/")
            if "ppa_auth" in kwargs:
                auth_info = "{}@".format(kwargs["ppa_auth"])
                repo = LP_PVT_SRC_FORMAT.format(auth_info, dist, owner_name, ppa_name)
            else:
                repo = LP_SRC_FORMAT.format(owner_name, ppa_name, dist)
        else:
            if hasattr(softwareproperties.ppa, "PPAShortcutHandler"):
                repo = softwareproperties.ppa.PPAShortcutHandler(repo).expand(dist)[0]
            else:
                repo = softwareproperties.ppa.expand_ppa_line(repo, dist)[0]

    sources = SourcesList()
    repos = [s for s in sources.list if not s.invalid]
    if repos:
        deleted_from = dict()
        try:
            repo_entry = _split_repo_str(repo)
        except SyntaxError:
            raise SaltInvocationError(
                f"Error: repo '{repo}' not a well formatted definition"
            )

        for source in repos:
            if (
                source.type == repo_entry["type"]
                and source.architectures == repo_entry["architectures"]
                and source.uri.rstrip("/") == repo_entry["uri"].rstrip("/")
                and source.dist == repo_entry["dist"]
            ):

                s_comps = set(source.comps)
                r_comps = set(repo_entry["comps"])
                if s_comps.intersection(r_comps) or (not s_comps and not r_comps):
                    deleted_from[source.file] = 0
                    source.comps = list(s_comps.difference(r_comps))
                    if not source.comps:
                        try:
                            sources.remove(source)
                        except ValueError:
                            pass
            # PPAs are special and can add deb-src where expand_ppa_line
            # doesn't always reflect this.  Lets just cleanup here for good
            # measure
            if (
                is_ppa
                and repo_entry["type"] == "deb"
                and source.type == "deb-src"
                and source.uri == repo_entry["uri"]
                and source.dist == repo_entry["dist"]
            ):

                s_comps = set(source.comps)
                r_comps = set(repo_entry["comps"])
                if s_comps.intersection(r_comps) or (not s_comps and not r_comps):
                    deleted_from[source.file] = 0
                    source.comps = list(s_comps.difference(r_comps))
                    if not source.comps:
                        try:
                            sources.remove(source)
                        except ValueError:
                            pass
            sources.save()
        if deleted_from:
            ret = ""
            for source in sources:
                if source.file in deleted_from:
                    deleted_from[source.file] += 1
            for repo_file, count in deleted_from.items():
                msg = "Repo '{0}' has been removed from {1}.\n"
                if count == 0 and "sources.list.d/" in repo_file:
                    if os.path.isfile(repo_file):
                        msg = "File {1} containing repo '{0}' has been removed."
                        try:
                            os.remove(repo_file)
                        except OSError:
                            pass
                ret += msg.format(repo, repo_file)
            # explicit refresh after a repo is deleted
            refresh_db()
            return ret

    raise CommandExecutionError(f"Repo {repo} doesn't exist in the sources.list(s)")


def _convert_if_int(value):
    """
    .. versionadded:: 2017.7.0

    Convert to an int if necessary.

    :param str value: The value to check/convert.

    :return: The converted or passed value.
    :rtype: bool|int|str
    """
    try:
        value = int(str(value))
    except ValueError:
        pass
    return value


def _parse_repo_keys_output(cmd_ret):
    """ """
    ret = dict()
    repo_keys = list()

    lines = [line for line in cmd_ret.splitlines() if line.strip()]

    # Reference for the meaning of each item in the colon-separated
    # record can be found here: https://goo.gl/KIZbvp
    for line in lines:
        items = [
            _convert_if_int(item.strip()) if item.strip() else None
            for item in line.split(":")
        ]
        key_props = dict()

        if len(items) < 2:
            log.debug("Skipping line: %s", line)
            continue

        if items[0] in ("pub", "sub"):
            key_props.update(
                {
                    "algorithm": items[3],
                    "bits": items[2],
                    "capability": items[11],
                    "date_creation": items[5],
                    "date_expiration": items[6],
                    "keyid": str(items[4]),
                    "validity": items[1],
                }
            )

            if items[0] == "pub":
                repo_keys.append(key_props)
            else:
                repo_keys[-1]["subkey"] = key_props
        elif items[0] == "fpr":
            if repo_keys[-1].get("subkey", False):
                repo_keys[-1]["subkey"].update({"fingerprint": items[9]})
            else:
                repo_keys[-1].update({"fingerprint": items[9]})
        elif items[0] == "uid":
            repo_keys[-1].update({"uid": items[9], "uid_hash": items[7]})

    for repo_key in repo_keys:
        ret[repo_key["keyid"]] = repo_key
    return ret


def get_repo_keys(aptkey=True, keydir=None):
    """
    .. versionadded:: 2017.7.0

    List known repo key details.
    :param bool aptkey: Use the binary apt-key.
    :param str keydir: The directory path to save keys. The default directory
    is /etc/apt/keyrings/ which is the recommended path
    for adding third party keys. This argument is only used
    when aptkey is False.

    :return: A dictionary containing the repo keys.
    :rtype: dict

    CLI Examples:

    .. code-block:: bash

        salt '*' pkg.get_repo_keys
    """
    if not salt.utils.path.which("apt-key"):
        aptkey = False

    if not aptkey:
        if not keydir:
            keydir = pathlib.Path("/etc", "apt", "keyrings")
        if not isinstance(keydir, pathlib.Path):
            keydir = pathlib.Path(keydir)

        if not keydir.is_dir():
            log.error(
                "The directory %s does not exist. Please create this directory only writable by root",
                keydir,
            )
            return False

        ret_output = []
        for file in os.listdir(str(keydir)):
            key_file = keydir / file
            cmd_ret = __salt__["cmd.run_all"](
                [
                    "gpg",
                    "--no-default-keyring",
                    "--keyring",
                    key_file,
                    "--list-keys",
                    "--with-colons",
                ]
            )
            ret_output.append(cmd_ret["stdout"])

        ret = _parse_repo_keys_output(" ".join(ret_output))
    # The double usage of '--with-fingerprint' is necessary in order to
    # retrieve the fingerprint of the subkey.
    else:
        cmd = [
            "apt-key",
            "adv",
            "--batch",
            "--list-public-keys",
            "--with-fingerprint",
            "--with-fingerprint",
            "--with-colons",
            "--fixed-list-mode",
        ]

        cmd_ret = _call_apt(cmd, scope=False)
        if cmd_ret["retcode"] != 0:
            log.error(cmd_ret["stderr"])
            return ret

        ret = _parse_repo_keys_output(cmd_ret["stdout"])
    return ret


def _decrypt_key(key):
    """
    Check if the key needs to be decrypted. If it needs
    to be decrypt it, do so with the gpg binary.
    """
    try:
        with salt.utils.files.fopen(key, "r") as fp:
            if fp.read().strip("-").startswith("BEGIN PGP"):
                if not salt.utils.path.which("gpg"):
                    log.error(
                        "Detected an ASCII armored key %s and the gpg binary is not available. Not decrypting the key.",
                        key,
                    )
                    return False
                decrypted_key = str(key) + ".decrypted"
                cmd = ["gpg", "--yes", "--output", decrypted_key, "--dearmor", key]
                if not __salt__["cmd.run_all"](cmd)["retcode"] == 0:
                    log.error("Failed to decrypt the key %s", key)
                return decrypted_key
    except UnicodeDecodeError:
        log.debug("Key is not ASCII Armored. Do not need to decrypt")
    return key


def add_repo_key(
    path=None,
    text=None,
    keyserver=None,
    keyid=None,
    saltenv="base",
    aptkey=True,
    keydir=None,
    keyfile=None,
):
    """
    .. versionadded:: 2017.7.0

    Add a repo key using ``apt-key add``.

    :param str path: The path of the key file to import.
    :param str text: The key data to import, in string form.
    :param str keyserver: The server to download the repo key specified by the keyid.
    :param str keyid: The key id of the repo key to add.
    :param str saltenv: The environment the key file resides in.
    :param bool aptkey: Use the binary apt-key.
    :param str keydir: The directory path to save keys. The default directory
                       is /etc/apt/keyrings/ which is the recommended path
                       for adding third party keys. This argument is only used
                       when aptkey is False.

    :param str keyfile: The name of the key to add. This is only required when
                        aptkey is False and you are using a keyserver. This
                        argument is only used when aptkey is False.

    :return: A boolean representing whether the repo key was added.
    :rtype: bool

    .. warning::
       The apt-key binary is deprecated and will last be available
       in Debian 11 and Ubuntu 22.04. It is recommended to use aptkey=False
       when using this module.

    CLI Examples:

    .. code-block:: bash

        salt '*' pkg.add_repo_key 'salt://apt/sources/test.key'

        salt '*' pkg.add_repo_key text="'$KEY1'"

        salt '*' pkg.add_repo_key keyserver='keyserver.example' keyid='0000AAAA'
    """
    if not keydir:
        keydir = pathlib.Path("/etc", "apt", "keyrings")
    if not isinstance(keydir, pathlib.Path):
        keydir = pathlib.Path(keydir)
    if not aptkey and not keydir.is_dir():
        log.error(
            "The directory %s does not exist. Please create this directory only writable by root",
            keydir,
        )
        return False

    if not salt.utils.path.which("apt-key"):
        aptkey = False
    cmd = ["apt-key"]
    kwargs = {}

    # If the keyid is provided or determined, check it against the existing
    # repo key ids to determine whether it needs to be imported.
    if keyid:
        for current_keyid in get_repo_keys(aptkey=aptkey, keydir=keydir):
            if current_keyid[-(len(keyid)) :] == keyid:
                log.debug("The keyid '%s' already present: %s", keyid, current_keyid)
                return True

    if path:
        cached_source_path = __salt__["cp.cache_file"](path, saltenv)

        if not cached_source_path:
            log.error("Unable to get cached copy of file: %s", path)
            return False

        if not aptkey:
            key = _decrypt_key(cached_source_path)
            if not key:
                return False
            key = pathlib.Path(str(key))
            if not keyfile:
                keyfile = key.name
                if keyfile.endswith(".decrypted"):
                    keyfile = keyfile[:-10]
            shutil.copyfile(str(key), str(keydir / keyfile))
            return True
        else:
            cmd.extend(["add", cached_source_path])
    elif text:
        log.debug("Received value: %s", text)

        cmd.extend(["add", "-"])
        kwargs.update({"stdin": text})
    elif keyserver:
        if not keyid:
            error_msg = "No keyid or keyid too short for keyserver: {}".format(
                keyserver
            )
            raise SaltInvocationError(error_msg)

        if not aptkey:
            if not keyfile:
                log.error(
                    "You must define the name of the key file to save the key. See keyfile argument"
                )
                return False
            cmd = [
                "gpg",
                "--no-default-keyring",
                "--keyring",
                keydir / keyfile,
                "--keyserver",
                keyserver,
                "--recv-keys",
                keyid,
            ]
        else:
            cmd.extend(["adv", "--batch", "--keyserver", keyserver, "--recv", keyid])
    elif keyid:
        error_msg = f"No keyserver specified for keyid: {keyid}"
        raise SaltInvocationError(error_msg)
    else:
        raise TypeError(
            f"{add_repo_key.__name__}() takes at least 1 argument (0 given)"
        )

    cmd_ret = _call_apt(cmd, **kwargs)

    if cmd_ret["retcode"] == 0:
        return True
    log.error("Unable to add repo key: %s", cmd_ret["stderr"])
    return False


def _get_key_from_id(keydir, keyid):
    """
    Find and return the key file from the keyid.
    """
    if not len(keyid) in (8, 16):
        log.error("The keyid needs to be either 8 or 16 characters")
        return False
    for file in os.listdir(str(keydir)):
        key_file = keydir / file
        key_output = __salt__["cmd.run_all"](
            [
                "gpg",
                "--no-default-keyring",
                "--keyring",
                key_file,
                "--list-keys",
                "--with-colons",
            ]
        )
        ret = _parse_repo_keys_output(key_output["stdout"])
        for key in ret:
            if ret[key]["keyid"].endswith(keyid):
                return key_file
    log.error("Could not find the key file for keyid: %s", keyid)
    return False


def del_repo_key(name=None, aptkey=True, keydir=None, **kwargs):
    """
    .. versionadded:: 2015.8.0

    Remove a repo key using ``apt-key del``

    name
        Repo from which to remove the key. Unnecessary if ``keyid`` is passed.

    keyid
        The KeyID of the GPG key to remove

    keyid_ppa : False
        If set to ``True``, the repo's GPG key ID will be looked up from
        ppa.launchpad.net and removed.

        .. note::

            Setting this option to ``True`` requires that the ``name`` param
            also be passed.

    aptkey
        Use the binary apt-key.

    keydir
        The directory path to save keys. The default directory
        is /etc/apt/keyrings/ which is the recommended path
        for adding third party keys.

    .. warning::
       The apt-key binary is deprecated and will last be available
       in Debian 11 and Ubuntu 22.04. It is recommended to use aptkey=False
       when using this module.

    CLI Examples:

    .. code-block:: bash

        salt '*' pkg.del_repo_key keyid=0123ABCD
        salt '*' pkg.del_repo_key name='ppa:foo/bar' keyid_ppa=True
    """
    if not keydir:
        keydir = pathlib.Path("/etc", "apt", "keyrings")
    if not isinstance(keydir, pathlib.Path):
        keydir = pathlib.Path(keydir)
    if not aptkey and not keydir.is_dir():
        log.error(
            "The directory %s does not exist. Please create this directory only writable by root",
            keydir,
        )
        return False

    if not salt.utils.path.which("apt-key"):
        aptkey = False

    if kwargs.get("keyid_ppa", False):
        if isinstance(name, str) and name.startswith("ppa:"):
            owner_name, ppa_name = name[4:].split("/")
            ppa_info = _get_ppa_info_from_launchpad(owner_name, ppa_name)
            keyid = ppa_info["signing_key_fingerprint"][-8:]
        else:
            raise SaltInvocationError("keyid_ppa requires that a PPA be passed")
    else:
        if "keyid" in kwargs:
            keyid = kwargs.get("keyid")
        else:
            raise SaltInvocationError("keyid or keyid_ppa and PPA name must be passed")

    if not aptkey:
        key_file = _get_key_from_id(keydir=keydir, keyid=keyid)
        if not key_file:
            return False
        pathlib.Path(key_file).unlink()
    else:
        result = _call_apt(["apt-key", "del", keyid], scope=False)
        if result["retcode"] != 0:
            msg = "Failed to remove keyid {0}"
            if result["stderr"]:
                msg += ": {}".format(result["stderr"])
            raise CommandExecutionError(msg)
    return keyid


def mod_repo(repo, saltenv="base", aptkey=True, **kwargs):
    """
    Modify one or more values for a repo.  If the repo does not exist, it will
    be created, so long as the definition is well formed.  For Ubuntu the
    ``ppa:<project>/repo`` format is acceptable. ``ppa:`` format can only be
    used to create a new repository.

    The following options are available to modify a repo definition:

    architectures
        A comma-separated list of supported architectures, e.g. ``amd64`` If
        this option is not set, all architectures (configured in the system)
        will be used.

    comps
        A comma separated list of components for the repo, e.g. ``main``

    file
        A file name to be used

    keyserver
        Keyserver to get gpg key from

    keyid
        Key ID or a list of key IDs to load with the ``keyserver`` argument

    key_url
        URL to a GPG key to add to the APT GPG keyring

    key_text
        GPG key in string form to add to the APT GPG keyring

        .. versionadded:: 2018.3.0

    consolidate : False
        If ``True``, will attempt to de-duplicate and consolidate sources

    comments
        Sometimes you want to supply additional information, but not as
        enabled configuration. All comments provided here will be joined
        into a single string and appended to the repo configuration with a
        comment marker (#) before it.

        .. versionadded:: 2015.8.9

    refresh : True
        Enable or disable (True or False) refreshing of the apt package
        database. The previous ``refresh_db`` argument was deprecated in
        favor of ``refresh```. The ``refresh_db`` argument will still
        continue to work to ensure backwards compatibility, but please
        change to using the preferred ``refresh``.

    .. note::
        Due to the way keys are stored for APT, there is a known issue where
        the key won't be updated unless another change is made at the same
        time. Keys should be properly added on initial configuration.

    CLI Examples:

    .. code-block:: bash

        salt '*' pkg.mod_repo 'myrepo definition' uri=http://new/uri
        salt '*' pkg.mod_repo 'myrepo definition' comps=main,universe
    """
    if "refresh_db" in kwargs:
        refresh = kwargs["refresh_db"]
    else:
        refresh = kwargs.get("refresh", True)

    if not salt.utils.path.which("apt-key"):
        aptkey = False

    # to ensure no one sets some key values that _shouldn't_ be changed on the
    # object itself, this is just a white-list of "ok" to set properties
    if repo.startswith("ppa:"):
        if __grains__["os"] in ("Ubuntu", "Mint", "neon"):
            # secure PPAs cannot be supported as of the time of this code
            # implementation via apt-add-repository.  The code path for
            # secure PPAs should be the same as urllib method
            if salt.utils.path.which("apt-add-repository") and "ppa_auth" not in kwargs:
                repo_info = get_repo(repo)
                if repo_info:
                    return {repo: repo_info}
                else:
                    env = None
                    http_proxy_url = _get_http_proxy_url()
                    if http_proxy_url:
                        env = {
                            "http_proxy": http_proxy_url,
                            "https_proxy": http_proxy_url,
                        }
                    if float(__grains__["osrelease"]) < 12.04:
                        cmd = ["apt-add-repository", repo]
                    else:
                        cmd = ["apt-add-repository", "-y", repo]
                    out = _call_apt(cmd, env=env, scope=False, **kwargs)
                    if out["retcode"]:
                        raise CommandExecutionError(
                            "Unable to add PPA '{}'. '{}' exited with "
                            "status {!s}: '{}' ".format(
                                repo[4:], cmd, out["retcode"], out["stderr"]
                            )
                        )
                    # explicit refresh when a repo is modified.
                    if refresh:
                        refresh_db()
                    return {repo: out}
            else:
                if not HAS_SOFTWAREPROPERTIES:
                    _warn_software_properties(repo)
                else:
                    log.info("Falling back to urllib method for private PPA")

                # fall back to urllib style
                try:
                    owner_name, ppa_name = repo[4:].split("/", 1)
                except ValueError:
                    raise CommandExecutionError(
                        "Unable to get PPA info from argument. "
                        'Expected format "<PPA_OWNER>/<PPA_NAME>" '
                        "(e.g. saltstack/salt) not found.  Received "
                        "'{}' instead.".format(repo[4:])
                    )
                dist = __grains__["oscodename"]
                # ppa has a lot of implicit arguments. Make them explicit.
                # These will defer to any user-defined variants
                kwargs["dist"] = dist
                ppa_auth = ""
                if "file" not in kwargs:
                    filename = "/etc/apt/sources.list.d/{0}-{1}-{2}.list"
                    kwargs["file"] = filename.format(owner_name, ppa_name, dist)
                try:
                    launchpad_ppa_info = _get_ppa_info_from_launchpad(
                        owner_name, ppa_name
                    )
                    if "ppa_auth" not in kwargs:
                        kwargs["keyid"] = launchpad_ppa_info["signing_key_fingerprint"]
                    else:
                        if "keyid" not in kwargs:
                            error_str = (
                                "Private PPAs require a keyid to be specified: {0}/{1}"
                            )
                            raise CommandExecutionError(
                                error_str.format(owner_name, ppa_name)
                            )
                except HTTPError as exc:
                    raise CommandExecutionError(
                        "Launchpad does not know about {}/{}: {}".format(
                            owner_name, ppa_name, exc
                        )
                    )
                except IndexError as exc:
                    raise CommandExecutionError(
                        "Launchpad knows about {}/{} but did not "
                        "return a fingerprint. Please set keyid "
                        "manually: {}".format(owner_name, ppa_name, exc)
                    )

                if "keyserver" not in kwargs:
                    kwargs["keyserver"] = "keyserver.ubuntu.com"
                if "ppa_auth" in kwargs:
                    if not launchpad_ppa_info["private"]:
                        raise CommandExecutionError(
                            "PPA is not private but auth credentials passed: {}".format(
                                repo
                            )
                        )
                # assign the new repo format to the "repo" variable
                # so we can fall through to the "normal" mechanism
                # here.
                if "ppa_auth" in kwargs:
                    ppa_auth = "{}@".format(kwargs["ppa_auth"])
                    repo = LP_PVT_SRC_FORMAT.format(
                        ppa_auth, owner_name, ppa_name, dist
                    )
                else:
                    repo = LP_SRC_FORMAT.format(owner_name, ppa_name, dist)
        else:
            raise CommandExecutionError(
                f'cannot parse "ppa:" style repo definitions: {repo}'
            )

    sources = SourcesList()
    if kwargs.get("consolidate", False):
        # attempt to de-dup and consolidate all sources
        # down to entries in sources.list
        # this option makes it easier to keep the sources
        # list in a "sane" state.
        #
        # this should remove duplicates, consolidate comps
        # for a given source down to one line
        # and eliminate "invalid" and comment lines
        #
        # the second side effect is removal of files
        # that are not the main sources.list file
        sources = _consolidate_repo_sources(sources)

    repos = []
    for source in sources:
        if HAS_APT:
            _, invalid, _, _ = _invalid(source.line)
            if not invalid:
                repos.append(source)
        else:
            repos.append(source)

    mod_source = None
    try:
        repo_entry = _split_repo_str(repo)
        if repo_entry.get("invalid"):
            raise SaltInvocationError(
                f"Name {repo} is not valid. This must be the complete repo entry as seen in the sources file"
            )
    except SyntaxError:
        raise SyntaxError(f"Error: repo '{repo}' not a well formatted definition")

    full_comp_list = {comp.strip() for comp in repo_entry["comps"]}
    no_proxy = __salt__["config.option"]("no_proxy")

    kwargs["signedby"] = (
        pathlib.Path(repo_entry["signedby"]) if repo_entry["signedby"] else ""
    )

    if not aptkey and not kwargs["signedby"]:
        raise SaltInvocationError("missing 'signedby' option when apt-key is missing")

    if "keyid" in kwargs:
        keyid = kwargs.pop("keyid", None)
        keyserver = kwargs.pop("keyserver", None)
        if not keyid or not keyserver:
            error_str = "both keyserver and keyid options required."
            raise NameError(error_str)
        if not isinstance(keyid, list):
            keyid = [keyid]

        for key in keyid:
            if isinstance(
                key, int
            ):  # yaml can make this an int, we need the hex version
                key = hex(key)
            if not aptkey:
                imported = False
                output = get_repo_keys(aptkey=aptkey, keydir=kwargs["signedby"].parent)
                if output.get(key):
                    imported = True
            else:
                cmd = ["apt-key", "export", key]
                output = __salt__["cmd.run_stdout"](cmd, python_shell=False, **kwargs)
                imported = output.startswith("-----BEGIN PGP")
            if keyserver:
                if not imported:
                    http_proxy_url = _get_http_proxy_url()
                    if http_proxy_url and keyserver not in no_proxy:
                        cmd = [
                            "apt-key",
                            "adv",
                            "--batch",
                            "--keyserver-options",
                            f"http-proxy={http_proxy_url}",
                            "--keyserver",
                            keyserver,
                            "--logger-fd",
                            "1",
                            "--recv-keys",
                            key,
                        ]
                    else:
                        if not aptkey:
                            key_file = kwargs["signedby"]
                            if not add_repo_key(
                                keyid=key,
                                keyserver=keyserver,
                                aptkey=False,
                                keydir=key_file.parent,
                                keyfile=key_file,
                            ):
                                raise CommandExecutionError(
                                    f"Error: Could not add key: {key}"
                                )

                        else:
                            cmd = [
                                "apt-key",
                                "adv",
                                "--batch",
                                "--keyserver",
                                keyserver,
                                "--logger-fd",
                                "1",
                                "--recv-keys",
                                key,
                            ]
                            ret = _call_apt(cmd, scope=False, **kwargs)
                            if ret["retcode"] != 0:
                                raise CommandExecutionError(
                                    "Error: key retrieval failed: {}".format(
                                        ret["stdout"]
                                    )
                                )

    elif "key_url" in kwargs:
        key_url = kwargs["key_url"]
        fn_ = pathlib.Path(__salt__["cp.cache_file"](key_url, saltenv))
        if not fn_:
            raise CommandExecutionError(f"Error: file not found: {key_url}")

        if kwargs["signedby"] and fn_.name != kwargs["signedby"].name:
            # override the signedby defined in the name with the
            # one defined in kwargs.
            new_path = fn_.parent / kwargs["signedby"].name
            fn_.rename(new_path)
            fn_ = new_path

        if not aptkey:
            func_kwargs = {}
            if kwargs.get("signedby"):
                func_kwargs["keydir"] = kwargs.get("signedby").parent

            if not add_repo_key(path=str(fn_), aptkey=False, **func_kwargs):
                raise CommandExecutionError(f"Error: Could not add key: {str(fn_)}")
        else:
            cmd = ["apt-key", "add", str(fn_)]
            out = __salt__["cmd.run_stdout"](cmd, python_shell=False, **kwargs)
            if not out.upper().startswith("OK"):
                raise CommandExecutionError(f"Error: failed to add key from {key_url}")

    elif "key_text" in kwargs:
        key_text = kwargs["key_text"]
        cmd = ["apt-key", "add", "-"]
        out = __salt__["cmd.run_stdout"](
            cmd, stdin=key_text, python_shell=False, **kwargs
        )
        if not out.upper().startswith("OK"):
            raise CommandExecutionError(f"Error: failed to add key:\n{key_text}")

    if "comps" in kwargs:
        kwargs["comps"] = [comp.strip() for comp in kwargs["comps"].split(",")]
        full_comp_list |= set(kwargs["comps"])
    else:
        kwargs["comps"] = list(full_comp_list)

    if "architectures" in kwargs:
        kwargs["architectures"] = kwargs["architectures"].split(",")
    else:
        kwargs["architectures"] = repo_entry["architectures"]

    if "disabled" in kwargs:
        kwargs["disabled"] = salt.utils.data.is_true(kwargs["disabled"])
    elif "enabled" in kwargs:
        kwargs["disabled"] = not salt.utils.data.is_true(kwargs["enabled"])

    kw_type = kwargs.get("type")
    kw_dist = kwargs.get("dist")

    for apt_source in repos:
        # This series of checks will identify the starting source line
        # and the resulting source line.  The idea here is to ensure
        # we are not returning bogus data because the source line
        # has already been modified on a previous run.
        repo_matches = (
            apt_source.type == repo_entry["type"]
            and apt_source.uri.rstrip("/") == repo_entry["uri"].rstrip("/")
            and apt_source.dist == repo_entry["dist"]
        )
        kw_matches = apt_source.dist == kw_dist and apt_source.type == kw_type

        if repo_matches or kw_matches:
            for comp in full_comp_list:
                if comp in getattr(apt_source, "comps", []):
                    mod_source = apt_source
            if not apt_source.comps:
                mod_source = apt_source
            if kwargs["architectures"] != apt_source.architectures:
                mod_source = apt_source
            if mod_source:
                break

    if "comments" in kwargs:
        kwargs["comments"] = salt.utils.pkg.deb.combine_comments(kwargs["comments"])

    repo_source_entry = SourceEntry(repo)
    if not mod_source:
        mod_source = SourceEntry(repo)
        if "comments" in kwargs:
            mod_source.comment = kwargs["comments"]
        sources.list.append(mod_source)
    elif "comments" in kwargs:
        mod_source.comment = kwargs["comments"]

    mod_source.line = repo_source_entry.line
    if not mod_source.line.endswith("\n"):
        mod_source.line = mod_source.line + "\n"

    for key in kwargs:
        if key in _MODIFY_OK and hasattr(mod_source, key):
            setattr(mod_source, key, kwargs[key])

    if mod_source.uri != repo_entry["uri"]:
        mod_source.uri = repo_entry["uri"]
        mod_source.line = mod_source.str()

    sources.save()
    # on changes, explicitly refresh
    if refresh:
        refresh_db()

    if not HAS_APT:
        signedby = mod_source.signedby
    else:
        signedby = _get_opts(repo)["signedby"].get("value", "")

    return {
        repo: {
            "architectures": getattr(mod_source, "architectures", []),
            "comps": mod_source.comps,
            "disabled": mod_source.disabled,
            "file": mod_source.file,
            "type": mod_source.type,
            "uri": mod_source.uri,
            "line": mod_source.line,
            "signedby": signedby,
        }
    }


def file_list(*packages, **kwargs):
    """
    List the files that belong to a package. Not specifying any packages will
    return a list of _every_ file on the system's package database (not
    generally recommended).

    CLI Examples:

    .. code-block:: bash

        salt '*' pkg.file_list httpd
        salt '*' pkg.file_list httpd postfix
        salt '*' pkg.file_list
    """
    return __salt__["lowpkg.file_list"](*packages)


def file_dict(*packages, **kwargs):
    """
    List the files that belong to a package, grouped by package. Not
    specifying any packages will return a list of _every_ file on the system's
    package database (not generally recommended).

    CLI Examples:

    .. code-block:: bash

        salt '*' pkg.file_dict httpd
        salt '*' pkg.file_dict httpd postfix
        salt '*' pkg.file_dict
    """
    return __salt__["lowpkg.file_dict"](*packages)


def _expand_repo_def(os_name, os_codename=None, **kwargs):
    """
    Take a repository definition and expand it to the full pkg repository dict
    that can be used for comparison.  This is a helper function to make
    the Debian/Ubuntu apt sources sane for comparison in the pkgrepo states.

    This is designed to be called from pkgrepo states and will have little use
    being called on the CLI.
    """
    if "repo" not in kwargs:
        raise SaltInvocationError("missing 'repo' argument")

    sanitized = {}
    repo = kwargs["repo"]
    if repo.startswith("ppa:") and os_name in ("Ubuntu", "Mint", "neon"):
        dist = os_codename
        owner_name, ppa_name = repo[4:].split("/", 1)
        if "ppa_auth" in kwargs:
            auth_info = "{}@".format(kwargs["ppa_auth"])
            repo = LP_PVT_SRC_FORMAT.format(auth_info, owner_name, ppa_name, dist)
        else:
            if HAS_SOFTWAREPROPERTIES:
                if hasattr(softwareproperties.ppa, "PPAShortcutHandler"):
                    repo = softwareproperties.ppa.PPAShortcutHandler(repo).expand(dist)[
                        0
                    ]
                else:
                    repo = softwareproperties.ppa.expand_ppa_line(repo, dist)[0]
            else:
                repo = LP_SRC_FORMAT.format(owner_name, ppa_name, dist)

        if "file" not in kwargs:
            filename = "/etc/apt/sources.list.d/{0}-{1}-{2}.list"
            kwargs["file"] = filename.format(owner_name, ppa_name, dist)

    source_entry = SourceEntry(repo)
    for list_args in ("architectures", "comps"):
        if list_args in kwargs:
            kwargs[list_args] = [
                kwarg.strip() for kwarg in kwargs[list_args].split(",")
            ]
    for kwarg in _MODIFY_OK:
        if kwarg in kwargs:
            setattr(source_entry, kwarg, kwargs[kwarg])

    source_list = SourcesList()
    kwargs = {}
    if not HAS_APT:
        signedby = source_entry.signedby
        kwargs["signedby"] = signedby
    else:
        signedby = _get_opts(repo)["signedby"].get("value", "")

    _source_entry = source_list.add(
        type=source_entry.type,
        uri=source_entry.uri,
        dist=source_entry.dist,
        orig_comps=getattr(source_entry, "comps", []),
        architectures=getattr(source_entry, "architectures", []),
        **kwargs,
    )
    if hasattr(_source_entry, "set_enabled"):
        _source_entry.set_enabled(not source_entry.disabled)
    else:
        _source_entry.disabled = source_entry.disabled
        _source_entry.line = _source_entry.repo_line()

    sanitized["file"] = _source_entry.file
    sanitized["comps"] = getattr(_source_entry, "comps", [])
    sanitized["disabled"] = _source_entry.disabled
    sanitized["dist"] = _source_entry.dist
    sanitized["type"] = _source_entry.type
    sanitized["uri"] = _source_entry.uri
    sanitized["line"] = _source_entry.line.strip()
    sanitized["architectures"] = getattr(_source_entry, "architectures", [])
    sanitized["signedby"] = signedby
    if HAS_APT and signedby:
        # python3-apt does not supported the signed-by opt currently.
        # creating the line with all opts including signed-by
        if signedby not in sanitized["line"]:
            line = sanitized["line"].split()
            repo_opts = _get_opts(repo)
            opts_order = [
                opt_type
                for opt_type, opt_def in repo_opts.items()
                if opt_def["full"] != ""
            ]
            for opt in repo_opts:
                if "index" in repo_opts[opt]:
                    idx = repo_opts[opt]["index"]
                    opts_order[idx] = repo_opts[opt]["full"]

            opts = "[" + " ".join(opts_order) + "]"
            if line[1].startswith("["):
                line[1] = opts
            else:
                line.insert(1, opts)
            sanitized["line"] = " ".join(line)

    return sanitized


def expand_repo_def(**kwargs):
    """
    Take a repository definition and expand it to the full pkg repository dict
    that can be used for comparison.  This is a helper function to make
    the Debian/Ubuntu apt sources sane for comparison in the pkgrepo states.

    This is designed to be called from pkgrepo states and will have little use
    being called on the CLI.

    CLI Examples:

    .. code-block:: bash

        NOT USABLE IN THE CLI
    """
    warn_until_date(
        "20240101",
        "The pkg.expand_repo_def function is deprecated and set for removal "
        "after {date}. This is only unsed internally by the apt pkg state "
        "module. If that's not the case, please file an new issue requesting "
        "the removal of this deprecation warning",
        stacklevel=3,
    )
    if "os_name" not in kwargs:
        kwargs["os_name"] = __grains__["os"]
    if "os_codename" not in kwargs:
        if "lsb_distrib_codename" in kwargs:
            kwargs["os_codename"] = kwargs["lsb_distrib_codename"]
        else:
            kwargs["os_codename"] = __grains__.get("oscodename")
    return _expand_repo_def(**kwargs)


def _parse_selections(dpkgselection):
    """
    Parses the format from ``dpkg --get-selections`` and return a format that
    pkg.get_selections and pkg.set_selections work with.
    """
    ret = {}
    if isinstance(dpkgselection, str):
        dpkgselection = dpkgselection.split("\n")
    for line in dpkgselection:
        if line:
            _pkg, _state = line.split()
            if _state in ret:
                ret[_state].append(_pkg)
            else:
                ret[_state] = [_pkg]
    return ret


def get_selections(pattern=None, state=None):
    """
    View package state from the dpkg database.

    Returns a dict of dicts containing the state, and package names:

    .. code-block:: python

        {'<host>':
            {'<state>': ['pkg1',
                         ...
                        ]
            },
            ...
        }

    CLI Example:

    .. code-block:: bash

        salt '*' pkg.get_selections
        salt '*' pkg.get_selections 'python-*'
        salt '*' pkg.get_selections state=hold
        salt '*' pkg.get_selections 'openssh*' state=hold
    """
    ret = {}
    cmd = ["dpkg", "--get-selections"]
    cmd.append(pattern if pattern else "*")
    stdout = __salt__["cmd.run_stdout"](
        cmd, output_loglevel="trace", python_shell=False
    )
    ret = _parse_selections(stdout)
    if state:
        return {state: ret.get(state, [])}
    return ret


# TODO: allow state=None to be set, and that *args will be set to that state
# TODO: maybe use something similar to pkg_resources.pack_pkgs to allow a list
# passed to selection, with the default state set to whatever is passed by the
# above, but override that if explicitly specified
# TODO: handle path to selection file from local fs as well as from salt file
# server
def set_selections(path=None, selection=None, clear=False, saltenv="base"):
    """
    Change package state in the dpkg database.

    The state can be any one of, documented in ``dpkg(1)``:

    - install
    - hold
    - deinstall
    - purge

    This command is commonly used to mark specific packages to be held from
    being upgraded, that is, to be kept at a certain version. When a state is
    changed to anything but being held, then it is typically followed by
    ``apt-get -u dselect-upgrade``.

    Note: Be careful with the ``clear`` argument, since it will start
    with setting all packages to deinstall state.

    Returns a dict of dicts containing the package names, and the new and old
    versions:

    .. code-block:: python

        {'<host>':
            {'<package>': {'new': '<new-state>',
                           'old': '<old-state>'}
            },
            ...
        }

    CLI Example:

    .. code-block:: bash

        salt '*' pkg.set_selections selection='{"install": ["netcat"]}'
        salt '*' pkg.set_selections selection='{"hold": ["openssh-server", "openssh-client"]}'
        salt '*' pkg.set_selections salt://path/to/file
        salt '*' pkg.set_selections salt://path/to/file clear=True
    """
    ret = {}
    if not path and not selection:
        return ret
    if path and selection:
        err = (
            "The 'selection' and 'path' arguments to "
            "pkg.set_selections are mutually exclusive, and cannot be "
            "specified together"
        )
        raise SaltInvocationError(err)

    if isinstance(selection, str):
        try:
            selection = salt.utils.yaml.safe_load(selection)
        except (
            salt.utils.yaml.parser.ParserError,
            salt.utils.yaml.scanner.ScannerError,
        ) as exc:
            raise SaltInvocationError(f"Improperly-formatted selection: {exc}")

    if path:
        path = __salt__["cp.cache_file"](path, saltenv)
        with salt.utils.files.fopen(path, "r") as ifile:
            content = [salt.utils.stringutils.to_unicode(x) for x in ifile.readlines()]
        selection = _parse_selections(content)

    if selection:
        valid_states = ("install", "hold", "deinstall", "purge")
        bad_states = [x for x in selection if x not in valid_states]
        if bad_states:
            raise SaltInvocationError(
                "Invalid state(s): {}".format(", ".join(bad_states))
            )

        if clear:
            cmd = ["dpkg", "--clear-selections"]
            if not __opts__["test"]:
                result = _call_apt(cmd, scope=False)
                if result["retcode"] != 0:
                    err = "Running dpkg --clear-selections failed: {}".format(
                        result["stderr"]
                    )
                    log.error(err)
                    raise CommandExecutionError(err)

        sel_revmap = {}
        for _state, _pkgs in get_selections().items():
            sel_revmap.update({_pkg: _state for _pkg in _pkgs})

        for _state, _pkgs in selection.items():
            for _pkg in _pkgs:
                if _state == sel_revmap.get(_pkg):
                    continue
                cmd = ["dpkg", "--set-selections"]
                cmd_in = f"{_pkg} {_state}"
                if not __opts__["test"]:
                    result = _call_apt(cmd, scope=False, stdin=cmd_in)
                    if result["retcode"] != 0:
                        log.error("failed to set state %s for package %s", _state, _pkg)
                    else:
                        ret[_pkg] = {"old": sel_revmap.get(_pkg), "new": _state}
    return ret


def owner(*paths, **kwargs):
    """
    .. versionadded:: 2014.7.0

    Return the name of the package that owns the file. Multiple file paths can
    be passed. Like :mod:`pkg.version <salt.modules.aptpkg.version>`, if a
    single path is passed, a string will be returned, and if multiple paths are
    passed, a dictionary of file/package name pairs will be returned.

    If the file is not owned by a package, or is not present on the minion,
    then an empty string will be returned for that path.

    CLI Example:

    .. code-block:: bash

        salt '*' pkg.owner /usr/bin/apachectl
        salt '*' pkg.owner /usr/bin/apachectl /usr/bin/basename
    """
    if not paths:
        return ""
    ret = {}
    for path in paths:
        cmd = ["dpkg", "-S", path]
        output = __salt__["cmd.run_stdout"](
            cmd, output_loglevel="trace", python_shell=False
        )
        ret[path] = output.split(":")[0]
        if "no path found" in ret[path].lower():
            ret[path] = ""
    if len(ret) == 1:
        return next(iter(ret.values()))
    return ret


def show(*names, **kwargs):
    """
    .. versionadded:: 2019.2.0

    Runs an ``apt-cache show`` on the passed package names, and returns the
    results in a nested dictionary. The top level of the return data will be
    the package name, with each package name mapping to a dictionary of version
    numbers to any additional information returned by ``apt-cache show``.

    filter
        An optional comma-separated list (or quoted Python list) of
        case-insensitive keys on which to filter. This allows one to restrict
        the information returned for each package to a smaller selection of
        pertinent items.

    refresh : False
        If ``True``, the apt cache will be refreshed first. By default, no
        refresh is performed.

    CLI Examples:

    .. code-block:: bash

        salt myminion pkg.show gawk
        salt myminion pkg.show 'nginx-*'
        salt myminion pkg.show 'nginx-*' filter=description,provides
    """
    kwargs = salt.utils.args.clean_kwargs(**kwargs)
    refresh = kwargs.pop("refresh", False)
    filter_ = salt.utils.args.split_input(
        kwargs.pop("filter", []),
        lambda x: str(x) if not isinstance(x, str) else x.lower(),
    )
    if kwargs:
        salt.utils.args.invalid_kwargs(kwargs)

    if refresh:
        refresh_db()

    if not names:
        return {}

    result = _call_apt(["apt-cache", "show"] + list(names), scope=False)

    def _add(ret, pkginfo):
        name = pkginfo.pop("Package", None)
        version = pkginfo.pop("Version", None)
        if name is not None and version is not None:
            ret.setdefault(name, {}).setdefault(version, {}).update(pkginfo)

    def _check_filter(key):
        key = key.lower()
        return True if key in ("package", "version") or not filter_ else key in filter_

    ret = {}
    pkginfo = {}
    for line in salt.utils.itertools.split(result["stdout"], "\n"):
        line = line.strip()
        if line:
            try:
                key, val = (x.strip() for x in line.split(":", 1))
            except ValueError:
                pass
            else:
                if _check_filter(key):
                    pkginfo[key] = val
        else:
            # We've reached a blank line, which separates packages
            _add(ret, pkginfo)
            # Clear out the pkginfo dict for the next package
            pkginfo = {}
            continue

    # Make sure to add whatever was in the pkginfo dict when we reached the end
    # of the output.
    _add(ret, pkginfo)

    return ret


def info_installed(*names, **kwargs):
    """
    Return the information of the named package(s) installed on the system.

    .. versionadded:: 2015.8.1

    names
        The names of the packages for which to return information.

    failhard
        Whether to throw an exception if none of the packages are installed.
        Defaults to True.

        .. versionadded:: 2016.11.3

    CLI Example:

    .. code-block:: bash

        salt '*' pkg.info_installed <package1>
        salt '*' pkg.info_installed <package1> <package2> <package3> ...
        salt '*' pkg.info_installed <package1> failhard=false
    """
    kwargs = salt.utils.args.clean_kwargs(**kwargs)
    failhard = kwargs.pop("failhard", True)
    if kwargs:
        salt.utils.args.invalid_kwargs(kwargs)

    ret = dict()
    for pkg_name, pkg_nfo in __salt__["lowpkg.info"](*names, failhard=failhard).items():
        t_nfo = dict()
        if pkg_nfo.get("status", "ii")[1] != "i":
            continue  # return only packages that are really installed
        # Translate dpkg-specific keys to a common structure
        for key, value in pkg_nfo.items():
            if key == "package":
                t_nfo["name"] = value
            elif key == "origin":
                t_nfo["vendor"] = value
            elif key == "section":
                t_nfo["group"] = value
            elif key == "maintainer":
                t_nfo["packager"] = value
            elif key == "homepage":
                t_nfo["url"] = value
            elif key == "status":
                continue  # only installed pkgs are returned, no need for status
            else:
                t_nfo[key] = value

        ret[pkg_name] = t_nfo

    return ret


def _get_http_proxy_url():
    """
    Returns the http_proxy_url if proxy_username, proxy_password, proxy_host, and proxy_port
    config values are set.

    Returns a string.
    """
    http_proxy_url = ""
    host = __salt__["config.option"]("proxy_host")
    port = __salt__["config.option"]("proxy_port")
    username = __salt__["config.option"]("proxy_username")
    password = __salt__["config.option"]("proxy_password")

    # Set http_proxy_url for use in various internet facing actions...eg apt-key adv
    if host and port:
        if username and password:
            http_proxy_url = f"http://{username}:{password}@{host}:{port}"
        else:
            http_proxy_url = f"http://{host}:{port}"

    return http_proxy_url


def list_downloaded(root=None, **kwargs):
    """
    .. versionadded:: 3000

    List prefetched packages downloaded by apt in the local disk.

    root
        operate on a different root directory.

    CLI Example:

    .. code-block:: bash

        salt '*' pkg.list_downloaded
    """
    CACHE_DIR = "/var/cache/apt"
    if root:
        CACHE_DIR = os.path.join(root, os.path.relpath(CACHE_DIR, os.path.sep))

    ret = {}
    for root, dirnames, filenames in salt.utils.path.os_walk(CACHE_DIR):
        for filename in fnmatch.filter(filenames, "*.deb"):
            package_path = os.path.join(root, filename)
            pkg_info = __salt__["lowpkg.bin_pkg_info"](package_path)
            pkg_timestamp = int(os.path.getctime(package_path))
            ret.setdefault(pkg_info["name"], {})[pkg_info["version"]] = {
                "path": package_path,
                "size": os.path.getsize(package_path),
                "creation_date_time_t": pkg_timestamp,
                "creation_date_time": datetime.datetime.utcfromtimestamp(
                    pkg_timestamp
                ).isoformat(),
            }
    return ret


def services_need_restart(**kwargs):
    """
    .. versionadded:: 3003

    List services that use files which have been changed by the
    package manager. It might be needed to restart them.

    Requires checkrestart from the debian-goodies package.

    CLI Examples:

    .. code-block:: bash

        salt '*' pkg.services_need_restart
    """
    if not salt.utils.path.which_bin(["checkrestart"]):
        raise CommandNotFoundError(
            "'checkrestart' is needed. It is part of the 'debian-goodies' "
            "package which can be installed from official repositories."
        )

    cmd = ["checkrestart", "--machine", "--package"]
    services = set()

    cr_output = __salt__["cmd.run_stdout"](cmd, python_shell=False)
    for line in cr_output.split("\n"):
        if not line.startswith("SERVICE:"):
            continue
        end_of_name = line.find(",")
        service = line[8:end_of_name]  # skip "SERVICE:"
        services.add(service)

    return list(services)<|MERGE_RESOLUTION|>--- conflicted
+++ resolved
@@ -206,15 +206,11 @@
             opts = _get_opts(self.line)
             if self.architectures:
                 archs = ",".join(self.architectures)
-                opts["arch"]["full"] = "arch={}".format(archs)
+                opts["arch"]["full"] = f"arch={archs}"
                 opts["arch"]["value"] = self.architectures
             if self.signedby:
-<<<<<<< HEAD
-                opts.append(f"signed-by={self.signedby}")
-=======
-                opts["signedby"]["full"] = "signed-by={}".format(self.signedby)
+                opts["signedby"]["full"] = f"signed-by={self.signedby}"
                 opts["signedby"]["value"] = self.signedby
->>>>>>> 124ade43
 
             ordered_opts = [
                 opt_type for opt_type, opt in opts.items() if opt["full"] != ""
