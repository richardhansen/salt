--- conflicted
+++ resolved
@@ -946,17 +946,13 @@
     if not os.path.exists("/etc/zypp/locks"):
         return out
 
-<<<<<<< HEAD
-    cmd = ['zypper', '--non-interactive', 'cl']
-    __salt__['cmd.run'](cmd, output_loglevel='trace', python_shell=False)
-=======
-    doc = dom.parseString(__salt__['cmd.run']('zypper --non-interactive -x cl', output_loglevel='trace'))
+    cmd = ['zypper', '--non-interactive', '-x', 'cl']
+    doc = dom.parseString(__salt__['cmd.run'](cmd, output_loglevel='trace', python_shell=False))
     for node in doc.getElementsByTagName("message"):
         text = node.childNodes[0].nodeValue.lower()
         if text.startswith(LCK):
             out[LCK] = text.split(" ")[1]
             break
->>>>>>> 722327ee
 
     return out
 
@@ -976,13 +972,7 @@
 
     locks = list_locks()
     try:
-<<<<<<< HEAD
-        packages = list(
-            __salt__['pkg_resource.parse_targets'](name, pkgs)[0].keys()
-        )
-=======
         packages = list(__salt__['pkg_resource.parse_targets'](packages)[0].keys())
->>>>>>> 722327ee
     except MinionError as exc:
         raise CommandExecutionError(exc)
 
@@ -1017,13 +1007,7 @@
     locks = list_locks()
     added = []
     try:
-<<<<<<< HEAD
-        packages = list(
-            __salt__['pkg_resource.parse_targets'](name, pkgs)[0].keys()
-        )
-=======
         packages = list(__salt__['pkg_resource.parse_targets'](packages)[0].keys())
->>>>>>> 722327ee
     except MinionError as exc:
         raise CommandExecutionError(exc)
 
