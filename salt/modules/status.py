--- conflicted
+++ resolved
@@ -218,13 +218,8 @@
             raise CommandExecutionError("File {ut_path} was not found.".format(ut_path=ut_path))
         with salt.utils.files.fopen(ut_path) as rfh:
             seconds = int(float(rfh.read().split()[0]))
-<<<<<<< HEAD
     elif salt.utils.platform.is_sunos():
-        # note: some flavors/vesions report the host uptime inside a zone
-=======
-    elif salt.utils.is_sunos():
         # note: some flavors/versions report the host uptime inside a zone
->>>>>>> 6a3279ea
         #       https://support.oracle.com/epmos/faces/BugDisplay?id=15611584
         res = __salt__['cmd.run_all']('kstat -p unix:0:system_misc:boot_time')
         if res['retcode'] > 0:
