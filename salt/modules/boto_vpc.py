# -*- coding: utf-8 -*-
'''
Connection module for Amazon VPC

.. versionadded:: 2014.7.0

:depends:

- boto >= 2.8.0
- boto3 >= 1.2.6

:configuration: This module accepts explicit VPC credentials but can also
    utilize IAM roles assigned to the instance through Instance Profiles.
    Dynamic credentials are then automatically obtained from AWS API and no
    further configuration is necessary. More Information available at:

    .. code-block:: text

        http://docs.aws.amazon.com/AWSEC2/latest/UserGuide/iam-roles-for-amazon-ec2.html

    If IAM roles are not used you need to specify them either in a pillar or
    in the minion's config file:

    .. code-block:: yaml

        vpc.keyid: GKTADJGHEIQSXMKKRBJ08H
        vpc.key: askdjghsdfjkghWupUjasdflkdfklgjsdfjajkghs

    A region may also be specified in the configuration:

    .. code-block:: yaml

        vpc.region: us-east-1

    If a region is not specified, the default is us-east-1.

    It's also possible to specify key, keyid and region via a profile, either
    as a passed in dict, or as a string to pull from pillars or minion config:

    .. code-block:: yaml

        myprofile:
            keyid: GKTADJGHEIQSXMKKRBJ08H
            key: askdjghsdfjkghWupUjasdflkdfklgjsdfjajkghs
            region: us-east-1

.. versionchanged:: 2015.8.0
    All methods now return a dictionary. Create and delete methods return:

    .. code-block:: yaml

        created: true

    or

    .. code-block:: yaml

        created: false
        error:
          message: error message

    Request methods (e.g., `describe_vpc`) return:

    .. code-block:: yaml

        vpcs:
          - {...}
          - {...}

    or

    .. code-block:: yaml

        error:
          message: error message

.. versionadded:: 2016.11.0

Functions to request, accept, delete and describe VPC peering connections.
Named VPC peering connections can be requested using these modules.
VPC owner accounts can accept VPC peering connections (named or otherwise).

Examples showing creation of VPC peering connection

.. code-block:: bash

    # Create a named VPC peering connection
    salt myminion boto_vpc.request_vpc_peering_connection vpc-4a3e622e vpc-be82e9da name=my_vpc_connection
    # Without a name
    salt myminion boto_vpc.request_vpc_peering_connection vpc-4a3e622e vpc-be82e9da
    # Specify a region
    salt myminion boto_vpc.request_vpc_peering_connection vpc-4a3e622e vpc-be82e9da region=us-west-2

Check to see if VPC peering connection is pending

.. code-block:: bash

    salt myminion boto_vpc.is_peering_connection_pending name=salt-vpc
    # Specify a region
    salt myminion boto_vpc.is_peering_connection_pending name=salt-vpc region=us-west-2
    # specify an id
    salt myminion boto_vpc.is_peering_connection_pending conn_id=pcx-8a8939e3

Accept VPC peering connection

.. code-block:: bash

    salt myminion boto_vpc.accept_vpc_peering_connection name=salt-vpc
    # Specify a region
    salt myminion boto_vpc.accept_vpc_peering_connection name=salt-vpc region=us-west-2
    # specify an id
    salt myminion boto_vpc.accept_vpc_peering_connection conn_id=pcx-8a8939e3

Deleting VPC peering connection via this module

.. code-block:: bash

    # Delete a named VPC peering connection
    salt myminion boto_vpc.delete_vpc_peering_connection name=salt-vpc
    # Specify a region
    salt myminion boto_vpc.delete_vpc_peering_connection name=salt-vpc region=us-west-2
    # specify an id
    salt myminion boto_vpc.delete_vpc_peering_connection conn_id=pcx-8a8939e3

'''
# keep lint from choking on _get_conn and _cache_id
#pylint: disable=E0602

# Import Python libs
from __future__ import absolute_import, print_function, unicode_literals
import logging
import socket
import time
import random

# Import Salt libs
import salt.utils.boto
import salt.utils.boto3
import salt.utils.compat
import salt.utils.versions
from salt.exceptions import SaltInvocationError, CommandExecutionError

# from salt.utils import exactly_one
# TODO: Uncomment this and s/_exactly_one/exactly_one/
# See note in utils.boto
PROVISIONING = 'provisioning'
PENDING_ACCEPTANCE = 'pending-acceptance'
ACTIVE = 'active'

log = logging.getLogger(__name__)

# Import third party libs
from salt.ext import six
from salt.ext.six.moves import range  # pylint: disable=import-error
# pylint: disable=import-error
try:
    #pylint: disable=unused-import
    import boto
    import botocore
    import boto.vpc
    #pylint: enable=unused-import
    from boto.exception import BotoServerError
    logging.getLogger('boto').setLevel(logging.CRITICAL)
    HAS_BOTO = True
except ImportError:
    HAS_BOTO = False
# pylint: enable=import-error
try:
    #pylint: disable=unused-import
    import boto3
    #pylint: enable=unused-import
    logging.getLogger('boto3').setLevel(logging.CRITICAL)
    HAS_BOTO3 = True
except ImportError:
    HAS_BOTO3 = False


def __virtual__():
    '''
    Only load if boto libraries exist and if boto libraries are greater than
    a given version.
    '''
    # the boto_vpc execution module relies on the connect_to_region() method
    # which was added in boto 2.8.0
    # https://github.com/boto/boto/commit/33ac26b416fbb48a60602542b4ce15dcc7029f12
    # the boto_vpc execution module relies on the create_nat_gateway() method
    # which was added in boto3 1.2.6
    return salt.utils.versions.check_boto_reqs(
        boto_ver='2.8.0',
        boto3_ver='1.2.6'
    )


def __init__(opts):
    salt.utils.compat.pack_dunder(__name__)
    if HAS_BOTO:
        __utils__['boto.assign_funcs'](__name__, 'vpc', pack=__salt__)
    if HAS_BOTO3:
        __utils__['boto3.assign_funcs'](__name__, 'ec2',
                  get_conn_funcname='_get_conn3',
                  cache_id_funcname='_cache_id3',
                  exactly_one_funcname=None)


def check_vpc(vpc_id=None, vpc_name=None, region=None, key=None,
              keyid=None, profile=None):
    '''
    Check whether a VPC with the given name or id exists.
    Returns the vpc_id or None. Raises SaltInvocationError if
    both vpc_id and vpc_name are None. Optionally raise a
    CommandExecutionError if the VPC does not exist.

    .. versionadded:: 2016.3.0

    CLI Example:

    .. code-block:: bash

        salt myminion boto_vpc.check_vpc vpc_name=myvpc profile=awsprofile
    '''

    if not _exactly_one((vpc_name, vpc_id)):
        raise SaltInvocationError('One (but not both) of vpc_id or vpc_name '
                                  'must be provided.')
    if vpc_name:
        vpc_id = _get_id(vpc_name=vpc_name, region=region, key=key, keyid=keyid,
                         profile=profile)
    elif not _find_vpcs(vpc_id=vpc_id, region=region, key=key, keyid=keyid,
                        profile=profile):
        log.info('VPC %s does not exist.', vpc_id)
        return None
    return vpc_id


def _create_resource(resource, name=None, tags=None, region=None, key=None,
                     keyid=None, profile=None, **kwargs):
    '''
    Create a VPC resource. Returns the resource id if created, or False
    if not created.
    '''

    try:
        try:
            conn = _get_conn(region=region, key=key, keyid=keyid, profile=profile)
            create_resource = getattr(conn, 'create_' + resource)
        except AttributeError:
            raise AttributeError('{0} function does not exist for boto VPC '
                                 'connection.'.format('create_' + resource))

        if name and _get_resource_id(resource, name, region=region, key=key,
                                     keyid=keyid, profile=profile):
            return {'created': False, 'error': {'message':
                    'A {0} named {1} already exists.'.format(
                        resource, name)}}

        r = create_resource(**kwargs)

        if r:
            if isinstance(r, bool):
                return {'created': True}
            else:
                log.info('A %s with id %s was created', resource, r.id)
                _maybe_set_name_tag(name, r)
                _maybe_set_tags(tags, r)

                if name:
                    _cache_id(name,
                              sub_resource=resource,
                              resource_id=r.id,
                              region=region,
                              key=key, keyid=keyid,
                              profile=profile)
                return {'created': True, 'id': r.id}
        else:
            if name:
                e = '{0} {1} was not created.'.format(resource, name)
            else:
                e = '{0} was not created.'.format(resource)
            log.warning(e)
            return {'created': False, 'error': {'message': e}}
    except BotoServerError as e:
        return {'created': False, 'error': salt.utils.boto.get_error(e)}


def _delete_resource(resource, name=None, resource_id=None, region=None,
                     key=None, keyid=None, profile=None, **kwargs):
    '''
    Delete a VPC resource. Returns True if successful, otherwise False.
    '''

    if not _exactly_one((name, resource_id)):
        raise SaltInvocationError('One (but not both) of name or id must be '
                                  'provided.')

    try:
        conn = _get_conn(region=region, key=key, keyid=keyid, profile=profile)

        try:
            delete_resource = getattr(conn, 'delete_' + resource)
        except AttributeError:
            raise AttributeError('{0} function does not exist for boto VPC '
                                 'connection.'.format('delete_' + resource))
        if name:
            resource_id = _get_resource_id(resource, name,
                                           region=region, key=key,
                                           keyid=keyid, profile=profile)
            if not resource_id:
                return {'deleted': False, 'error': {'message':
                        '{0} {1} does not exist.'.format(resource, name)}}

        if delete_resource(resource_id, **kwargs):
            _cache_id(name, sub_resource=resource,
                      resource_id=resource_id,
                      invalidate=True,
                      region=region,
                      key=key, keyid=keyid,
                      profile=profile)
            return {'deleted': True}
        else:
            if name:
                e = '{0} {1} was not deleted.'.format(resource, name)
            else:
                e = '{0} was not deleted.'.format(resource)
            return {'deleted': False, 'error': {'message': e}}
    except BotoServerError as e:
        return {'deleted': False, 'error': salt.utils.boto.get_error(e)}


def _get_resource(resource, name=None, resource_id=None, region=None,
                  key=None, keyid=None, profile=None):
    '''
    Get a VPC resource based on resource type and name or id.
    Cache the id if name was provided.
    '''

    if not _exactly_one((name, resource_id)):
        raise SaltInvocationError('One (but not both) of name or id must be '
                                  'provided.')

    conn = _get_conn(region=region, key=key, keyid=keyid, profile=profile)

    f = 'get_all_{0}'.format(resource)
    if not f.endswith('s'):
        f = f + 's'
    get_resources = getattr(conn, f)
    filter_parameters = {}

    if name:
        filter_parameters['filters'] = {'tag:Name': name}
    if resource_id:
        filter_parameters['{0}_ids'.format(resource)] = resource_id

    try:
        r = get_resources(**filter_parameters)
    except BotoServerError as e:
        if e.code.endswith('.NotFound'):
            return None
        raise

    if r:
        if len(r) == 1:
            if name:
                _cache_id(name, sub_resource=resource,
                          resource_id=r[0].id,
                          region=region,
                          key=key, keyid=keyid,
                          profile=profile)
            return r[0]
        else:
            raise CommandExecutionError('Found more than one '
                                        '{0} named "{1}"'.format(
                                            resource, name))
    else:
        return None


def _find_resources(resource, name=None, resource_id=None, tags=None,
                    region=None, key=None, keyid=None, profile=None):
    '''
    Get VPC resources based on resource type and name, id, or tags.
    '''

    if all((resource_id, name)):
        raise SaltInvocationError('Only one of name or id may be '
                                  'provided.')

    if not any((resource_id, name, tags)):
        raise SaltInvocationError('At least one of the following must be '
                                  'provided: id, name, or tags.')

    conn = _get_conn(region=region, key=key, keyid=keyid, profile=profile)

    f = 'get_all_{0}'.format(resource)
    if not f.endswith('s'):
        f = f + 's'
    get_resources = getattr(conn, f)

    filter_parameters = {}
    if name:
        filter_parameters['filters'] = {'tag:Name': name}
    if resource_id:
        filter_parameters['{0}_ids'.format(resource)] = resource_id
    if tags:
        for tag_name, tag_value in six.iteritems(tags):
            filter_parameters['filters']['tag:{0}'.format(tag_name)] = tag_value

    try:
        r = get_resources(**filter_parameters)
    except BotoServerError as e:
        if e.code.endswith('.NotFound'):
            return None
        raise
    return r


def _get_resource_id(resource, name, region=None, key=None,
                     keyid=None, profile=None):
    '''
    Get an AWS id for a VPC resource by type and name.
    '''

    _id = _cache_id(name, sub_resource=resource,
                    region=region, key=key,
                    keyid=keyid, profile=profile)
    if _id:
        return _id

    r = _get_resource(resource, name=name, region=region, key=key,
                      keyid=keyid, profile=profile)

    if r:
        return r.id


def get_resource_id(resource, name=None, resource_id=None, region=None,
                    key=None, keyid=None, profile=None):
    '''
    Get an AWS id for a VPC resource by type and name.

    .. versionadded:: 2015.8.0

    CLI Example:

    .. code-block:: bash

        salt myminion boto_vpc.get_resource_id internet_gateway myigw

    '''

    try:
        return {'id': _get_resource_id(resource, name, region=region, key=key,
                                       keyid=keyid, profile=profile)}
    except BotoServerError as e:
        return {'error': salt.utils.boto.get_error(e)}


def resource_exists(resource, name=None, resource_id=None, tags=None,
                    region=None, key=None, keyid=None, profile=None):
    '''
    Given a resource type and name, return {exists: true} if it exists,
    {exists: false} if it does not exist, or {error: {message: error text}
    on error.

    .. versionadded:: 2015.8.0

    CLI Example:

    .. code-block:: bash

        salt myminion boto_vpc.resource_exists internet_gateway myigw

    '''

    try:
        return {'exists': bool(_find_resources(resource, name=name,
                                               resource_id=resource_id,
                                               tags=tags, region=region,
                                               key=key, keyid=keyid,
                                               profile=profile))}
    except BotoServerError as e:
        return {'error': salt.utils.boto.get_error(e)}


def _find_vpcs(vpc_id=None, vpc_name=None, cidr=None, tags=None,
               region=None, key=None, keyid=None, profile=None):

    '''
    Given VPC properties, find and return matching VPC ids.
    '''

    if all((vpc_id, vpc_name)):
        raise SaltInvocationError('Only one of vpc_name or vpc_id may be '
                                  'provided.')

    if not any((vpc_id, vpc_name, tags, cidr)):
        raise SaltInvocationError('At least one of the following must be '
                                  'provided: vpc_id, vpc_name, cidr or tags.')

    conn = _get_conn(region=region, key=key, keyid=keyid, profile=profile)
    filter_parameters = {'filters': {}}

    if vpc_id:
        filter_parameters['vpc_ids'] = [vpc_id]

    if cidr:
        filter_parameters['filters']['cidr'] = cidr

    if vpc_name:
        filter_parameters['filters']['tag:Name'] = vpc_name

    if tags:
        for tag_name, tag_value in six.iteritems(tags):
            filter_parameters['filters']['tag:{0}'.format(tag_name)] = tag_value

    vpcs = conn.get_all_vpcs(**filter_parameters)
    log.debug('The filters criteria %s matched the following VPCs:%s',
              filter_parameters, vpcs)

    if vpcs:
        return [vpc.id for vpc in vpcs]
    else:
        return []


def _get_id(vpc_name=None, cidr=None, tags=None, region=None, key=None,
            keyid=None, profile=None):
    '''
    Given VPC properties, return the VPC id if a match is found.
    '''

    if vpc_name and not any((cidr, tags)):
        vpc_id = _cache_id(vpc_name, region=region,
                           key=key, keyid=keyid,
                           profile=profile)
        if vpc_id:
            return vpc_id

    vpc_ids = _find_vpcs(vpc_name=vpc_name, cidr=cidr, tags=tags, region=region,
                         key=key, keyid=keyid, profile=profile)
    if vpc_ids:
        log.debug("Matching VPC: %s", " ".join(vpc_ids))
        if len(vpc_ids) == 1:
            vpc_id = vpc_ids[0]
            if vpc_name:
                _cache_id(vpc_name, vpc_id,
                          region=region, key=key,
                          keyid=keyid, profile=profile)
            return vpc_id
        else:
            raise CommandExecutionError('Found more than one VPC matching the criteria.')
    else:
        log.info('No VPC found.')
        return None


def get_id(name=None, cidr=None, tags=None, region=None, key=None, keyid=None,
           profile=None):
    '''
    Given VPC properties, return the VPC id if a match is found.

    CLI Example:

    .. code-block:: bash

        salt myminion boto_vpc.get_id myvpc

    '''

    try:
        return {'id': _get_id(vpc_name=name, cidr=cidr, tags=tags, region=region,
                              key=key, keyid=keyid, profile=profile)}
    except BotoServerError as e:
        return {'error': salt.utils.boto.get_error(e)}


def exists(vpc_id=None, name=None, cidr=None, tags=None, region=None, key=None,
           keyid=None, profile=None):
    '''
    Given a VPC ID, check to see if the given VPC ID exists.

    Returns True if the given VPC ID exists and returns False if the given
    VPC ID does not exist.

    CLI Example:

    .. code-block:: bash

        salt myminion boto_vpc.exists myvpc

    '''

    try:
        vpc_ids = _find_vpcs(vpc_id=vpc_id, vpc_name=name, cidr=cidr, tags=tags,
                             region=region, key=key, keyid=keyid, profile=profile)
    except BotoServerError as err:
        boto_err = salt.utils.boto.get_error(err)
        if boto_err.get('aws', {}).get('code') == 'InvalidVpcID.NotFound':
            # VPC was not found: handle the error and return False.
            return {'exists': False}
        return {'error': boto_err}

    return {'exists': bool(vpc_ids)}


def create(cidr_block, instance_tenancy=None, vpc_name=None,
           enable_dns_support=None, enable_dns_hostnames=None, tags=None,
           region=None, key=None, keyid=None, profile=None):
    '''
    Given a valid CIDR block, create a VPC.

    An optional instance_tenancy argument can be provided. If provided, the
    valid values are 'default' or 'dedicated'

    An optional vpc_name argument can be provided.

    Returns {created: true} if the VPC was created and returns
    {created: False} if the VPC was not created.

    CLI Example:

    .. code-block:: bash

        salt myminion boto_vpc.create '10.0.0.0/24'

    '''

    try:
        conn = _get_conn(region=region, key=key, keyid=keyid, profile=profile)
        vpc = conn.create_vpc(cidr_block, instance_tenancy=instance_tenancy)
        if vpc:
            log.info('The newly created VPC id is %s', vpc.id)

            _maybe_set_name_tag(vpc_name, vpc)
            _maybe_set_tags(tags, vpc)
            _maybe_set_dns(conn, vpc.id, enable_dns_support, enable_dns_hostnames)
            _maybe_name_route_table(conn, vpc.id, vpc_name)
            if vpc_name:
                _cache_id(vpc_name, vpc.id,
                          region=region, key=key,
                          keyid=keyid, profile=profile)
            return {'created': True, 'id': vpc.id}
        else:
            log.warning('VPC was not created')
            return {'created': False}
    except BotoServerError as e:
        return {'created': False, 'error': salt.utils.boto.get_error(e)}


def delete(vpc_id=None, name=None, vpc_name=None, tags=None,
           region=None, key=None, keyid=None, profile=None):
    '''
    Given a VPC ID or VPC name, delete the VPC.

    Returns {deleted: true} if the VPC was deleted and returns
    {deleted: false} if the VPC was not deleted.

    CLI Example:

    .. code-block:: bash

        salt myminion boto_vpc.delete vpc_id='vpc-6b1fe402'
        salt myminion boto_vpc.delete name='myvpc'

    '''

    if name:
        log.warning('boto_vpc.delete: name parameter is deprecated '
                    'use vpc_name instead.')
        vpc_name = name

    if not _exactly_one((vpc_name, vpc_id)):
        raise SaltInvocationError('One (but not both) of vpc_name or vpc_id must be '
                                  'provided.')
    try:
        conn = _get_conn(region=region, key=key, keyid=keyid, profile=profile)
        if not vpc_id:
            vpc_id = _get_id(vpc_name=vpc_name, tags=tags, region=region, key=key,
                             keyid=keyid, profile=profile)
            if not vpc_id:
                return {'deleted': False, 'error': {'message':
                        'VPC {0} not found'.format(vpc_name)}}

        if conn.delete_vpc(vpc_id):
            log.info('VPC %s was deleted.', vpc_id)
            if vpc_name:
                _cache_id(vpc_name, resource_id=vpc_id,
                          invalidate=True,
                          region=region,
                          key=key, keyid=keyid,
                          profile=profile)
            return {'deleted': True}
        else:
            log.warning('VPC %s was not deleted.', vpc_id)
            return {'deleted': False}
    except BotoServerError as e:
        return {'deleted': False, 'error': salt.utils.boto.get_error(e)}


def describe(vpc_id=None, vpc_name=None, region=None, key=None,
             keyid=None, profile=None):
    '''
    Given a VPC ID describe its properties.

    Returns a dictionary of interesting properties.

    .. versionchanged:: 2015.8.0
        Added vpc_name argument

    CLI Example:

    .. code-block:: bash

        salt myminion boto_vpc.describe vpc_id=vpc-123456
        salt myminion boto_vpc.describe vpc_name=myvpc

    '''

    if not any((vpc_id, vpc_name)):
        raise SaltInvocationError('A valid vpc id or name needs to be specified.')

    try:
        conn = _get_conn(region=region, key=key, keyid=keyid, profile=profile)
        vpc_id = check_vpc(vpc_id, vpc_name, region, key, keyid, profile)
    except BotoServerError as err:
        boto_err = salt.utils.boto.get_error(err)
        if boto_err.get('aws', {}).get('code') == 'InvalidVpcID.NotFound':
            # VPC was not found: handle the error and return None.
            return {'vpc': None}
        return {'error': boto_err}

    if not vpc_id:
        return {'vpc': None}

    filter_parameters = {'vpc_ids': vpc_id}

    try:
        vpcs = conn.get_all_vpcs(**filter_parameters)
    except BotoServerError as err:
        return {'error': salt.utils.boto.get_error(err)}

    if vpcs:
        vpc = vpcs[0]  # Found!
        log.debug('Found VPC: %s', vpc.id)

        keys = ('id', 'cidr_block', 'is_default', 'state', 'tags',
                'dhcp_options_id', 'instance_tenancy')
        _r = dict([(k, getattr(vpc, k)) for k in keys])
        _r.update({'region': getattr(vpc, 'region').name})
        return {'vpc': _r}
    else:
        return {'vpc': None}


def describe_vpcs(vpc_id=None, name=None, cidr=None, tags=None,
                  region=None, key=None, keyid=None, profile=None):
    '''
    Describe all VPCs, matching the filter criteria if provided.

    Returns a list of dictionaries with interesting properties.

    .. versionadded:: 2015.8.0

    CLI Example:

    .. code-block:: bash

        salt myminion boto_vpc.describe_vpcs

    '''

    keys = ('id',
            'cidr_block',
            'is_default',
            'state',
            'tags',
            'dhcp_options_id',
            'instance_tenancy')

    try:
        conn = _get_conn(region=region, key=key, keyid=keyid, profile=profile)
        filter_parameters = {'filters': {}}

        if vpc_id:
            filter_parameters['vpc_ids'] = [vpc_id]

        if cidr:
            filter_parameters['filters']['cidr'] = cidr

        if name:
            filter_parameters['filters']['tag:Name'] = name

        if tags:
            for tag_name, tag_value in six.iteritems(tags):
                filter_parameters['filters']['tag:{0}'.format(tag_name)] = tag_value

        vpcs = conn.get_all_vpcs(**filter_parameters)

        if vpcs:
            ret = []
            for vpc in vpcs:
                _r = dict([(k, getattr(vpc, k)) for k in keys])
                _r.update({'region': getattr(vpc, 'region').name})
                ret.append(_r)
            return {'vpcs': ret}
        else:
            return {'vpcs': []}

    except BotoServerError as e:
        return {'error': salt.utils.boto.get_error(e)}


def _find_subnets(subnet_name=None, vpc_id=None, cidr=None, tags=None, conn=None):
    '''
    Given subnet properties, find and return matching subnet ids
    '''

    if not any([subnet_name, tags, cidr]):
        raise SaltInvocationError('At least one of the following must be '
                                  'specified: subnet_name, cidr or tags.')

    filter_parameters = {'filters': {}}

    if cidr:
        filter_parameters['filters']['cidr'] = cidr

    if subnet_name:
        filter_parameters['filters']['tag:Name'] = subnet_name

    if vpc_id:
        filter_parameters['filters']['VpcId'] = vpc_id

    if tags:
        for tag_name, tag_value in six.iteritems(tags):
            filter_parameters['filters']['tag:{0}'.format(tag_name)] = tag_value

    subnets = conn.get_all_subnets(**filter_parameters)
    log.debug('The filters criteria %s matched the following subnets: %s',
              filter_parameters, subnets)

    if subnets:
        return [subnet.id for subnet in subnets]
    else:
        return False


def create_subnet(vpc_id=None, cidr_block=None, vpc_name=None,
                  availability_zone=None, subnet_name=None, tags=None,
                  region=None, key=None, keyid=None, profile=None):
    '''
    Given a valid VPC ID or Name and a CIDR block, create a subnet for the VPC.

    An optional availability zone argument can be provided.

    Returns True if the VPC subnet was created and returns False if the VPC subnet was not created.

    .. versionchanged:: 2015.8.0
        Added vpc_name argument

    CLI Examples:

    .. code-block:: bash

        salt myminion boto_vpc.create_subnet vpc_id='vpc-6b1fe402' \\
                subnet_name='mysubnet' cidr_block='10.0.0.0/25'
        salt myminion boto_vpc.create_subnet vpc_name='myvpc' \\
                subnet_name='mysubnet', cidr_block='10.0.0.0/25'
    '''

    try:
        vpc_id = check_vpc(vpc_id, vpc_name, region, key, keyid, profile)
        if not vpc_id:
            return {'created': False, 'error': {'message': 'VPC {0} does not exist.'.format(vpc_name or vpc_id)}}
    except BotoServerError as e:
        return {'created': False, 'error': salt.utils.boto.get_error(e)}

    return _create_resource('subnet', name=subnet_name, tags=tags, vpc_id=vpc_id,
                            availability_zone=availability_zone,
                            cidr_block=cidr_block, region=region, key=key,
                            keyid=keyid, profile=profile)


def delete_subnet(subnet_id=None, subnet_name=None, region=None, key=None,
                  keyid=None, profile=None):
    '''
    Given a subnet ID or name, delete the subnet.

    Returns True if the subnet was deleted and returns False if the subnet was not deleted.

    .. versionchanged:: 2015.8.0
        Added subnet_name argument

    CLI Example:

    .. code-block:: bash

        salt myminion boto_vpc.delete_subnet 'subnet-6a1fe403'

    '''

    return _delete_resource(resource='subnet', name=subnet_name,
                            resource_id=subnet_id, region=region, key=key,
                            keyid=keyid, profile=profile)


def subnet_exists(subnet_id=None, name=None, subnet_name=None, cidr=None,
                  tags=None, zones=None, region=None, key=None, keyid=None,
                  profile=None):
    '''
    Check if a subnet exists.

    Returns True if the subnet exists, otherwise returns False.

    .. versionchanged:: 2015.8.0
        Added subnet_name argument
        Deprecated name argument

    CLI Example:

    .. code-block:: bash

        salt myminion boto_vpc.subnet_exists subnet_id='subnet-6a1fe403'

    '''
    if name:
        log.warning('boto_vpc.subnet_exists: name parameter is deprecated '
                    'use subnet_name instead.')
        subnet_name = name

    if not any((subnet_id, subnet_name, cidr, tags, zones)):
        raise SaltInvocationError('At least one of the following must be '
                                  'specified: subnet id, cidr, subnet_name, '
                                  'tags, or zones.')

    try:
        conn = _get_conn(region=region, key=key, keyid=keyid, profile=profile)
    except BotoServerError as err:
        return {'error': salt.utils.boto.get_error(err)}

    filter_parameters = {'filters': {}}
    if subnet_id:
        filter_parameters['subnet_ids'] = [subnet_id]
    if subnet_name:
        filter_parameters['filters']['tag:Name'] = subnet_name
    if cidr:
        filter_parameters['filters']['cidr'] = cidr
    if tags:
        for tag_name, tag_value in six.iteritems(tags):
            filter_parameters['filters']['tag:{0}'.format(tag_name)] = tag_value
    if zones:
        filter_parameters['filters']['availability_zone'] = zones

    try:
        subnets = conn.get_all_subnets(**filter_parameters)
    except BotoServerError as err:
        boto_err = salt.utils.boto.get_error(err)
        if boto_err.get('aws', {}).get('code') == 'InvalidSubnetID.NotFound':
            # Subnet was not found: handle the error and return False.
            return {'exists': False}
        return {'error': boto_err}

    log.debug('The filters criteria %s matched the following subnets:%s',
              filter_parameters, subnets)
    if subnets:
        log.info('Subnet %s exists.', subnet_name or subnet_id)
        return {'exists': True}
    else:
        log.info('Subnet %s does not exist.', subnet_name or subnet_id)
        return {'exists': False}


def get_subnet_association(subnets, region=None, key=None, keyid=None,
                           profile=None):
    '''
    Given a subnet (aka: a vpc zone identifier) or list of subnets, returns
    vpc association.

    Returns a VPC ID if the given subnets are associated with the same VPC ID.
    Returns False on an error or if the given subnets are associated with
    different VPC IDs.

    CLI Examples:

    .. code-block:: bash

        salt myminion boto_vpc.get_subnet_association subnet-61b47516

    .. code-block:: bash

        salt myminion boto_vpc.get_subnet_association ['subnet-61b47516','subnet-2cb9785b']

    '''
    try:
        conn = _get_conn(region=region, key=key, keyid=keyid, profile=profile)

        # subnet_ids=subnets can accept either a string or a list
        subnets = conn.get_all_subnets(subnet_ids=subnets)
    except BotoServerError as e:
        return {'error': salt.utils.boto.get_error(e)}

    # using a set to store vpc_ids - the use of set prevents duplicate
    # vpc_id values
    vpc_ids = set()
    for subnet in subnets:
        log.debug('examining subnet id: %s for vpc_id', subnet.id)
        if subnet in subnets:
            log.debug('subnet id: %s is associated with vpc id: %s',
                      subnet.id, subnet.vpc_id)
            vpc_ids.add(subnet.vpc_id)
    if not vpc_ids:
        return {'vpc_id': None}
    elif len(vpc_ids) == 1:
        return {'vpc_id': vpc_ids.pop()}
    else:
        return {'vpc_ids': list(vpc_ids)}


def describe_subnet(subnet_id=None, subnet_name=None, region=None,
                    key=None, keyid=None, profile=None):
    '''
    Given a subnet id or name, describe its properties.

    Returns a dictionary of interesting properties.

    .. versionadded:: 2015.8.0

    CLI Examples:

    .. code-block:: bash

        salt myminion boto_vpc.describe_subnet subnet_id=subnet-123456
        salt myminion boto_vpc.describe_subnet subnet_name=mysubnet

    '''
    try:
        subnet = _get_resource('subnet', name=subnet_name, resource_id=subnet_id,
                               region=region, key=key, keyid=keyid, profile=profile)
    except BotoServerError as e:
        return {'error': salt.utils.boto.get_error(e)}

    if not subnet:
        return {'subnet': None}
    log.debug('Found subnet: %s', subnet.id)

    keys = ('id', 'cidr_block', 'availability_zone', 'tags', 'vpc_id')
    ret = {'subnet': dict((k, getattr(subnet, k)) for k in keys)}
    explicit_route_table_assoc = _get_subnet_explicit_route_table(ret['subnet']['id'],
                                                                  ret['subnet']['vpc_id'],
                                                                  conn=None, region=region,
                                                                  key=key, keyid=keyid, profile=profile)
    if explicit_route_table_assoc:
        ret['subnet']['explicit_route_table_association_id'] = explicit_route_table_assoc
    return ret


def describe_subnets(subnet_ids=None, subnet_names=None, vpc_id=None, cidr=None,
                     region=None, key=None, keyid=None, profile=None):
    '''
    Given a VPC ID or subnet CIDR, returns a list of associated subnets and
    their details. Return all subnets if VPC ID or CIDR are not provided.
    If a subnet id or CIDR is provided, only its associated subnet details will be
    returned.

    .. versionadded:: 2015.8.0

    CLI Examples:

    .. code-block:: bash

        salt myminion boto_vpc.describe_subnets

    .. code-block:: bash

        salt myminion boto_vpc.describe_subnets subnet_ids=['subnet-ba1987ab', 'subnet-ba1987cd']

    .. code-block:: bash

        salt myminion boto_vpc.describe_subnets vpc_id=vpc-123456

    .. code-block:: bash

        salt myminion boto_vpc.describe_subnets cidr=10.0.0.0/21

    '''

    try:
        conn = _get_conn(region=region, key=key, keyid=keyid, profile=profile)
        filter_parameters = {'filters': {}}

        if vpc_id:
            filter_parameters['filters']['vpcId'] = vpc_id

        if cidr:
            filter_parameters['filters']['cidrBlock'] = cidr

        if subnet_names:
            filter_parameters['filters']['tag:Name'] = subnet_names

        subnets = conn.get_all_subnets(subnet_ids=subnet_ids, **filter_parameters)
        log.debug('The filters criteria %s matched the following subnets: %s',
                  filter_parameters, subnets)

        if not subnets:
            return {'subnets': None}

        subnets_list = []
        keys = ('id', 'cidr_block', 'availability_zone', 'tags', 'vpc_id')
        for item in subnets:
            subnet = {}
            for key in keys:
                if hasattr(item, key):
                    subnet[key] = getattr(item, key)
            explicit_route_table_assoc = _get_subnet_explicit_route_table(subnet['id'], subnet['vpc_id'], conn=conn)
            if explicit_route_table_assoc:
                subnet['explicit_route_table_association_id'] = explicit_route_table_assoc
            subnets_list.append(subnet)
        return {'subnets': subnets_list}

    except BotoServerError as e:
        return {'error': salt.utils.boto.get_error(e)}


def create_internet_gateway(internet_gateway_name=None, vpc_id=None,
                            vpc_name=None, tags=None, region=None, key=None,
                            keyid=None, profile=None):
    '''
    Create an Internet Gateway, optionally attaching it to an existing VPC.

    Returns the internet gateway id if the internet gateway was created and
    returns False if the internet gateways was not created.

    .. versionadded:: 2015.8.0

    CLI Example:

    .. code-block:: bash

        salt myminion boto_vpc.create_internet_gateway \\
                internet_gateway_name=myigw vpc_name=myvpc

    '''

    try:
        if vpc_id or vpc_name:
            vpc_id = check_vpc(vpc_id, vpc_name, region, key, keyid, profile)
            if not vpc_id:
                return {'created': False,
                        'error': {'message': 'VPC {0} does not exist.'.format(vpc_name or vpc_id)}}

        r = _create_resource('internet_gateway', name=internet_gateway_name,
                             tags=tags, region=region, key=key, keyid=keyid,
                             profile=profile)
        if r.get('created') and vpc_id:
            conn = _get_conn(region=region, key=key, keyid=keyid, profile=profile)
            conn.attach_internet_gateway(r['id'], vpc_id)
            log.info(
                'Attached internet gateway %s to VPC %s',
                r['id'], vpc_name or vpc_id
            )
        return r
    except BotoServerError as e:
        return {'created': False, 'error': salt.utils.boto.get_error(e)}


def delete_internet_gateway(internet_gateway_id=None,
                            internet_gateway_name=None,
                            detach=False, region=None,
                            key=None, keyid=None, profile=None):
    '''
    Delete an internet gateway (by name or id).

    Returns True if the internet gateway was deleted and otherwise False.

    .. versionadded:: 2015.8.0

    CLI Examples:

    .. code-block:: bash

        salt myminion boto_vpc.delete_internet_gateway internet_gateway_id=igw-1a2b3c
        salt myminion boto_vpc.delete_internet_gateway internet_gateway_name=myigw

    '''

    try:
        if internet_gateway_name:
            internet_gateway_id = _get_resource_id('internet_gateway',
                                                   internet_gateway_name,
                                                   region=region, key=key,
                                                   keyid=keyid, profile=profile)
        if not internet_gateway_id:
            return {'deleted': False, 'error': {
                    'message': 'internet gateway {0} does not exist.'.format(
                        internet_gateway_name)}}

        if detach:
            igw = _get_resource('internet_gateway',
                                resource_id=internet_gateway_id, region=region,
                                key=key, keyid=keyid, profile=profile)

            if not igw:
                return {'deleted': False, 'error': {
                        'message': 'internet gateway {0} does not exist.'.format(
                            internet_gateway_id)}}

            if igw.attachments:
                conn = _get_conn(region=region, key=key, keyid=keyid,
                                 profile=profile)
                conn.detach_internet_gateway(internet_gateway_id,
                                             igw.attachments[0].vpc_id)
        return _delete_resource('internet_gateway',
                                resource_id=internet_gateway_id,
                                region=region, key=key, keyid=keyid,
                                profile=profile)
    except BotoServerError as e:
        return {'deleted': False, 'error': salt.utils.boto.get_error(e)}


def _find_nat_gateways(nat_gateway_id=None, subnet_id=None, subnet_name=None, vpc_id=None, vpc_name=None,
                       states=('pending', 'available'),
                       region=None, key=None, keyid=None, profile=None):
    '''
    Given gateway properties, find and return matching nat gateways
    '''

    if not any((nat_gateway_id, subnet_id, subnet_name, vpc_id, vpc_name)):
        raise SaltInvocationError('At least one of the following must be '
                                  'provided: nat_gateway_id, subnet_id, '
                                  'subnet_name, vpc_id, or vpc_name.')
    filter_parameters = {'Filter': []}

    if nat_gateway_id:
        filter_parameters['NatGatewayIds'] = [nat_gateway_id]

    if subnet_name:
        subnet_id = _get_resource_id('subnet', subnet_name,
                                     region=region, key=key,
                                     keyid=keyid, profile=profile)
        if not subnet_id:
            return False

    if subnet_id:
        filter_parameters['Filter'].append({'Name': 'subnet-id', 'Values': [subnet_id]})

    if vpc_name:
        vpc_id = _get_resource_id('vpc', vpc_name,
                                     region=region, key=key,
                                     keyid=keyid, profile=profile)
        if not vpc_id:
            return False

    if vpc_id:
        filter_parameters['Filter'].append({'Name': 'vpc-id', 'Values': [vpc_id]})

    conn3 = _get_conn3(region=region, key=key, keyid=keyid, profile=profile)
    nat_gateways = []
    for ret in salt.utils.boto3.paged_call(conn3.describe_nat_gateways,
                                           marker_flag='NextToken', marker_arg='NextToken',
                                           **filter_parameters):
        for gw in ret.get('NatGateways', []):
            if gw.get('State') in states:
                nat_gateways.append(gw)
    log.debug('The filters criteria %s matched the following nat gateways: %s',
              filter_parameters, nat_gateways)

    if nat_gateways:
        return nat_gateways
    else:
        return False


def nat_gateway_exists(nat_gateway_id=None, subnet_id=None, subnet_name=None,
                       vpc_id=None, vpc_name=None,
                       states=('pending', 'available'),
                       region=None, key=None, keyid=None, profile=None):
    '''
    Checks if a nat gateway exists.

    This function requires boto3 to be installed.

    .. versionadded:: 2016.11.0

    CLI Example:

    .. code-block:: bash

        salt myminion boto_vpc.nat_gateway_exists nat_gateway_id='nat-03b02643b43216fe7'
        salt myminion boto_vpc.nat_gateway_exists subnet_id='subnet-5b05942d'

    '''

    return bool(_find_nat_gateways(nat_gateway_id=nat_gateway_id,
                                   subnet_id=subnet_id,
                                   subnet_name=subnet_name,
                                   vpc_id=vpc_id,
                                   vpc_name=vpc_name,
                                   states=states,
                           region=region, key=key, keyid=keyid,
                           profile=profile))


def describe_nat_gateways(nat_gateway_id=None, subnet_id=None, subnet_name=None,
                       vpc_id=None, vpc_name=None,
                       states=('pending', 'available'),
                       region=None, key=None, keyid=None, profile=None):
    '''
    Return a description of nat gateways matching the selection criteria

    This function requires boto3 to be installed.

    CLI Example:

    .. code-block:: bash

        salt myminion boto_vpc.describe_nat_gateways nat_gateway_id='nat-03b02643b43216fe7'
        salt myminion boto_vpc.describe_nat_gateways subnet_id='subnet-5b05942d'

    '''

    return _find_nat_gateways(nat_gateway_id=nat_gateway_id,
                                   subnet_id=subnet_id,
                                   subnet_name=subnet_name,
                                   vpc_id=vpc_id,
                                   vpc_name=vpc_name,
                                   states=states,
                           region=region, key=key, keyid=keyid,
                           profile=profile)


def create_nat_gateway(subnet_id=None,
                       subnet_name=None, allocation_id=None,
                       region=None, key=None, keyid=None, profile=None):
    '''
    Create a NAT Gateway within an existing subnet. If allocation_id is
    specified, the elastic IP address it references is associated with the
    gateway. Otherwise, a new allocation_id is created and used.

    This function requires boto3 to be installed.

    Returns the nat gateway id if the nat gateway was created and
    returns False if the nat gateway was not created.

    .. versionadded:: 2016.11.0

    CLI Example:

    .. code-block:: bash

        salt myminion boto_vpc.create_nat_gateway subnet_name=mysubnet

    '''

    try:
        if all((subnet_id, subnet_name)):
            raise SaltInvocationError('Only one of subnet_name or subnet_id may be '
                                  'provided.')
        if subnet_name:
            subnet_id = _get_resource_id('subnet', subnet_name,
                                     region=region, key=key,
                                     keyid=keyid, profile=profile)
            if not subnet_id:
                return {'created': False,
                        'error': {'message': 'Subnet {0} does not exist.'.format(subnet_name)}}
        else:
            if not _get_resource('subnet', resource_id=subnet_id,
                                 region=region, key=key, keyid=keyid, profile=profile):
                return {'created': False,
                        'error': {'message': 'Subnet {0} does not exist.'.format(subnet_id)}}

        conn3 = _get_conn3(region=region, key=key, keyid=keyid, profile=profile)

        if not allocation_id:
            address = conn3.allocate_address(Domain='vpc')
            allocation_id = address.get('AllocationId')

        # Have to go to boto3 to create NAT gateway
        r = conn3.create_nat_gateway(SubnetId=subnet_id, AllocationId=allocation_id)
        return {'created': True, 'id': r.get('NatGateway', {}).get('NatGatewayId')}
    except BotoServerError as e:
        return {'created': False, 'error': salt.utils.boto.get_error(e)}


def delete_nat_gateway(nat_gateway_id,
                       release_eips=False, region=None,
                       key=None, keyid=None, profile=None,
                       wait_for_delete=False, wait_for_delete_retries=5):
    '''
    Delete a nat gateway (by id).

    Returns True if the internet gateway was deleted and otherwise False.

    This function requires boto3 to be installed.

    .. versionadded:: 2016.11.0

    nat_gateway_id
        Id of the NAT Gateway

    releaes_eips
        whether to release the elastic IPs associated with the given NAT Gateway Id

    region
        Region to connect to.

    key
        Secret key to be used.

    keyid
        Access key to be used.

    profile
        A dict with region, key and keyid, or a pillar key (string) that
        contains a dict with region, key and keyid.

    wait_for_delete
        whether to wait for delete of the NAT gateway to be in failed or deleted
        state after issuing the delete call.

    wait_for_delete_retries
        NAT gateway may take some time to be go into deleted or failed state.
        During the deletion process, subsequent release of elastic IPs may fail;
        this state will automatically retry this number of times to ensure
        the NAT gateway is in deleted or failed state before proceeding.

    CLI Examples:

    .. code-block:: bash

        salt myminion boto_vpc.delete_nat_gateway nat_gateway_id=igw-1a2b3c

    '''

    try:
        conn3 = _get_conn3(region=region, key=key, keyid=keyid, profile=profile)
        gwinfo = conn3.describe_nat_gateways(NatGatewayIds=[nat_gateway_id])
        if gwinfo:
            gwinfo = gwinfo.get('NatGateways', [None])[0]
        conn3.delete_nat_gateway(NatGatewayId=nat_gateway_id)

        # wait for deleting nat gateway to finish prior to attempt to release elastic ips
        if wait_for_delete:
            for retry in range(wait_for_delete_retries, 0, -1):
                if gwinfo and gwinfo['State'] not in ['deleted', 'failed']:
                    time.sleep((2 ** (wait_for_delete_retries - retry)) + (random.randint(0, 1000) / 1000.0))
                    gwinfo = conn3.describe_nat_gateways(NatGatewayIds=[nat_gateway_id])
                    if gwinfo:
                        gwinfo = gwinfo.get('NatGateways', [None])[0]
                        continue
                break

        if release_eips and gwinfo:
            for addr in gwinfo.get('NatGatewayAddresses'):
                conn3.release_address(AllocationId=addr.get('AllocationId'))
        return {'deleted': True}
    except BotoServerError as e:
        return {'deleted': False, 'error': salt.utils.boto.get_error(e)}


def create_customer_gateway(vpn_connection_type, ip_address, bgp_asn,
                            customer_gateway_name=None, tags=None,
                            region=None, key=None, keyid=None, profile=None):
    '''
    Given a valid VPN connection type, a static IP address and a customer
    gateway’s Border Gateway Protocol (BGP) Autonomous System Number,
    create a customer gateway.

    Returns the customer gateway id if the customer gateway was created and
    returns False if the customer gateway was not created.

    CLI Example:

    .. code-block:: bash

        salt myminion boto_vpc.create_customer_gateway 'ipsec.1', '12.1.2.3', 65534

    '''

    return _create_resource('customer_gateway', customer_gateway_name,
                            type=vpn_connection_type,
                            ip_address=ip_address, bgp_asn=bgp_asn,
                            tags=tags, region=region, key=key,
                            keyid=keyid, profile=profile)


def delete_customer_gateway(customer_gateway_id=None, customer_gateway_name=None,
                            region=None, key=None, keyid=None, profile=None):
    '''
    Given a customer gateway ID or name, delete the customer gateway.

    Returns True if the customer gateway was deleted and returns False if the customer gateway was not deleted.

    .. versionchanged:: 2015.8.0
        Added customer_gateway_name argument

    CLI Example:

    .. code-block:: bash

        salt myminion boto_vpc.delete_customer_gateway 'cgw-b6a247df'

    '''

    return _delete_resource(resource='customer_gateway',
                            name=customer_gateway_name,
                            resource_id=customer_gateway_id,
                            region=region, key=key,
                            keyid=keyid, profile=profile)


def customer_gateway_exists(customer_gateway_id=None, customer_gateway_name=None,
                            region=None, key=None, keyid=None, profile=None):
    '''
    Given a customer gateway ID, check if the customer gateway ID exists.

    Returns True if the customer gateway ID exists; Returns False otherwise.

    CLI Example:

    .. code-block:: bash

        salt myminion boto_vpc.customer_gateway_exists cgw-b6a247df
        salt myminion boto_vpc.customer_gateway_exists customer_gatway_name=mycgw

    '''

    return resource_exists('customer_gateway', name=customer_gateway_name,
                           resource_id=customer_gateway_id,
                           region=region, key=key, keyid=keyid, profile=profile)


def create_dhcp_options(domain_name=None, domain_name_servers=None, ntp_servers=None,
                        netbios_name_servers=None, netbios_node_type=None,
                        dhcp_options_name=None, tags=None, vpc_id=None, vpc_name=None,
                        region=None, key=None, keyid=None, profile=None):
    '''
    Given valid DHCP options, create a DHCP options record, optionally associating it with
    an existing VPC.

    Returns True if the DHCP options record was created and returns False if the DHCP options record was not deleted.

    .. versionchanged:: 2015.8.0
        Added vpc_name and vpc_id arguments

    CLI Example:

    .. code-block:: bash

        salt myminion boto_vpc.create_dhcp_options domain_name='example.com' \\
                domain_name_servers='[1.2.3.4]' ntp_servers='[5.6.7.8]' \\
                netbios_name_servers='[10.0.0.1]' netbios_node_type=1 \\
                vpc_name='myvpc'

    '''

    try:
        if vpc_id or vpc_name:
            vpc_id = check_vpc(vpc_id, vpc_name, region, key, keyid, profile)
            if not vpc_id:
                return {'created': False,
                        'error': {'message': 'VPC {0} does not exist.'.format(vpc_name or vpc_id)}}

        r = _create_resource('dhcp_options', name=dhcp_options_name, domain_name=domain_name,
                             domain_name_servers=domain_name_servers,
                             ntp_servers=ntp_servers, netbios_name_servers=netbios_name_servers,
                             netbios_node_type=netbios_node_type,
                             region=region, key=key, keyid=keyid,
                             profile=profile)
        if r.get('created') and vpc_id:
            conn = _get_conn(region=region, key=key, keyid=keyid, profile=profile)
            conn.associate_dhcp_options(r['id'], vpc_id)
            log.info(
                'Associated options %s to VPC %s',
                r['id'], vpc_name or vpc_id
            )
        return r
    except BotoServerError as e:
        return {'created': False, 'error': salt.utils.boto.get_error(e)}


def get_dhcp_options(dhcp_options_name=None, dhcp_options_id=None,
                     region=None, key=None, keyid=None, profile=None):
    '''
    Return a dict with the current values of the requested DHCP options set

    CLI Example:

    .. code-block:: bash

        salt myminion boto_vpc.get_dhcp_options 'myfunnydhcpoptionsname'

    .. versionadded:: 2016.3.0
    '''
    if not any((dhcp_options_name, dhcp_options_id)):
        raise SaltInvocationError('At least one of the following must be specified: '
                                  'dhcp_options_name, dhcp_options_id.')

    if not dhcp_options_id and dhcp_options_name:
        dhcp_options_id = _get_resource_id('dhcp_options', dhcp_options_name,
                                            region=region, key=key,
                                            keyid=keyid, profile=profile)
    if not dhcp_options_id:
        return {'dhcp_options': {}}

    try:
        conn = _get_conn(region=region, key=key, keyid=keyid, profile=profile)
        r = conn.get_all_dhcp_options(dhcp_options_ids=[dhcp_options_id])
    except BotoServerError as e:
        return {'error': salt.utils.boto.get_error(e)}

    if not r:
        return {'dhcp_options': None}

    keys = ('domain_name', 'domain_name_servers', 'ntp_servers',
            'netbios_name_servers', 'netbios_node_type')

    return {'dhcp_options': dict((k, r[0].options.get(k)) for k in keys)}


def delete_dhcp_options(dhcp_options_id=None, dhcp_options_name=None,
                        region=None, key=None, keyid=None, profile=None):
    '''
    Delete dhcp options by id or name.

    .. versionadded:: 2015.8.0

    CLI Example:

    .. code-block:: bash

        salt myminion boto_vpc.delete_dhcp_options 'dopt-b6a247df'

    '''

    return _delete_resource(resource='dhcp_options',
                            name=dhcp_options_name,
                            resource_id=dhcp_options_id,
                            region=region, key=key,
                            keyid=keyid, profile=profile)


def associate_dhcp_options_to_vpc(dhcp_options_id, vpc_id=None, vpc_name=None,
                                  region=None, key=None, keyid=None, profile=None):
    '''
    Given valid DHCP options id and a valid VPC id, associate the DHCP options record with the VPC.

    Returns True if the DHCP options record were associated and returns False if the DHCP options record was not associated.

    CLI Example:

    .. code-block:: bash

        salt myminion boto_vpc.associate_dhcp_options_to_vpc 'dhcp-a0bl34pp' 'vpc-6b1fe402'

    '''
    try:
        vpc_id = check_vpc(vpc_id, vpc_name, region, key, keyid, profile)
        if not vpc_id:
            return {'associated': False,
                    'error': {'message': 'VPC {0} does not exist.'.format(vpc_name or vpc_id)}}

        conn = _get_conn(region=region, key=key, keyid=keyid, profile=profile)
        if conn.associate_dhcp_options(dhcp_options_id, vpc_id):
            log.info('DHCP options with id %s were associated with VPC %s',
                     dhcp_options_id, vpc_id)
            return {'associated': True}
        else:
            log.warning('DHCP options with id %s were not associated with VPC %s',
                        dhcp_options_id, vpc_id)
            return {'associated': False, 'error': {'message': 'DHCP options could not be associated.'}}
    except BotoServerError as e:
        return {'associated': False, 'error': salt.utils.boto.get_error(e)}


def dhcp_options_exists(dhcp_options_id=None, name=None, dhcp_options_name=None,
                        tags=None, region=None, key=None, keyid=None, profile=None):
    '''
    Check if a dhcp option exists.

    Returns True if the dhcp option exists; Returns False otherwise.

    CLI Example:

    .. code-block:: bash

        salt myminion boto_vpc.dhcp_options_exists dhcp_options_id='dhcp-a0bl34pp'

    '''

    if name:
        log.warning('boto_vpc.dhcp_options_exists: name parameter is deprecated '
                    'use dhcp_options_name instead.')
        dhcp_options_name = name

    return resource_exists('dhcp_options', name=dhcp_options_name,
                           resource_id=dhcp_options_id, tags=tags,
                           region=region, key=key, keyid=keyid,
                           profile=profile)


def create_network_acl(vpc_id=None, vpc_name=None, network_acl_name=None,
                       subnet_id=None, subnet_name=None, tags=None,
                       region=None, key=None, keyid=None, profile=None):
    '''
    Given a vpc_id, creates a network acl.

    Returns the network acl id if successful, otherwise returns False.

    .. versionchanged:: 2015.8.0
        Added vpc_name, subnet_id, and subnet_name arguments

    CLI Example:

    .. code-block:: bash

        salt myminion boto_vpc.create_network_acl 'vpc-6b1fe402'

    '''

    _id = vpc_name or vpc_id

    try:
        vpc_id = check_vpc(vpc_id, vpc_name, region, key, keyid, profile)
    except BotoServerError as e:
        return {'created': False, 'error': salt.utils.boto.get_error(e)}

    if not vpc_id:
        return {'created': False,
                'error': {'message': 'VPC {0} does not exist.'.format(_id)}}

    if all((subnet_id, subnet_name)):
        raise SaltInvocationError('Only one of subnet_name or subnet_id may be '
                                  'provided.')
    if subnet_name:
        subnet_id = _get_resource_id('subnet', subnet_name,
                                     region=region, key=key,
                                     keyid=keyid, profile=profile)
        if not subnet_id:
            return {'created': False,
                    'error': {'message': 'Subnet {0} does not exist.'.format(subnet_name)}}
    elif subnet_id:
        if not _get_resource('subnet', resource_id=subnet_id,
                             region=region, key=key, keyid=keyid, profile=profile):
            return {'created': False,
                    'error': {'message': 'Subnet {0} does not exist.'.format(subnet_id)}}

    r = _create_resource('network_acl', name=network_acl_name, vpc_id=vpc_id,
                         region=region, key=key, keyid=keyid,
                         profile=profile)

    if r.get('created') and subnet_id:
        try:
            conn = _get_conn(region=region, key=key, keyid=keyid, profile=profile)
            association_id = conn.associate_network_acl(r['id'], subnet_id)
        except BotoServerError as e:
            return {'created': False, 'error': salt.utils.boto.get_error(e)}
        r['association_id'] = association_id
    return r


def delete_network_acl(network_acl_id=None, network_acl_name=None, disassociate=False,
                       region=None, key=None, keyid=None, profile=None):
    '''
    Delete a network acl based on the network_acl_id or network_acl_name provided.

    CLI Examples:

    .. code-block:: bash

        salt myminion boto_vpc.delete_network_acl network_acl_id='acl-5fb85d36' \\
                disassociate=false

    .. code-block:: bash

        salt myminion boto_vpc.delete_network_acl network_acl_name='myacl' \\
                disassociate=true

    '''

    if disassociate:
        network_acl = _get_resource('network_acl', name=network_acl_name, region=region, key=key, keyid=keyid, profile=profile)
        if network_acl and network_acl.associations:
            subnet_id = network_acl.associations[0].subnet_id
            try:
                conn = _get_conn(region=region, key=key, keyid=keyid, profile=profile)
                conn.disassociate_network_acl(subnet_id)
            except BotoServerError:
                pass

    return _delete_resource(resource='network_acl',
                            name=network_acl_name,
                            resource_id=network_acl_id,
                            region=region, key=key,
                            keyid=keyid, profile=profile)


def network_acl_exists(network_acl_id=None, name=None, network_acl_name=None,
                       tags=None, region=None, key=None, keyid=None,
                       profile=None):
    '''
    Checks if a network acl exists.

    Returns True if the network acl exists or returns False if it doesn't exist.

    CLI Example:

    .. code-block:: bash

        salt myminion boto_vpc.network_acl_exists network_acl_id='acl-5fb85d36'
    '''

    if name:
        log.warning('boto_vpc.network_acl_exists: name parameter is deprecated '
                    'use network_acl_name instead.')
        network_acl_name = name

    return resource_exists('network_acl', name=network_acl_name,
                           resource_id=network_acl_id, tags=tags,
                           region=region, key=key, keyid=keyid,
                           profile=profile)


def associate_network_acl_to_subnet(network_acl_id=None, subnet_id=None,
                                    network_acl_name=None,
                                    subnet_name=None, region=None,
                                    key=None, keyid=None, profile=None):
    '''
    Given a network acl and subnet ids or names, associate a network acl to a subnet.

    CLI Example:

    .. code-block:: bash

        salt myminion boto_vpc.associate_network_acl_to_subnet \\
                network_acl_id='acl-5fb85d36' subnet_id='subnet-6a1fe403'

    .. code-block:: bash

        salt myminion boto_vpc.associate_network_acl_to_subnet \\
                network_acl_id='myacl' subnet_id='mysubnet'

    '''

    if network_acl_name:
        network_acl_id = _get_resource_id('network_acl', network_acl_name,
                                          region=region, key=key,
                                          keyid=keyid, profile=profile)
        if not network_acl_id:
            return {'associated': False,
                    'error': {'message': 'Network ACL {0} does not exist.'.format(network_acl_name)}}
    if subnet_name:
        subnet_id = _get_resource_id('subnet', subnet_name,
                                     region=region, key=key,
                                     keyid=keyid, profile=profile)
        if not subnet_id:
            return {'associated': False,
                    'error': {'message': 'Subnet {0} does not exist.'.format(subnet_name)}}
    try:
        conn = _get_conn(region=region, key=key, keyid=keyid, profile=profile)
        association_id = conn.associate_network_acl(network_acl_id, subnet_id)
        if association_id:
            log.info('Network ACL with id %s was associated with subnet %s',
                     network_acl_id, subnet_id)

            return {'associated': True, 'id': association_id}
        else:
            log.warning('Network ACL with id %s was not associated with subnet %s',
                        network_acl_id, subnet_id)
            return {'associated': False, 'error': {'message': 'ACL could not be assocaited.'}}
    except BotoServerError as e:
        return {'associated': False, 'error': salt.utils.boto.get_error(e)}


def disassociate_network_acl(subnet_id=None, vpc_id=None, subnet_name=None, vpc_name=None,
                             region=None, key=None, keyid=None, profile=None):
    '''
    Given a subnet ID, disassociates a network acl.

    CLI Example:

    .. code-block:: bash

        salt myminion boto_vpc.disassociate_network_acl 'subnet-6a1fe403'

    '''

    if not _exactly_one((subnet_name, subnet_id)):
        raise SaltInvocationError('One (but not both) of subnet_id or subnet_name '
                                  'must be provided.')

    if all((vpc_name, vpc_id)):
        raise SaltInvocationError('Only one of vpc_id or vpc_name '
                                  'may be provided.')
    try:
        if subnet_name:
            subnet_id = _get_resource_id('subnet', subnet_name,
                                         region=region, key=key,
                                         keyid=keyid, profile=profile)
            if not subnet_id:
                return {'disassociated': False,
                        'error': {'message': 'Subnet {0} does not exist.'.format(subnet_name)}}

        if vpc_name or vpc_id:
            vpc_id = check_vpc(vpc_id, vpc_name, region, key, keyid, profile)

        conn = _get_conn(region=region, key=key, keyid=keyid, profile=profile)
        association_id = conn.disassociate_network_acl(subnet_id, vpc_id=vpc_id)
        return {'disassociated': True, 'association_id': association_id}
    except BotoServerError as e:
        return {'disassociated': False, 'error': salt.utils.boto.get_error(e)}


def _create_network_acl_entry(network_acl_id=None, rule_number=None, protocol=None,
                              rule_action=None, cidr_block=None, egress=None,
                              network_acl_name=None, icmp_code=None, icmp_type=None,
                              port_range_from=None, port_range_to=None, replace=False,
                              region=None, key=None, keyid=None, profile=None):
    if replace:
        rkey = 'replaced'
    else:
        rkey = 'created'

    if not _exactly_one((network_acl_name, network_acl_id)):
        raise SaltInvocationError('One (but not both) of network_acl_id or '
                                  'network_acl_name must be provided.')

    for v in ('rule_number', 'protocol', 'rule_action', 'cidr_block'):
        if locals()[v] is None:
            raise SaltInvocationError('{0} is required.'.format(v))

    if network_acl_name:
        network_acl_id = _get_resource_id('network_acl', network_acl_name,
                                          region=region, key=key,
                                          keyid=keyid, profile=profile)
    if not network_acl_id:
        return {rkey: False,
                'error': {'message': 'Network ACL {0} does not exist.'.format(network_acl_name or network_acl_id)}}

    if isinstance(protocol, six.string_types):
        if protocol == 'all':
            protocol = -1
        else:
            try:
                protocol = socket.getprotobyname(protocol)
            except socket.error as e:
                raise SaltInvocationError(e)
    try:
        conn = _get_conn(region=region, key=key, keyid=keyid, profile=profile)
        if replace:
            f = conn.replace_network_acl_entry
        else:
            f = conn.create_network_acl_entry
        created = f(network_acl_id, rule_number, protocol, rule_action,
                    cidr_block, egress=egress, icmp_code=icmp_code,
                    icmp_type=icmp_type, port_range_from=port_range_from,
                    port_range_to=port_range_to)
        if created:
            log.info('Network ACL entry was %s', rkey)
        else:
            log.warning('Network ACL entry was not %s', rkey)
        return {rkey: created}
    except BotoServerError as e:
        return {rkey: False, 'error': salt.utils.boto.get_error(e)}


def create_network_acl_entry(network_acl_id=None, rule_number=None, protocol=None,
                             rule_action=None, cidr_block=None, egress=None,
                             network_acl_name=None, icmp_code=None, icmp_type=None,
                             port_range_from=None, port_range_to=None,
                             region=None, key=None, keyid=None, profile=None):
    '''
    Creates a network acl entry.

    CLI Example:

    .. code-block:: bash

        salt myminion boto_vpc.create_network_acl_entry 'acl-5fb85d36' '32767' \\
                'all' 'deny' '0.0.0.0/0' egress=true

    '''

    kwargs = locals()
    return _create_network_acl_entry(**kwargs)


def replace_network_acl_entry(network_acl_id=None, rule_number=None, protocol=None,
                              rule_action=None, cidr_block=None, egress=None,
                              network_acl_name=None, icmp_code=None, icmp_type=None,
                              port_range_from=None, port_range_to=None,
                              region=None, key=None, keyid=None, profile=None):
    '''

    Replaces a network acl entry.

    CLI Example:

    .. code-block:: bash

        salt myminion boto_vpc.replace_network_acl_entry 'acl-5fb85d36' '32767' \\
                'all' 'deny' '0.0.0.0/0' egress=true

    '''

    kwargs = locals()
    return _create_network_acl_entry(replace=True, **kwargs)


def delete_network_acl_entry(network_acl_id=None, rule_number=None, egress=None,
                             network_acl_name=None, region=None, key=None, keyid=None,
                             profile=None):
    '''
    Deletes a network acl entry.

    CLI Example:

    .. code-block:: bash

        salt myminion boto_vpc.delete_network_acl_entry 'acl-5fb85d36' '32767'

    '''
    if not _exactly_one((network_acl_name, network_acl_id)):
        raise SaltInvocationError('One (but not both) of network_acl_id or '
                                  'network_acl_name must be provided.')

    for v in ('rule_number', 'egress'):
        if locals()[v] is None:
            raise SaltInvocationError('{0} is required.'.format(v))

    if network_acl_name:
        network_acl_id = _get_resource_id('network_acl', network_acl_name,
                                          region=region, key=key,
                                          keyid=keyid, profile=profile)
    if not network_acl_id:
        return {'deleted': False,
                'error': {'message': 'Network ACL {0} does not exist.'.format(network_acl_name or network_acl_id)}}
    try:
        conn = _get_conn(region=region, key=key, keyid=keyid, profile=profile)
        deleted = conn.delete_network_acl_entry(network_acl_id, rule_number, egress=egress)
        if deleted:
            log.info('Network ACL entry was deleted')
        else:
            log.warning('Network ACL was not deleted')
        return {'deleted': deleted}
    except BotoServerError as e:
        return {'deleted': False, 'error': salt.utils.boto.get_error(e)}


def create_route_table(vpc_id=None, vpc_name=None, route_table_name=None,
                       tags=None, region=None, key=None, keyid=None, profile=None):
    '''
    Creates a route table.

    .. versionchanged:: 2015.8.0
        Added vpc_name argument

    CLI Examples:

    .. code-block:: bash

        salt myminion boto_vpc.create_route_table vpc_id='vpc-6b1fe402' \\
                route_table_name='myroutetable'
        salt myminion boto_vpc.create_route_table vpc_name='myvpc' \\
                route_table_name='myroutetable'
    '''
    vpc_id = check_vpc(vpc_id, vpc_name, region, key, keyid, profile)
    if not vpc_id:
        return {'created': False, 'error': {'message': 'VPC {0} does not exist.'.format(vpc_name or vpc_id)}}

    return _create_resource('route_table', route_table_name, tags=tags,
                            vpc_id=vpc_id, region=region, key=key,
                            keyid=keyid, profile=profile)


def delete_route_table(route_table_id=None, route_table_name=None,
                       region=None, key=None, keyid=None, profile=None):
    '''
    Deletes a route table.

    CLI Examples:

    .. code-block:: bash

        salt myminion boto_vpc.delete_route_table route_table_id='rtb-1f382e7d'
        salt myminion boto_vpc.delete_route_table route_table_name='myroutetable'

    '''
    return _delete_resource(resource='route_table', name=route_table_name,
                            resource_id=route_table_id, region=region, key=key,
                            keyid=keyid, profile=profile)


def route_table_exists(route_table_id=None, name=None, route_table_name=None,
                       tags=None, region=None, key=None, keyid=None, profile=None):
    '''
    Checks if a route table exists.

    CLI Example:

    .. code-block:: bash

        salt myminion boto_vpc.route_table_exists route_table_id='rtb-1f382e7d'

    '''

    if name:
        log.warning('boto_vpc.route_table_exists: name parameter is deprecated '
                    'use route_table_name instead.')
        route_table_name = name

    return resource_exists('route_table', name=route_table_name,
                           resource_id=route_table_id, tags=tags,
                           region=region, key=key, keyid=keyid,
                           profile=profile)


def route_exists(destination_cidr_block, route_table_name=None, route_table_id=None,
                 gateway_id=None, instance_id=None, interface_id=None, tags=None,
                 region=None, key=None, keyid=None, profile=None, vpc_peering_connection_id=None):
    '''
    Checks if a route exists.

    .. versionadded:: 2015.8.0

    CLI Example:

    .. code-block:: bash

        salt myminion boto_vpc.route_exists destination_cidr_block='10.0.0.0/20' gateway_id='local' route_table_name='test'

    '''

    if not any((route_table_name, route_table_id)):
        raise SaltInvocationError('At least one of the following must be specified: route table name or route table id.')

    if not any((gateway_id, instance_id, interface_id, vpc_peering_connection_id)):
        raise SaltInvocationError('At least one of the following must be specified: gateway id, instance id, '
                                  'interface id or VPC peering connection id.')

    try:
        conn = _get_conn(region=region, key=key, keyid=keyid, profile=profile)
        filter_parameters = {'filters': {}}

        if route_table_id:
            filter_parameters['route_table_ids'] = [route_table_id]

        if route_table_name:
            filter_parameters['filters']['tag:Name'] = route_table_name

        if tags:
            for tag_name, tag_value in six.iteritems(tags):
                filter_parameters['filters']['tag:{0}'.format(tag_name)] = tag_value

        route_tables = conn.get_all_route_tables(**filter_parameters)

        if len(route_tables) != 1:
            raise SaltInvocationError('Found more than one route table.')

        route_check = {'destination_cidr_block': destination_cidr_block,
                       'gateway_id': gateway_id,
                       'instance_id': instance_id,
                       'interface_id': interface_id,
                       'vpc_peering_connection_id': vpc_peering_connection_id
                       }

        for route_match in route_tables[0].routes:

            route_dict = {'destination_cidr_block': route_match.destination_cidr_block,
                          'gateway_id': route_match.gateway_id,
                          'instance_id': route_match.instance_id,
                          'interface_id': route_match.interface_id,
                          'vpc_peering_connection_id': vpc_peering_connection_id
                          }
            route_comp = set(route_dict.items()) ^ set(route_check.items())
            if len(route_comp) == 0:
                log.info('Route %s exists.', destination_cidr_block)
                return {'exists': True}

        log.warning('Route %s does not exist.', destination_cidr_block)
        return {'exists': False}
    except BotoServerError as e:
        return {'error': salt.utils.boto.get_error(e)}


def associate_route_table(route_table_id=None, subnet_id=None,
                          route_table_name=None, subnet_name=None,
                          region=None, key=None, keyid=None,
                          profile=None):
    '''
    Given a route table and subnet name or id, associates the route table with the subnet.

    CLI Example:

    .. code-block:: bash

        salt myminion boto_vpc.associate_route_table 'rtb-1f382e7d' 'subnet-6a1fe403'

    .. code-block:: bash

        salt myminion boto_vpc.associate_route_table route_table_name='myrtb' \\
                subnet_name='mysubnet'

    '''

    if all((subnet_id, subnet_name)):
        raise SaltInvocationError('Only one of subnet_name or subnet_id may be '
                                  'provided.')
    if subnet_name:
        subnet_id = _get_resource_id('subnet', subnet_name,
                                     region=region, key=key,
                                     keyid=keyid, profile=profile)
        if not subnet_id:
            return {'associated': False,
                    'error': {'message': 'Subnet {0} does not exist.'.format(subnet_name)}}

    if all((route_table_id, route_table_name)):
        raise SaltInvocationError('Only one of route_table_name or route_table_id may be '
                                  'provided.')
    if route_table_name:
        route_table_id = _get_resource_id('route_table', route_table_name,
                                          region=region, key=key,
                                          keyid=keyid, profile=profile)
        if not route_table_id:
            return {'associated': False,
                    'error': {'message': 'Route table {0} does not exist.'.format(route_table_name)}}

    try:
        conn = _get_conn(region=region, key=key, keyid=keyid, profile=profile)
        association_id = conn.associate_route_table(route_table_id, subnet_id)
        log.info('Route table %s was associated with subnet %s',
                 route_table_id, subnet_id)
        return {'association_id': association_id}
    except BotoServerError as e:
        return {'associated': False, 'error': salt.utils.boto.get_error(e)}


def disassociate_route_table(association_id, region=None, key=None, keyid=None, profile=None):
    '''
    Dissassociates a route table.

    association_id
        The Route Table Association ID to disassociate

    CLI Example:

    .. code-block:: bash

        salt myminion boto_vpc.disassociate_route_table 'rtbassoc-d8ccddba'

    '''

    try:
        conn = _get_conn(region=region, key=key, keyid=keyid, profile=profile)
        if conn.disassociate_route_table(association_id):
            log.info('Route table with association id %s has been disassociated.', association_id)
            return {'disassociated': True}
        else:
            log.warning('Route table with association id %s has not been disassociated.', association_id)
            return {'disassociated': False}
    except BotoServerError as e:
        return {'disassociated': False, 'error': salt.utils.boto.get_error(e)}


def replace_route_table_association(association_id, route_table_id, region=None, key=None, keyid=None, profile=None):
    '''
    Replaces a route table association.

    CLI Example:

    .. code-block:: bash

        salt myminion boto_vpc.replace_route_table_association 'rtbassoc-d8ccddba' 'rtb-1f382e7d'

    '''

    try:
        conn = _get_conn(region=region, key=key, keyid=keyid, profile=profile)
        association_id = conn.replace_route_table_association_with_assoc(association_id, route_table_id)
        log.info('Route table %s was reassociated with association id %s',
                 route_table_id, association_id)
        return {'replaced': True, 'association_id': association_id}
    except BotoServerError as e:
        return {'replaced': False, 'error': salt.utils.boto.get_error(e)}


def create_route(route_table_id=None, destination_cidr_block=None,
                 route_table_name=None, gateway_id=None,
                 internet_gateway_name=None,
                 instance_id=None, interface_id=None,
                 vpc_peering_connection_id=None, vpc_peering_connection_name=None,
                 region=None, key=None, keyid=None, profile=None,
                 nat_gateway_id=None,
                 nat_gateway_subnet_name=None,
                 nat_gateway_subnet_id=None,
                 ):
    '''
    Creates a route.

    If a nat gateway is specified, boto3 must be installed

    CLI Example:

    .. code-block:: bash

        salt myminion boto_vpc.create_route 'rtb-1f382e7d' '10.0.0.0/16' gateway_id='vgw-a1b2c3'

    '''

    if not _exactly_one((route_table_name, route_table_id)):
        raise SaltInvocationError('One (but not both) of route_table_id or route_table_name '
                                  'must be provided.')

    if not _exactly_one((gateway_id, internet_gateway_name, instance_id, interface_id, vpc_peering_connection_id,
                         nat_gateway_id, nat_gateway_subnet_id, nat_gateway_subnet_name)):
        raise SaltInvocationError('Only one of gateway_id, internet_gateway_name, instance_id, '
                                  'interface_id, vpc_peering_connection_id, nat_gateway_id, '
                                  'nat_gateway_subnet_id or nat_gateway_subnet_name may be provided.')

    if destination_cidr_block is None:
        raise SaltInvocationError('destination_cidr_block is required.')

    try:
        if route_table_name:
            route_table_id = _get_resource_id('route_table', route_table_name,
                                              region=region, key=key,
                                              keyid=keyid, profile=profile)
            if not route_table_id:
                return {'created': False,
                        'error': {'message': 'route table {0} does not exist.'.format(route_table_name)}}

        if internet_gateway_name:
            gateway_id = _get_resource_id('internet_gateway', internet_gateway_name,
                                          region=region, key=key,
                                          keyid=keyid, profile=profile)
            if not gateway_id:
                return {'created': False,
                        'error': {'message': 'internet gateway {0} does not exist.'.format(internet_gateway_name)}}

        if vpc_peering_connection_name:
            vpc_peering_connection_id = _get_resource_id('vpc_peering_connection', vpc_peering_connection_name,
                                                         region=region, key=key,
                                                         keyid=keyid, profile=profile)
            if not vpc_peering_connection_id:
                return {'created': False,
                        'error': {'message': 'VPC peering connection {0} does not exist.'.format(vpc_peering_connection_name)}}

        if nat_gateway_subnet_name:
            gws = describe_nat_gateways(subnet_name=nat_gateway_subnet_name,
                                     region=region, key=key, keyid=keyid, profile=profile)
            if not gws:
                return {'created': False,
                        'error': {'message': 'nat gateway for {0} does not exist.'.format(nat_gateway_subnet_name)}}
            nat_gateway_id = gws[0]['NatGatewayId']

        if nat_gateway_subnet_id:
            gws = describe_nat_gateways(subnet_id=nat_gateway_subnet_id,
                                     region=region, key=key, keyid=keyid, profile=profile)
            if not gws:
                return {'created': False,
                        'error': {'message': 'nat gateway for {0} does not exist.'.format(nat_gateway_subnet_id)}}
            nat_gateway_id = gws[0]['NatGatewayId']

    except BotoServerError as e:
        return {'created': False, 'error': salt.utils.boto.get_error(e)}

    if not nat_gateway_id:
        return _create_resource('route', route_table_id=route_table_id,
                            destination_cidr_block=destination_cidr_block,
                            gateway_id=gateway_id, instance_id=instance_id,
                            interface_id=interface_id, vpc_peering_connection_id=vpc_peering_connection_id,
                            region=region, key=key, keyid=keyid, profile=profile)
    # for nat gateway, boto3 is required
    try:
        conn3 = _get_conn3(region=region, key=key, keyid=keyid, profile=profile)
        ret = conn3.create_route(RouteTableId=route_table_id,
                       DestinationCidrBlock=destination_cidr_block,
                       NatGatewayId=nat_gateway_id)
        return {'created': True, 'id': ret.get('NatGatewayId')}
    except BotoServerError as e:
        return {'created': False, 'error': salt.utils.boto.get_error(e)}


def delete_route(route_table_id=None, destination_cidr_block=None,
                 route_table_name=None, region=None, key=None,
                 keyid=None, profile=None):
    '''
    Deletes a route.

    CLI Example:

    .. code-block:: bash

        salt myminion boto_vpc.delete_route 'rtb-1f382e7d' '10.0.0.0/16'

    '''

    if not _exactly_one((route_table_name, route_table_id)):
        raise SaltInvocationError('One (but not both) of route_table_id or route_table_name '
                                  'must be provided.')

    if destination_cidr_block is None:
        raise SaltInvocationError('destination_cidr_block is required.')

    try:
        if route_table_name:
            route_table_id = _get_resource_id('route_table', route_table_name,
                                              region=region, key=key,
                                              keyid=keyid, profile=profile)
            if not route_table_id:
                return {'created': False,
                        'error': {'message': 'route table {0} does not exist.'.format(route_table_name)}}
    except BotoServerError as e:
        return {'created': False, 'error': salt.utils.boto.get_error(e)}

    return _delete_resource(resource='route', resource_id=route_table_id,
                            destination_cidr_block=destination_cidr_block,
                            region=region, key=key,
                            keyid=keyid, profile=profile)


def replace_route(route_table_id=None, destination_cidr_block=None,
                  route_table_name=None, gateway_id=None,
                  instance_id=None, interface_id=None,
                  region=None, key=None, keyid=None, profile=None,
                  vpc_peering_connection_id=None):
    '''
    Replaces a route.

    CLI Example:

    .. code-block:: bash

        salt myminion boto_vpc.replace_route 'rtb-1f382e7d' '10.0.0.0/16' gateway_id='vgw-a1b2c3'

    '''

    if not _exactly_one((route_table_name, route_table_id)):
        raise SaltInvocationError('One (but not both) of route_table_id or route_table_name '
                                  'must be provided.')

    if destination_cidr_block is None:
        raise SaltInvocationError('destination_cidr_block is required.')

    try:
        if route_table_name:
            route_table_id = _get_resource_id('route_table', route_table_name,
                                              region=region, key=key,
                                              keyid=keyid, profile=profile)
            if not route_table_id:
                return {'replaced': False,
                        'error': {'message': 'route table {0} does not exist.'.format(route_table_name)}}
        conn = _get_conn(region=region, key=key, keyid=keyid, profile=profile)

        if conn.replace_route(route_table_id, destination_cidr_block,
                              gateway_id=gateway_id, instance_id=instance_id,
                              interface_id=interface_id, vpc_peering_connection_id=vpc_peering_connection_id):
            log.info(
                'Route with cidr block %s on route table %s was replaced',
                route_table_id, destination_cidr_block
            )
            return {'replaced': True}
        else:
            log.warning(
                'Route with cidr block %s on route table %s was not replaced',
                route_table_id, destination_cidr_block
            )
            return {'replaced': False}
    except BotoServerError as e:
        return {'replaced': False, 'error': salt.utils.boto.get_error(e)}


def describe_route_table(route_table_id=None, route_table_name=None,
                         tags=None, region=None, key=None, keyid=None,
                         profile=None):
    '''
    Given route table properties, return route table details if matching table(s) exist.

    .. versionadded:: 2015.8.0

    CLI Example:

    .. code-block:: bash

        salt myminion boto_vpc.describe_route_table route_table_id='rtb-1f382e7d'

    '''
    salt.utils.versions.warn_until(
        'Neon',
         'The \'describe_route_table\' method has been deprecated and '
         'replaced by \'describe_route_tables\'.'
    )
    if not any((route_table_id, route_table_name, tags)):
        raise SaltInvocationError('At least one of the following must be specified: '
                                  'route table id, route table name, or tags.')

    try:
        conn = _get_conn(region=region, key=key, keyid=keyid, profile=profile)
        filter_parameters = {'filters': {}}

        if route_table_id:
            filter_parameters['route_table_ids'] = route_table_id

        if route_table_name:
            filter_parameters['filters']['tag:Name'] = route_table_name

        if tags:
            for tag_name, tag_value in six.iteritems(tags):
                filter_parameters['filters']['tag:{0}'.format(tag_name)] = tag_value

        route_tables = conn.get_all_route_tables(**filter_parameters)

        if not route_tables:
            return {}

        route_table = {}
        keys = ['id', 'vpc_id', 'tags', 'routes', 'associations']
        route_keys = ['destination_cidr_block', 'gateway_id', 'instance_id', 'interface_id', 'vpc_peering_connection_id']
        assoc_keys = ['id', 'main', 'route_table_id', 'subnet_id']
        for item in route_tables:
            for key in keys:
                if hasattr(item, key):
                    route_table[key] = getattr(item, key)
                    if key == 'routes':
                        route_table[key] = _key_iter(key, route_keys, item)
                    if key == 'associations':
                        route_table[key] = _key_iter(key, assoc_keys, item)
        return route_table

    except BotoServerError as e:
        return {'error': salt.utils.boto.get_error(e)}


def describe_route_tables(route_table_id=None, route_table_name=None,
                         vpc_id=None,
                         tags=None, region=None, key=None, keyid=None,
                         profile=None):
    '''
    Given route table properties, return details of all matching route tables.

    This function requires boto3 to be installed.

    .. versionadded:: 2016.11.0

    CLI Example:

    .. code-block:: bash

        salt myminion boto_vpc.describe_route_tables vpc_id='vpc-a6a9efc3'

    '''

    if not any((route_table_id, route_table_name, tags, vpc_id)):
        raise SaltInvocationError('At least one of the following must be specified: '
                                  'route table id, route table name, vpc_id, or tags.')

    try:
        conn3 = _get_conn3(region=region, key=key, keyid=keyid, profile=profile)
        filter_parameters = {'Filters': []}

        if route_table_id:
            filter_parameters['RouteTableIds'] = [route_table_id]

        if vpc_id:
            filter_parameters['Filters'].append({'Name': 'vpc-id', 'Values': [vpc_id]})

        if route_table_name:
            filter_parameters['Filters'].append({'Name': 'tag:Name', 'Values': [route_table_name]})

        if tags:
            for tag_name, tag_value in six.iteritems(tags):
                filter_parameters['Filters'].append({'Name': 'tag:{0}'.format(tag_name),
                                                     'Values': [tag_value]})

        route_tables = conn3.describe_route_tables(**filter_parameters).get('RouteTables', [])

        if not route_tables:
            return []

        tables = []
        keys = {'id': 'RouteTableId',
                'vpc_id': 'VpcId',
                'tags': 'Tags',
                'routes': 'Routes',
                'associations': 'Associations'
            }
        route_keys = {'destination_cidr_block': 'DestinationCidrBlock',
                      'gateway_id': 'GatewayId',
                      'instance_id': 'Instance',
                      'interface_id': 'NetworkInterfaceId',
                      'nat_gateway_id': 'NatGatewayId',
                      'vpc_peering_connection_id': 'VpcPeeringConnectionId',
                      }
        assoc_keys = {'id': 'RouteTableAssociationId',
                      'main': 'Main',
                      'route_table_id': 'RouteTableId',
                      'SubnetId': 'subnet_id',
                      }
        for item in route_tables:
            route_table = {}
            for outkey, inkey in six.iteritems(keys):
                if inkey in item:
                    if outkey == 'routes':
                        route_table[outkey] = _key_remap(inkey, route_keys, item)
                    elif outkey == 'associations':
                        route_table[outkey] = _key_remap(inkey, assoc_keys, item)
                    elif outkey == 'tags':
                        route_table[outkey] = {}
                        for tagitem in item.get(inkey, []):
                            route_table[outkey][tagitem.get('Key')] = tagitem.get('Value')
                    else:
                        route_table[outkey] = item.get(inkey)
            tables.append(route_table)
        return tables

    except BotoServerError as e:
        return {'error': salt.utils.boto.get_error(e)}


def _create_dhcp_options(conn, domain_name=None, domain_name_servers=None, ntp_servers=None, netbios_name_servers=None,
                         netbios_node_type=None):
    return conn.create_dhcp_options(domain_name=domain_name, domain_name_servers=domain_name_servers,
                                    ntp_servers=ntp_servers, netbios_name_servers=netbios_name_servers,
                                    netbios_node_type=netbios_node_type)


def _maybe_set_name_tag(name, obj):
    if name:
        obj.add_tag("Name", name)
        log.debug('%s is now named as %s', obj, name)


def _maybe_set_tags(tags, obj):
    if tags:
        # Not all objects in Boto have an 'add_tags()' method.
        try:
            obj.add_tags(tags)

        except AttributeError:
            for tag, value in tags.items():
                obj.add_tag(tag, value)
        log.debug('The following tags: %s were added to %s', ', '.join(tags), obj)


def _maybe_set_dns(conn, vpcid, dns_support, dns_hostnames):
    if dns_support:
        conn.modify_vpc_attribute(vpc_id=vpcid, enable_dns_support=dns_support)
<<<<<<< HEAD
        log.debug('DNS spport was set to: %s on vpc %s', dns_support, vpcid)
=======
        log.debug('DNS support was set to: {0} on vpc {1}'.format(dns_support, vpcid))
>>>>>>> 048b2ba3
    if dns_hostnames:
        conn.modify_vpc_attribute(vpc_id=vpcid, enable_dns_hostnames=dns_hostnames)
        log.debug('DNS hostnames was set to: %s on vpc %s', dns_hostnames, vpcid)


def _maybe_name_route_table(conn, vpcid, vpc_name):
    route_tables = conn.get_all_route_tables(filters={'vpc_id': vpcid})
    if not route_tables:
        log.warning('no default route table found')
        return
    default_table = None
    for table in route_tables:
        for association in getattr(table, 'associations', {}):
            if getattr(association, 'main', False):
                default_table = table
                break
    if not default_table:
        log.warning('no default route table found')
        return

    name = '{0}-default-table'.format(vpc_name)
    _maybe_set_name_tag(name, default_table)
    log.debug('Default route table name was set to: %s on vpc %s', name, vpcid)


def _key_iter(key, keys, item):
    elements_list = []
    for r_item in getattr(item, key):
        element = {}
        for r_key in keys:
            if hasattr(r_item, r_key):
                element[r_key] = getattr(r_item, r_key)
        elements_list.append(element)
    return elements_list


def _key_remap(key, keys, item):
    elements_list = []
    for r_item in item.get(key, []):
        element = {}
        for r_outkey, r_inkey in six.iteritems(keys):
            if r_inkey in r_item:
                element[r_outkey] = r_item.get(r_inkey)
        elements_list.append(element)
    return elements_list


def _get_subnet_explicit_route_table(subnet_id, vpc_id, conn=None, region=None, key=None, keyid=None, profile=None):
    '''
    helper function to find subnet explicit route table associations

    .. versionadded:: 2016.11.0
    '''
    if not conn:
        conn = _get_conn(region=region, key=key, keyid=keyid, profile=profile)
    if conn:
        vpc_route_tables = conn.get_all_route_tables(filters={'vpc_id': vpc_id})
        for vpc_route_table in vpc_route_tables:
            for rt_association in vpc_route_table.associations:
                if rt_association.subnet_id == subnet_id and not rt_association.main:
                    return rt_association.id
    return None


def request_vpc_peering_connection(requester_vpc_id=None, requester_vpc_name=None,
                                   peer_vpc_id=None, peer_vpc_name=None, name=None,
                                   peer_owner_id=None, region=None,
                                   key=None, keyid=None, profile=None, dry_run=False):
    '''
    Request a VPC peering connection between two VPCs.

    .. versionadded:: 2016.11.0

    requester_vpc_id
        ID of the requesting VPC. Exclusive with requester_vpc_name.

    requester_vpc_name
        Name tag of the requesting VPC.  Exclusive with requester_vpc_id.

    peer_vpc_id
        ID of the VPC to create VPC peering connection with. This can be a VPC in
        another account. Exclusive with peer_vpc_name.

    peer_vpc_name
        Name tag of the VPC to create VPC peering connection with. This can only
        be a VPC in the same account, else resolving it into a vpc ID will almost
        certainly fail. Exclusive with peer_vpc_id.

    name
        The name to use for this VPC peering connection.

    peer_owner_id
        ID of the owner of the peer VPC. Defaults to your account ID, so a value
        is required if peering with a VPC in a different account.

    region
        Region to connect to.

    key
        Secret key to be used.

    keyid
        Access key to be used.

    profile
        A dict with region, key and keyid, or a pillar key (string) that
        contains a dict with region, key and keyid.

    dry_run
        If True, skip application and return status.

    CLI Example:

    .. code-block:: bash

        # Create a named VPC peering connection
        salt myminion boto_vpc.request_vpc_peering_connection vpc-4a3e622e vpc-be82e9da name=my_vpc_connection
        # Without a name
        salt myminion boto_vpc.request_vpc_peering_connection vpc-4a3e622e vpc-be82e9da
        # Specify a region
        salt myminion boto_vpc.request_vpc_peering_connection vpc-4a3e622e vpc-be82e9da region=us-west-2

    '''
    conn = _get_conn3(region=region, key=key, keyid=keyid,
                      profile=profile)

    if name and _vpc_peering_conn_id_for_name(name, conn):
        raise SaltInvocationError('A VPC peering connection with this name already '
                                  'exists! Please specify a different name.')

    if not _exactly_one((requester_vpc_id, requester_vpc_name)):
        raise SaltInvocationError('Exactly one of requester_vpc_id or '
                                  'requester_vpc_name is required')
    if not _exactly_one((peer_vpc_id, peer_vpc_name)):
        raise SaltInvocationError('Exactly one of peer_vpc_id or '
                                  'peer_vpc_name is required.')

    if requester_vpc_name:
        requester_vpc_id = _get_id(vpc_name=requester_vpc_name, region=region, key=key,
                         keyid=keyid, profile=profile)
        if not requester_vpc_id:
            return {'error': 'Could not resolve VPC name {0} to an ID'.format(requester_vpc_name)}
    if peer_vpc_name:
        peer_vpc_id = _get_id(vpc_name=peer_vpc_name, region=region, key=key,
                         keyid=keyid, profile=profile)
        if not peer_vpc_id:
            return {'error': 'Could not resolve VPC name {0} to an ID'.format(peer_vpc_name)}

    try:
        log.debug('Trying to request vpc peering connection')
        if not peer_owner_id:
            vpc_peering = conn.create_vpc_peering_connection(
                VpcId=requester_vpc_id,
                PeerVpcId=peer_vpc_id,
                DryRun=dry_run)
        else:
            vpc_peering = conn.create_vpc_peering_connection(
                VpcId=requester_vpc_id,
                PeerVpcId=peer_vpc_id,
                PeerOwnerId=peer_owner_id,
                DryRun=dry_run)
        peering = vpc_peering.get('VpcPeeringConnection', {})
        peering_conn_id = peering.get('VpcPeeringConnectionId', 'ERROR')
        msg = 'VPC peering {0} requested.'.format(peering_conn_id)
        log.debug(msg)

        if name:
            log.debug('Adding name tag to vpc peering connection')
            conn.create_tags(
                Resources=[peering_conn_id],
                Tags=[{'Key': 'Name', 'Value': name}]
            )
            log.debug('Applied name tag to vpc peering connection')
            msg += ' With name {0}.'.format(name)

        return {'msg': msg}
    except botocore.exceptions.ClientError as err:
        log.error('Got an error while trying to request vpc peering')
        return {'error': salt.utils.boto.get_error(err)}


def _get_peering_connection_ids(name, conn):
    '''
    :param name: The name of the VPC peering connection.
    :type name: String
    :param conn: The boto aws ec2 connection.
    :return: The id associated with this peering connection

    Returns the VPC peering connection ids
    given the VPC peering connection name.
    '''
    filters = [{
        'Name': 'tag:Name',
        'Values': [name],
    }, {
        'Name': 'status-code',
        'Values': [ACTIVE, PENDING_ACCEPTANCE, PROVISIONING],
    }]

    peerings = conn.describe_vpc_peering_connections(
        Filters=filters).get('VpcPeeringConnections',
                             [])
    return [x['VpcPeeringConnectionId'] for x in peerings]


def describe_vpc_peering_connection(name,
                                    region=None,
                                    key=None,
                                    keyid=None,
                                    profile=None):
    '''
    Returns any VPC peering connection id(s) for the given VPC
    peering connection name.

    VPC peering connection ids are only returned for connections that
    are in the ``active``, ``pending-acceptance`` or ``provisioning``
    state.

    .. versionadded:: 2016.11.0

    :param name: The string name for this VPC peering connection
    :param region: The aws region to use
    :param key: Your aws key
    :param keyid: The key id associated with this aws account
    :param profile: The profile to use
    :return: dict

    CLI Example:

    .. code-block:: bash

        salt myminion boto_vpc.describe_vpc_peering_connection salt-vpc
        # Specify a region
        salt myminion boto_vpc.describe_vpc_peering_connection salt-vpc region=us-west-2

    '''
    conn = _get_conn3(region=region, key=key, keyid=keyid,
                      profile=profile)
    return {
        'VPC-Peerings': _get_peering_connection_ids(name, conn)
    }


def accept_vpc_peering_connection(  # pylint: disable=too-many-arguments
                                  conn_id='',
                                  name='',
                                  region=None,
                                  key=None,
                                  keyid=None,
                                  profile=None,
                                  dry_run=False):
    '''
    Request a VPC peering connection between two VPCs.

    .. versionadded:: 2016.11.0

    :param conn_id: The ID to use. String type.
    :param name: The name of this VPC peering connection. String type.
    :param region: The AWS region to use. Type string.
    :param key. The key to use for this connection. Type string.
    :param keyid. The key id to use.
    :param profile. The profile to use.
    :param dry_run. The dry_run flag to set.
    :return: dict

    Warning: Please specify either the ``vpc_peering_connection_id`` or
    ``name`` but not both. Specifying both will result in an error!

    CLI Example:

    .. code-block:: bash

        salt myminion boto_vpc.accept_vpc_peering_connection name=salt-vpc
        # Specify a region
        salt myminion boto_vpc.accept_vpc_peering_connection name=salt-vpc region=us-west-2
        # specify an id
        salt myminion boto_vpc.accept_vpc_peering_connection conn_id=pcx-8a8939e3

    '''
    if not _exactly_one((conn_id, name)):
        raise SaltInvocationError('One (but not both) of '
                                  'vpc_peering_connection_id or name '
                                  'must be provided.')

    conn = _get_conn3(region=region, key=key, keyid=keyid,
                      profile=profile)

    if name:
        conn_id = _vpc_peering_conn_id_for_name(name, conn)
        if not conn_id:
            raise SaltInvocationError('No ID found for this '
                                      'VPC peering connection! ({0}) '
                                      'Please make sure this VPC peering '
                                      'connection exists '
                                      'or invoke this function with '
                                      'a VPC peering connection '
                                      'ID'.format(name))
    try:
        log.debug('Trying to accept vpc peering connection')
        conn.accept_vpc_peering_connection(
            DryRun=dry_run,
            VpcPeeringConnectionId=conn_id)
        return {'msg': 'VPC peering connection accepted.'}
    except botocore.exceptions.ClientError as err:
        log.error('Got an error while trying to accept vpc peering')
        return {'error': salt.utils.boto.get_error(err)}


def _vpc_peering_conn_id_for_name(name, conn):
    '''
    Get the ID associated with this name
    '''
    log.debug('Retrieving VPC peering connection id')
    ids = _get_peering_connection_ids(name, conn)
    if not ids:
        ids = [None]  # Let callers handle the case where we have no id
    elif len(ids) > 1:
        raise SaltInvocationError('Found multiple VPC peering connections '
                                  'with the same name!! '
                                  'Please make sure you have only '
                                  'one VPC peering connection named {0} '
                                  'or invoke this function with a VPC '
                                  'peering connection ID'.format(name))

    return ids[0]


def delete_vpc_peering_connection(conn_id=None, conn_name=None, region=None,
                                  key=None, keyid=None, profile=None, dry_run=False):
    '''
    Delete a VPC peering connection.

    .. versionadded:: 2016.11.0

    conn_id
        The connection ID to check.  Exclusive with conn_name.

    conn_name
        The connection name to check.  Exclusive with conn_id.

    region
        Region to connect to.

    key
        Secret key to be used.

    keyid
        Access key to be used.

    profile
        A dict with region, key and keyid, or a pillar key (string) that
        contains a dict with region, key and keyid.

    dry_run
        If True, skip application and simply return projected status.

    CLI Example:

    .. code-block:: bash

        # Create a named VPC peering connection
        salt myminion boto_vpc.delete_vpc_peering_connection conn_name=salt-vpc
        # Specify a region
        salt myminion boto_vpc.delete_vpc_peering_connection conn_name=salt-vpc region=us-west-2
        # specify an id
        salt myminion boto_vpc.delete_vpc_peering_connection conn_id=pcx-8a8939e3

    '''
    if not _exactly_one((conn_id, conn_name)):
        raise SaltInvocationError('Exactly one of conn_id or '
                                  'conn_name must be provided.')

    conn = _get_conn3(region=region, key=key, keyid=keyid, profile=profile)
    if conn_name:
        conn_id = _vpc_peering_conn_id_for_name(conn_name, conn)
        if not conn_id:
            raise SaltInvocationError("Couldn't resolve VPC peering connection "
                                      "{0} to an ID".format(conn_name))
    try:
        log.debug('Trying to delete vpc peering connection')
        conn.delete_vpc_peering_connection(DryRun=dry_run, VpcPeeringConnectionId=conn_id)
        return {'msg': 'VPC peering connection deleted.'}
    except botocore.exceptions.ClientError as err:
        e = salt.utils.boto.get_error(err)
        log.error('Failed to delete VPC peering %s: %s', conn_name or conn_id, e)
        return {'error': e}


def is_peering_connection_pending(conn_id=None, conn_name=None, region=None,
                                  key=None, keyid=None, profile=None):
    '''
    Check if a VPC peering connection is in the pending state.

    .. versionadded:: 2016.11.0

    conn_id
        The connection ID to check.  Exclusive with conn_name.

    conn_name
        The connection name to check.  Exclusive with conn_id.

    region
        Region to connect to.

    key
        Secret key to be used.

    keyid
        Access key to be used.

    profile
        A dict with region, key and keyid, or a pillar key (string) that
        contains a dict with region, key and keyid.

    CLI Example:

    .. code-block:: bash

        salt myminion boto_vpc.is_peering_connection_pending conn_name=salt-vpc
        # Specify a region
        salt myminion boto_vpc.is_peering_connection_pending conn_name=salt-vpc region=us-west-2
        # specify an id
        salt myminion boto_vpc.is_peering_connection_pending conn_id=pcx-8a8939e3

    '''
    if not _exactly_one((conn_id, conn_name)):
        raise SaltInvocationError('Exactly one of conn_id or conn_name must be provided.')

    conn = _get_conn3(region=region, key=key, keyid=keyid, profile=profile)

    if conn_id:
        vpcs = conn.describe_vpc_peering_connections(VpcPeeringConnectionIds=[conn_id]).get('VpcPeeringConnections', [])
    else:
        filters = [{'Name': 'tag:Name', 'Values': [conn_name]},
                   {'Name': 'status-code', 'Values': [ACTIVE, PENDING_ACCEPTANCE, PROVISIONING]}]
        vpcs = conn.describe_vpc_peering_connections(Filters=filters).get('VpcPeeringConnections', [])

    if not vpcs:
        return False
    elif len(vpcs) > 1:
        raise SaltInvocationError('Found more than one ID for the VPC peering '
                                  'connection ({0}). Please call this function '
                                  'with an ID instead.'.format(conn_id or conn_name))
    else:
        status = vpcs[0]['Status']['Code']

    return status == PENDING_ACCEPTANCE


def peering_connection_pending_from_vpc(conn_id=None, conn_name=None, vpc_id=None,
                                        vpc_name=None, region=None, key=None,
                                        keyid=None, profile=None):
    '''
    Check if a VPC peering connection is in the pending state, and requested from the given VPC.

    .. versionadded:: 2016.11.0

    conn_id
        The connection ID to check.  Exclusive with conn_name.

    conn_name
        The connection name to check.  Exclusive with conn_id.

    vpc_id
        Is this the ID of the requesting VPC for this peering connection.  Exclusive with vpc_name.

    vpc_name
        Is this the Name of the requesting VPC for this peering connection.  Exclusive with vpc_id.

    region
        Region to connect to.

    key
        Secret key to be used.

    keyid
        Access key to be used.

    profile
        A dict with region, key and keyid, or a pillar key (string) that
        contains a dict with region, key and keyid.

    CLI Example:

    .. code-block:: bash

        salt myminion boto_vpc.is_peering_connection_pending name=salt-vpc

    '''
    if not _exactly_one((conn_id, conn_name)):
        raise SaltInvocationError('Exactly one of conn_id or conn_name must be provided.')

    if not _exactly_one((vpc_id, vpc_name)):
        raise SaltInvocationError('Exactly one of vpc_id or vpc_name must be provided.')

    if vpc_name:
        vpc_id = check_vpc(vpc_name=vpc_name, region=region, key=key, keyid=keyid, profile=profile)
        if not vpc_id:
            log.warning('Could not resolve VPC name %s to an ID', vpc_name)
            return False

    conn = _get_conn3(region=region, key=key, keyid=keyid, profile=profile)
    filters = [{'Name': 'requester-vpc-info.vpc-id', 'Values': [vpc_id]},
               {'Name': 'status-code', 'Values': [ACTIVE, PENDING_ACCEPTANCE, PROVISIONING]}]
    if conn_id:
        filters += [{'Name': 'vpc-peering-connection-id', 'Values': [conn_id]}]
    else:
        filters += [{'Name': 'tag:Name', 'Values': [conn_name]}]

    vpcs = conn.describe_vpc_peering_connections(Filters=filters).get('VpcPeeringConnections', [])

    if not vpcs:
        return False
    elif len(vpcs) > 1:
        raise SaltInvocationError('Found more than one ID for the VPC peering '
                                  'connection ({0}). Please call this function '
                                  'with an ID instead.'.format(conn_id or conn_name))
    else:
        status = vpcs[0]['Status']['Code']

    return bool(status == PENDING_ACCEPTANCE)<|MERGE_RESOLUTION|>--- conflicted
+++ resolved
@@ -2642,11 +2642,7 @@
 def _maybe_set_dns(conn, vpcid, dns_support, dns_hostnames):
     if dns_support:
         conn.modify_vpc_attribute(vpc_id=vpcid, enable_dns_support=dns_support)
-<<<<<<< HEAD
-        log.debug('DNS spport was set to: %s on vpc %s', dns_support, vpcid)
-=======
-        log.debug('DNS support was set to: {0} on vpc {1}'.format(dns_support, vpcid))
->>>>>>> 048b2ba3
+        log.debug('DNS support was set to: %s on vpc %s', dns_support, vpcid)
     if dns_hostnames:
         conn.modify_vpc_attribute(vpc_id=vpcid, enable_dns_hostnames=dns_hostnames)
         log.debug('DNS hostnames was set to: %s on vpc %s', dns_hostnames, vpcid)
