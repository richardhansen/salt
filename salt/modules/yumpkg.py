--- conflicted
+++ resolved
@@ -144,16 +144,13 @@
     """
     contextkey = "yum_bin"
     if contextkey not in __context__:
-<<<<<<< HEAD
-        if ('fedora' in __grains__['os'].lower()
-            and int(__grains__['osrelease']) >= 22
-            ) or (__grains__['os'].lower() in ('redhat', 'centos')
-                  and int(__grains__['osmajorrelease']) >= 8):
-            __context__[contextkey] = 'dnf'
-=======
-        if "fedora" in __grains__["os"].lower() and int(__grains__["osrelease"]) >= 22:
-            __context__[contextkey] = "dnf"
->>>>>>> 136fe1b9
+        if (
+           "fedora" in __grains__["os"].lower() and int(__grains__["osrelease"]) >= 22
+        ) or (
+           __grains__["os"].lower() in ("redhat", "centos")
+           and int(__grains__["osmajorrelease"]) >= 8
+        ):
+                __context__[contextkey] = "dnf"
         else:
             __context__[contextkey] = "yum"
     return __context__[contextkey]
@@ -221,18 +218,15 @@
 def _check_versionlock():
     """
     Ensure that the appropriate versionlock plugin is present
-<<<<<<< HEAD
-    '''
-    if _yum() == 'dnf':
-        if ('fedora' in __grains__['os'].lower()
-            and int(__grains__.get('osrelease')) >= 26
-            ) or (__grains__.get('os').lower() in ('redhat', 'centos')
-                  and int(__grains__.get('osmajorrelease')) >= 8):
-=======
     """
     if _yum() == "dnf":
-        if int(__grains__.get("osmajorrelease")) >= 26:
->>>>>>> 136fe1b9
+        if (
+            "fedora" in __grains__["os"].lower()
+            and int(__grains__.get("osrelease")) >= 26
+        ) or (
+            __grains__.get("os").lower() in ("redhat", "centos")
+            and int(__grains__.get("osmajorrelease")) >= 8
+        ):
             if six.PY3:
                 vl_plugin = "python3-dnf-plugin-versionlock"
             else:
