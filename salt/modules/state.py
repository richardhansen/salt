# -*- coding: utf-8 -*-
'''
Control the state system on the minion.

State Caching
-------------

When a highstate is called, the minion automatically caches a copy of the last
high data. If you then run a highstate with cache=True it will use that cached
highdata and won't hit the fileserver except for ``salt://`` links in the
states themselves.
'''

# Import python libs
from __future__ import absolute_import, print_function, unicode_literals
import fnmatch
import logging
import os
import shutil
import sys
import tarfile
import tempfile
import time

# Import salt libs
import salt.config
import salt.payload
import salt.state
<<<<<<< HEAD
import salt.utils.args
import salt.utils.data
import salt.utils.event
import salt.utils.files
import salt.utils.functools
import salt.utils.hashutils
=======
import salt.utils
import salt.utils.files
>>>>>>> 95586678
import salt.utils.jid
import salt.utils.json
import salt.utils.platform
import salt.utils.state
import salt.utils.stringutils
import salt.utils.url
import salt.utils.versions
from salt.exceptions import CommandExecutionError, SaltInvocationError
from salt.runners.state import orchestrate as _orchestrate

# Import 3rd-party libs
from salt.ext import six
import msgpack

__proxyenabled__ = ['*']

__outputter__ = {
    'sls': 'highstate',
    'sls_id': 'highstate',
    'pkg': 'highstate',
    'top': 'highstate',
    'single': 'highstate',
    'highstate': 'highstate',
    'template': 'highstate',
    'template_str': 'highstate',
    'apply_': 'highstate',
    'request': 'highstate',
    'check_request': 'highstate',
    'run_request': 'highstate',
}

__func_alias__ = {
    'apply_': 'apply'
}
log = logging.getLogger(__name__)

# Define the module's virtual name
__virtualname__ = 'state'


def __virtual__():
    '''
    Set the virtualname
    '''
    # Update global namespace with functions that are cloned in this module
    global _orchestrate
    _orchestrate = salt.utils.functools.namespaced_function(_orchestrate, globals())

    return __virtualname__


def _filter_running(runnings):
    '''
    Filter out the result: True + no changes data
    '''
    ret = dict((tag, value) for tag, value in six.iteritems(runnings)
               if not value['result'] or value['changes'])
    return ret


def _set_retcode(ret, highstate=None):
    '''
    Set the return code based on the data back from the state system
    '''

    # Set default retcode to 0
    __context__['retcode'] = 0

    if isinstance(ret, list):
        __context__['retcode'] = 1
        return
    if not __utils__['state.check_result'](ret, highstate=highstate):
        __context__['retcode'] = 2


def _get_pillar_errors(kwargs, pillar=None):
    '''
    Checks all pillars (external and internal) for errors.
    Return an error message, if anywhere or None.

    :param kwargs: dictionary of options
    :param pillar: external pillar
    :return: None or an error message
    '''
    return None if kwargs.get('force') else (pillar or {}).get('_errors', __pillar__.get('_errors')) or None


def _wait(jid):
    '''
    Wait for all previously started state jobs to finish running
    '''
    if jid is None:
        jid = salt.utils.jid.gen_jid(__opts__)
    states = _prior_running_states(jid)
    while states:
        time.sleep(1)
        states = _prior_running_states(jid)


def _snapper_pre(opts, jid):
    '''
    Create a snapper pre snapshot
    '''
    snapper_pre = None
    try:
        if not opts['test'] and __opts__.get('snapper_states'):
            # Run the snapper pre snapshot
            snapper_pre = __salt__['snapper.create_snapshot'](
                    config=__opts__.get('snapper_states_config', 'root'),
                    snapshot_type='pre',
                    description='Salt State run for jid {0}'.format(jid),
                    __pub_jid=jid)
    except Exception:
        log.error('Failed to create snapper pre snapshot for jid: %s', jid)
    return snapper_pre


def _snapper_post(opts, jid, pre_num):
    '''
    Create the post states snapshot
    '''
    try:
        if not opts['test'] and __opts__.get('snapper_states') and pre_num:
            # Run the snapper pre snapshot
            __salt__['snapper.create_snapshot'](
                    config=__opts__.get('snapper_states_config', 'root'),
                    snapshot_type='post',
                    pre_number=pre_num,
                    description='Salt State run for jid {0}'.format(jid),
                    __pub_jid=jid)
    except Exception:
        log.error('Failed to create snapper pre snapshot for jid: %s', jid)


def _get_pause(jid, state_id=None):
    '''
    Return the pause information for a given jid
    '''
    pause_dir = os.path.join(__opts__['cachedir'], 'state_pause')
    pause_path = os.path.join(pause_dir, jid)
    if not os.path.exists(pause_dir):
        try:
            os.makedirs(pause_dir)
        except OSError:
            # File created in the gap
            pass
    data = {}
    if state_id is not None:
        if state_id not in data:
            data[state_id] = {}
    if os.path.exists(pause_path):
        with salt.utils.files.fopen(pause_path, 'rb') as fp_:
            data = msgpack.loads(fp_.read())
    return data, pause_path


def get_pauses(jid=None):
    '''
    Get a report on all of the currently paused state runs and pause
    run settings.
    Optionally send in a jid if you only desire to see a single pause
    data set.
    '''
    ret = {}
    active = __salt__['saltutil.is_running']('state.*')
    pause_dir = os.path.join(__opts__['cachedir'], 'state_pause')
    if not os.path.exists(pause_dir):
        return ret
    if jid is None:
        jids = os.listdir(pause_dir)
    elif isinstance(jid, list):
        jids = salt.utils.data.stringify(jid)
    else:
        jids = [six.text_type(jid)]
    for scan_jid in jids:
        is_active = False
        for active_data in active:
            if active_data['jid'] == scan_jid:
                is_active = True
        if not is_active:
            try:
                pause_path = os.path.join(pause_dir, scan_jid)
                os.remove(pause_path)
            except OSError:
                # Already gone
                pass
            continue
        data, pause_path = _get_pause(scan_jid)
        ret[scan_jid] = data
    return ret


def soft_kill(jid, state_id=None):
    '''
    Set up a state run to die before executing the given state id,
    this instructs a running state to safely exit at a given
    state id. This needs to pass in the jid of the running state.
    If a state_id is not passed then the jid referenced will be safely exited
    at the begining of the next state run.

    The given state id is the id got a given state execution, so given a state
    that looks like this:

    .. code-block:: yaml

        vim:
          pkg.installed: []

    The state_id to pass to `soft_kill` is `vim`

    CLI Examples:

    .. code-block:: bash

        salt '*' state.soft_kill 20171130110407769519
        salt '*' state.soft_kill 20171130110407769519 vim
    '''
    jid = six.text_type(jid)
    if state_id is None:
        state_id = '__all__'
    data, pause_path = _get_pause(jid, state_id)
    data[state_id]['kill'] = True
    with salt.utils.files.fopen(pause_path, 'wb') as fp_:
        fp_.write(msgpack.dumps(data))


def pause(jid, state_id=None, duration=None):
    '''
    Set up a state id pause, this instructs a running state to pause at a given
    state id. This needs to pass in the jid of the running state and can
    optionally pass in a duration in seconds. If a state_id is not passed then
    the jid referenced will be paused at the begining of the next state run.

    The given state id is the id got a given state execution, so given a state
    that looks like this:

    .. code-block:: yaml

        vim:
          pkg.installed: []

    The state_id to pass to `pause` is `vim`

    CLI Examples:

    .. code-block:: bash

        salt '*' state.pause 20171130110407769519
        salt '*' state.pause 20171130110407769519 vim
        salt '*' state.pause 20171130110407769519 vim 20
    '''
    jid = six.text_type(jid)
    if state_id is None:
        state_id = '__all__'
    data, pause_path = _get_pause(jid, state_id)
    if duration:
        data[state_id]['duration'] = int(duration)
    with salt.utils.files.fopen(pause_path, 'wb') as fp_:
        fp_.write(msgpack.dumps(data))


def resume(jid, state_id=None):
    '''
    Remove a pause from a jid, allowing it to continue. If the state_id is
    not specified then the a general pause will be resumed.

    The given state_id is the id got a given state execution, so given a state
    that looks like this:

    .. code-block:: yaml

        vim:
          pkg.installed: []

    The state_id to pass to `rm_pause` is `vim`

    CLI Examples:

    .. code-block:: bash

        salt '*' state.resume 20171130110407769519
        salt '*' state.resume 20171130110407769519 vim
    '''
    jid = six.text_type(jid)
    if state_id is None:
        state_id = '__all__'
    data, pause_path = _get_pause(jid, state_id)
    if state_id in data:
        data.pop(state_id)
    if state_id == '__all__':
        data = {}
    with salt.utils.files.fopen(pause_path, 'wb') as fp_:
        fp_.write(msgpack.dumps(data))


def orchestrate(mods,
                saltenv='base',
                test=None,
                exclude=None,
                pillar=None,
                pillarenv=None):
    '''
    .. versionadded:: 2016.11.0

    Execute the orchestrate runner from a masterless minion.

    .. seealso:: More Orchestrate documentation

        * :ref:`Full Orchestrate Tutorial <orchestrate-runner>`
        * :py:mod:`Docs for the ``salt`` state module <salt.states.saltmod>`

    CLI Examples:

    .. code-block:: bash

        salt-call --local state.orchestrate webserver
        salt-call --local state.orchestrate webserver saltenv=dev test=True
        salt-call --local state.orchestrate webserver saltenv=dev pillarenv=aws
    '''
    return _orchestrate(mods=mods,
                        saltenv=saltenv,
                        test=test,
                        exclude=exclude,
                        pillar=pillar,
                        pillarenv=pillarenv)


def running(concurrent=False):
    '''
    Return a list of strings that contain state return data if a state function
    is already running. This function is used to prevent multiple state calls
    from being run at the same time.

    CLI Example:

    .. code-block:: bash

        salt '*' state.running
    '''
    ret = []
    if concurrent:
        return ret
    active = __salt__['saltutil.is_running']('state.*')
    for data in active:
        err = (
            'The function "{0}" is running as PID {1} and was started at '
            '{2} with jid {3}'
        ).format(
            data['fun'],
            data['pid'],
            salt.utils.jid.jid_to_time(data['jid']),
            data['jid'],
        )
        ret.append(err)
    return ret


def _prior_running_states(jid):
    '''
    Return a list of dicts of prior calls to state functions.  This function is
    used to queue state calls so only one is run at a time.
    '''

    ret = []
    active = __salt__['saltutil.is_running']('state.*')
    for data in active:
        try:
            data_jid = int(data['jid'])
        except ValueError:
            continue
        if data_jid < int(jid):
            ret.append(data)
    return ret


def _check_queue(queue, kwargs):
    '''
    Utility function to queue the state run if requested
    and to check for conflicts in currently running states
    '''
    if queue:
        _wait(kwargs.get('__pub_jid'))
    else:
        conflict = running(concurrent=kwargs.get('concurrent', False))
        if conflict:
            __context__['retcode'] = 1
            return conflict


def _get_initial_pillar(opts):
    return __pillar__ if __opts__['__cli'] == 'salt-call' \
        and opts['pillarenv'] == __opts__['pillarenv'] \
        else None


def low(data, queue=False, **kwargs):
    '''
    Execute a single low data call

    This function is mostly intended for testing the state system and is not
    likely to be needed in everyday usage.

    CLI Example:

    .. code-block:: bash

        salt '*' state.low '{"state": "pkg", "fun": "installed", "name": "vi"}'
    '''
    conflict = _check_queue(queue, kwargs)
    if conflict is not None:
        return conflict
    try:
        st_ = salt.state.State(__opts__, proxy=__proxy__)
    except NameError:
        st_ = salt.state.State(__opts__)
    err = st_.verify_data(data)
    if err:
        __context__['retcode'] = 1
        return err
    ret = st_.call(data)
    if isinstance(ret, list):
        __context__['retcode'] = 1
    if __utils__['state.check_result'](ret):
        __context__['retcode'] = 2
    return ret


def _get_test_value(test=None, **kwargs):
    '''
    Determine the correct value for the test flag.
    '''
    ret = True
    if test is None:
        if salt.utils.args.test_mode(test=test, **kwargs):
            ret = True
        elif __salt__['config.get']('test', omit_opts=True) is True:
            ret = True
        else:
            ret = __opts__.get('test', None)
    else:
        ret = test
    return ret


def high(data, test=None, queue=False, **kwargs):
    '''
    Execute the compound calls stored in a single set of high data

    This function is mostly intended for testing the state system and is not
    likely to be needed in everyday usage.

    CLI Example:

    .. code-block:: bash

        salt '*' state.high '{"vim": {"pkg": ["installed"]}}'
    '''
    conflict = _check_queue(queue, kwargs)
    if conflict is not None:
        return conflict
    opts = salt.utils.state.get_sls_opts(__opts__, **kwargs)

    opts['test'] = _get_test_value(test, **kwargs)

    pillar_override = kwargs.get('pillar')
    pillar_enc = kwargs.get('pillar_enc')
    if pillar_enc is None \
            and pillar_override is not None \
            and not isinstance(pillar_override, dict):
        raise SaltInvocationError(
            'Pillar data must be formatted as a dictionary, unless pillar_enc '
            'is specified.'
        )
    try:
        st_ = salt.state.State(opts,
                               pillar_override,
                               pillar_enc=pillar_enc,
                               proxy=__proxy__,
                               context=__context__,
                               initial_pillar=_get_initial_pillar(opts))
    except NameError:
        st_ = salt.state.State(opts,
                               pillar_override,
                               pillar_enc=pillar_enc,
                               initial_pillar=_get_initial_pillar(opts))

    ret = st_.call_high(data)
    _set_retcode(ret, highstate=data)
    return ret


def template(tem, queue=False, **kwargs):
    '''
    Execute the information stored in a template file on the minion.

    This function does not ask a master for a SLS file to render but
    instead directly processes the file at the provided path on the minion.

    CLI Example:

    .. code-block:: bash

        salt '*' state.template '<Path to template on the minion>'
    '''
    if 'env' in kwargs:
        # "env" is not supported; Use "saltenv".
        kwargs.pop('env')

    conflict = _check_queue(queue, kwargs)
    if conflict is not None:
        return conflict

    opts = salt.utils.state.get_sls_opts(__opts__, **kwargs)
    try:
        st_ = salt.state.HighState(opts,
                                   context=__context__,
                                   proxy=__proxy__,
                                   initial_pillar=_get_initial_pillar(opts))
    except NameError:
        st_ = salt.state.HighState(opts,
                                   context=__context__,
                                   initial_pillar=_get_initial_pillar(opts))

    errors = _get_pillar_errors(kwargs, pillar=st_.opts['pillar'])
    if errors:
        __context__['retcode'] = 5
        raise CommandExecutionError('Pillar failed to render', info=errors)

    if not tem.endswith('.sls'):
        tem = '{sls}.sls'.format(sls=tem)
    high_state, errors = st_.render_state(tem,
                                          kwargs.get('saltenv', ''),
                                          '',
                                          None,
                                          local=True)
    if errors:
        __context__['retcode'] = 1
        return errors
    ret = st_.state.call_high(high_state)
    _set_retcode(ret, highstate=high_state)
    return ret


def template_str(tem, queue=False, **kwargs):
    '''
    Execute the information stored in a string from an sls template

    CLI Example:

    .. code-block:: bash

        salt '*' state.template_str '<Template String>'
    '''
    conflict = _check_queue(queue, kwargs)
    if conflict is not None:
        return conflict

    opts = salt.utils.state.get_sls_opts(__opts__, **kwargs)

    try:
        st_ = salt.state.State(opts,
                               proxy=__proxy__,
                               initial_pillar=_get_initial_pillar(opts))
    except NameError:
        st_ = salt.state.State(opts, initial_pillar=_get_initial_pillar(opts))
    ret = st_.call_template_str(tem)
    _set_retcode(ret)
    return ret


def apply_(mods=None,
          **kwargs):
    '''
    .. versionadded:: 2015.5.0

    This function will call :mod:`state.highstate
    <salt.modules.state.highstate>` or :mod:`state.sls
    <salt.modules.state.sls>` based on the arguments passed to this function.
    It exists as a more intuitive way of applying states.

    .. rubric:: APPLYING ALL STATES CONFIGURED IN TOP.SLS (A.K.A. :ref:`HIGHSTATE <running-highstate>`)

    To apply all configured states, simply run ``state.apply``:

    .. code-block:: bash

        salt '*' state.apply

    The following additional arguments are also accepted when applying all
    states configured in top.sls:

    test
        Run states in test-only (dry-run) mode

    pillar
        Custom Pillar values, passed as a dictionary of key-value pairs

        .. code-block:: bash

            salt '*' state.apply test pillar='{"foo": "bar"}'

        .. note::
            Values passed this way will override Pillar values set via
            ``pillar_roots`` or an external Pillar source.

    exclude
        Exclude specific states from execution. Accepts a list of sls names, a
        comma-separated string of sls names, or a list of dictionaries
        containing ``sls`` or ``id`` keys. Glob-patterns may be used to match
        multiple states.

        .. code-block:: bash

            salt '*' state.apply exclude=bar,baz
            salt '*' state.apply exclude=foo*
            salt '*' state.apply exclude="[{'id': 'id_to_exclude'}, {'sls': 'sls_to_exclude'}]"

    queue : False
        Instead of failing immediately when another state run is in progress,
        queue the new state run to begin running once the other has finished.

        This option starts a new thread for each queued state run, so use this
        option sparingly.

    localconfig
        Optionally, instead of using the minion config, load minion opts from
        the file specified by this argument, and then merge them with the
        options from the minion config. This functionality allows for specific
        states to be run with their own custom minion configuration, including
        different pillars, file_roots, etc.

        .. code-block:: bash

            salt '*' state.apply localconfig=/path/to/minion.yml


    .. rubric:: APPLYING INDIVIDUAL SLS FILES (A.K.A. :py:func:`STATE.SLS <salt.modules.state.sls>`)

    To apply individual SLS files, pass them as a comma-separated list:

    .. code-block:: bash

        # Run the states configured in salt://test.sls (or salt://test/init.sls)
        salt '*' state.apply test
        # Run the states configured in salt://test.sls (or salt://test/init.sls)
        # and salt://pkgs.sls (or salt://pkgs/init.sls).
        salt '*' state.apply test,pkgs

    The following additional arguments are also accepted when applying
    individual SLS files:

    test
        Run states in test-only (dry-run) mode

    pillar
        Custom Pillar values, passed as a dictionary of key-value pairs

        .. code-block:: bash

            salt '*' state.apply test pillar='{"foo": "bar"}'

        .. note::
            Values passed this way will override Pillar values set via
            ``pillar_roots`` or an external Pillar source.

    queue : False
        Instead of failing immediately when another state run is in progress,
        queue the new state run to begin running once the other has finished.

        This option starts a new thread for each queued state run, so use this
        option sparingly.

    concurrent : False
        Execute state runs concurrently instead of serially

        .. warning::

            This flag is potentially dangerous. It is designed for use when
            multiple state runs can safely be run at the same time. Do *not*
            use this flag for performance optimization.

    saltenv
        Specify a salt fileserver environment to be used when applying states

        .. versionchanged:: 0.17.0
            Argument name changed from ``env`` to ``saltenv``

        .. versionchanged:: 2014.7.0
            If no saltenv is specified, the minion config will be checked for an
            ``environment`` parameter and if found, it will be used. If none is
            found, ``base`` will be used. In prior releases, the minion config
            was not checked and ``base`` would always be assumed when the
            saltenv was not explicitly set.

    pillarenv
        Specify a Pillar environment to be used when applying states. This
        can also be set in the minion config file using the
        :conf_minion:`pillarenv` option. When neither the
        :conf_minion:`pillarenv` minion config option nor this CLI argument is
        used, all Pillar environments will be merged together.

    localconfig
        Optionally, instead of using the minion config, load minion opts from
        the file specified by this argument, and then merge them with the
        options from the minion config. This functionality allows for specific
        states to be run with their own custom minion configuration, including
        different pillars, file_roots, etc.

        .. code-block:: bash

            salt '*' state.apply test localconfig=/path/to/minion.yml
    '''
    if mods:
        return sls(mods, **kwargs)
    return highstate(**kwargs)


def request(mods=None,
            **kwargs):
    '''
    .. versionadded:: 2015.5.0

    Request that the local admin execute a state run via
    `salt-call state.run_request`
    All arguments match state.apply

    CLI Example:

    .. code-block:: bash

        salt '*' state.request
        salt '*' state.request test
        salt '*' state.request test,pkgs
    '''
    kwargs['test'] = True
    ret = apply_(mods, **kwargs)
    notify_path = os.path.join(__opts__['cachedir'], 'req_state.p')
    serial = salt.payload.Serial(__opts__)
    req = check_request()
    req.update({kwargs.get('name', 'default'): {
            'test_run': ret,
            'mods': mods,
            'kwargs': kwargs
            }
        })
<<<<<<< HEAD
    cumask = os.umask(0o77)
    try:
        if salt.utils.platform.is_windows():
            # Make sure cache file isn't read-only
            __salt__['cmd.run']('attrib -R "{0}"'.format(notify_path))
        with salt.utils.files.fopen(notify_path, 'w+b') as fp_:
            serial.dump(req, fp_)
    except (IOError, OSError):
        log.error(
            'Unable to write state request file %s. Check permission.',
            notify_path
        )
    os.umask(cumask)
=======
    with salt.utils.files.set_umask(0o077):
        try:
            if salt.utils.is_windows():
                # Make sure cache file isn't read-only
                __salt__['cmd.run']('attrib -R "{0}"'.format(notify_path))
            with salt.utils.fopen(notify_path, 'w+b') as fp_:
                serial.dump(req, fp_)
        except (IOError, OSError):
            msg = 'Unable to write state request file {0}. Check permission.'
            log.error(msg.format(notify_path))
>>>>>>> 95586678
    return ret


def check_request(name=None):
    '''
    .. versionadded:: 2015.5.0

    Return the state request information, if any

    CLI Example:

    .. code-block:: bash

        salt '*' state.check_request
    '''
    notify_path = os.path.join(__opts__['cachedir'], 'req_state.p')
    serial = salt.payload.Serial(__opts__)
    if os.path.isfile(notify_path):
        with salt.utils.files.fopen(notify_path, 'rb') as fp_:
            req = serial.load(fp_)
        if name:
            return req[name]
        return req
    return {}


def clear_request(name=None):
    '''
    .. versionadded:: 2015.5.0

    Clear out the state execution request without executing it

    CLI Example:

    .. code-block:: bash

        salt '*' state.clear_request
    '''
    notify_path = os.path.join(__opts__['cachedir'], 'req_state.p')
    serial = salt.payload.Serial(__opts__)
    if not os.path.isfile(notify_path):
        return True
    if not name:
        try:
            os.remove(notify_path)
        except (IOError, OSError):
            pass
    else:
        req = check_request()
        if name in req:
            req.pop(name)
        else:
            return False
<<<<<<< HEAD
        cumask = os.umask(0o77)
        try:
            if salt.utils.platform.is_windows():
                # Make sure cache file isn't read-only
                __salt__['cmd.run']('attrib -R "{0}"'.format(notify_path))
            with salt.utils.files.fopen(notify_path, 'w+b') as fp_:
                serial.dump(req, fp_)
        except (IOError, OSError):
            log.error(
                'Unable to write state request file %s. Check permission.',
                notify_path
            )
        os.umask(cumask)
=======
        with salt.utils.files.set_umask(0o077):
            try:
                if salt.utils.is_windows():
                    # Make sure cache file isn't read-only
                    __salt__['cmd.run']('attrib -R "{0}"'.format(notify_path))
                with salt.utils.fopen(notify_path, 'w+b') as fp_:
                    serial.dump(req, fp_)
            except (IOError, OSError):
                msg = 'Unable to write state request file {0}. Check permission.'
                log.error(msg.format(notify_path))
>>>>>>> 95586678
    return True


def run_request(name='default', **kwargs):
    '''
    .. versionadded:: 2015.5.0

    Execute the pending state request

    CLI Example:

    .. code-block:: bash

        salt '*' state.run_request
    '''
    req = check_request()
    if name not in req:
        return {}
    n_req = req[name]
    if 'mods' not in n_req or 'kwargs' not in n_req:
        return {}
    req[name]['kwargs'].update(kwargs)
    if 'test' in n_req['kwargs']:
        n_req['kwargs'].pop('test')
    if req:
        ret = apply_(n_req['mods'], **n_req['kwargs'])
        try:
            os.remove(os.path.join(__opts__['cachedir'], 'req_state.p'))
        except (IOError, OSError):
            pass
        return ret
    return {}


def highstate(test=None, queue=False, **kwargs):
    '''
    Retrieve the state data from the salt master for this minion and execute it

    test
        Run states in test-only (dry-run) mode

    pillar
        Custom Pillar values, passed as a dictionary of key-value pairs

        .. code-block:: bash

            salt '*' state.apply test pillar='{"foo": "bar"}'

        .. note::
            Values passed this way will override Pillar values set via
            ``pillar_roots`` or an external Pillar source.

        .. versionchanged:: 2016.3.0
            GPG-encrypted CLI Pillar data is now supported via the GPG
            renderer. See :ref:`here <encrypted-cli-pillar-data>` for details.

    pillar_enc
        Specify which renderer to use to decrypt encrypted data located within
        the ``pillar`` value. Currently, only ``gpg`` is supported.

        .. versionadded:: 2016.3.0

    exclude
        Exclude specific states from execution. Accepts a list of sls names, a
        comma-separated string of sls names, or a list of dictionaries
        containing ``sls`` or ``id`` keys. Glob-patterns may be used to match
        multiple states.

        .. code-block:: bash

            salt '*' state.highstate exclude=bar,baz
            salt '*' state.highstate exclude=foo*
            salt '*' state.highstate exclude="[{'id': 'id_to_exclude'}, {'sls': 'sls_to_exclude'}]"

    saltenv
        Specify a salt fileserver environment to be used when applying states

        .. versionchanged:: 0.17.0
            Argument name changed from ``env`` to ``saltenv``.

        .. versionchanged:: 2014.7.0
            If no saltenv is specified, the minion config will be checked for a
            ``saltenv`` parameter and if found, it will be used. If none is
            found, ``base`` will be used. In prior releases, the minion config
            was not checked and ``base`` would always be assumed when the
            saltenv was not explicitly set.

    pillarenv
        Specify a Pillar environment to be used when applying states. This
        can also be set in the minion config file using the
        :conf_minion:`pillarenv` option. When neither the
        :conf_minion:`pillarenv` minion config option nor this CLI argument is
        used, all Pillar environments will be merged together.

    queue : False
        Instead of failing immediately when another state run is in progress,
        queue the new state run to begin running once the other has finished.

        This option starts a new thread for each queued state run, so use this
        option sparingly.

    localconfig
        Optionally, instead of using the minion config, load minion opts from
        the file specified by this argument, and then merge them with the
        options from the minion config. This functionality allows for specific
        states to be run with their own custom minion configuration, including
        different pillars, file_roots, etc.

    mock
        The mock option allows for the state run to execute without actually
        calling any states. This then returns a mocked return which will show
        the requisite ordering as well as fully validate the state run.

        .. versionadded:: 2015.8.4

    CLI Examples:

    .. code-block:: bash

        salt '*' state.highstate

        salt '*' state.highstate whitelist=sls1_to_run,sls2_to_run
        salt '*' state.highstate exclude=sls_to_exclude
        salt '*' state.highstate exclude="[{'id': 'id_to_exclude'}, {'sls': 'sls_to_exclude'}]"

        salt '*' state.highstate pillar="{foo: 'Foo!', bar: 'Bar!'}"
    '''
    if _disabled(['highstate']):
        log.debug('Salt highstate run is disabled. To re-enable, run state.enable highstate')
        ret = {
            'name': 'Salt highstate run is disabled. To re-enable, run state.enable highstate',
            'result': 'False',
            'comment': 'Disabled'
        }
        return ret

    conflict = _check_queue(queue, kwargs)
    if conflict is not None:
        return conflict

    orig_test = __opts__.get('test', None)
    opts = salt.utils.state.get_sls_opts(__opts__, **kwargs)
    opts['test'] = _get_test_value(test, **kwargs)

    if 'env' in kwargs:
        # "env" is not supported; Use "saltenv".
        kwargs.pop('env')

    if 'saltenv' in kwargs:
        opts['saltenv'] = kwargs['saltenv']

    if 'pillarenv' in kwargs:
        opts['pillarenv'] = kwargs['pillarenv']

    pillar_override = kwargs.get('pillar')
    pillar_enc = kwargs.get('pillar_enc')
    if pillar_enc is None \
            and pillar_override is not None \
            and not isinstance(pillar_override, dict):
        raise SaltInvocationError(
            'Pillar data must be formatted as a dictionary, unless pillar_enc '
            'is specified.'
        )

    try:
        st_ = salt.state.HighState(opts,
                                   pillar_override,
                                   kwargs.get('__pub_jid'),
                                   pillar_enc=pillar_enc,
                                   proxy=__proxy__,
                                   context=__context__,
                                   mocked=kwargs.get('mock', False),
                                   initial_pillar=_get_initial_pillar(opts))
    except NameError:
        st_ = salt.state.HighState(opts,
                                   pillar_override,
                                   kwargs.get('__pub_jid'),
                                   pillar_enc=pillar_enc,
                                   mocked=kwargs.get('mock', False),
                                   initial_pillar=_get_initial_pillar(opts))

    errors = _get_pillar_errors(kwargs, st_.opts['pillar'])
    if errors:
        __context__['retcode'] = 5
        return ['Pillar failed to render with the following messages:'] + errors

    st_.push_active()
    orchestration_jid = kwargs.get('orchestration_jid')
    snapper_pre = _snapper_pre(opts, kwargs.get('__pub_jid', 'called localy'))
    try:
        ret = st_.call_highstate(
                exclude=kwargs.get('exclude', []),
                cache=kwargs.get('cache', None),
                cache_name=kwargs.get('cache_name', 'highstate'),
                force=kwargs.get('force', False),
                whitelist=kwargs.get('whitelist'),
                orchestration_jid=orchestration_jid)
    finally:
        st_.pop_active()

    if isinstance(ret, dict) and (__salt__['config.option']('state_data', '') == 'terse' or
            kwargs.get('terse')):
        ret = _filter_running(ret)

    _set_retcode(ret, highstate=st_.building_highstate)
    _snapper_post(opts, kwargs.get('__pub_jid', 'called localy'), snapper_pre)

    # Work around Windows multiprocessing bug, set __opts__['test'] back to
    # value from before this function was run.
    __opts__['test'] = orig_test

    return ret


def sls(mods, test=None, exclude=None, queue=False, **kwargs):
    '''
    Execute the states in one or more SLS files

    test
        Run states in test-only (dry-run) mode

    pillar
        Custom Pillar values, passed as a dictionary of key-value pairs

        .. code-block:: bash

            salt '*' state.apply test pillar='{"foo": "bar"}'

        .. note::
            Values passed this way will override existing Pillar values set via
            ``pillar_roots`` or an external Pillar source.  Pillar values that
            are not included in the kwarg will not be overwritten.

        .. versionchanged:: 2016.3.0
            GPG-encrypted CLI Pillar data is now supported via the GPG
            renderer. See :ref:`here <encrypted-cli-pillar-data>` for details.

    pillar_enc
        Specify which renderer to use to decrypt encrypted data located within
        the ``pillar`` value. Currently, only ``gpg`` is supported.

        .. versionadded:: 2016.3.0

    exclude
        Exclude specific states from execution. Accepts a list of sls names, a
        comma-separated string of sls names, or a list of dictionaries
        containing ``sls`` or ``id`` keys. Glob-patterns may be used to match
        multiple states.

        .. code-block:: bash

            salt '*' state.sls foo,bar,baz exclude=bar,baz
            salt '*' state.sls foo,bar,baz exclude=ba*
            salt '*' state.sls foo,bar,baz exclude="[{'id': 'id_to_exclude'}, {'sls': 'sls_to_exclude'}]"

    queue : False
        Instead of failing immediately when another state run is in progress,
        queue the new state run to begin running once the other has finished.

        This option starts a new thread for each queued state run, so use this
        option sparingly.

    concurrent : False
        Execute state runs concurrently instead of serially

        .. warning::

            This flag is potentially dangerous. It is designed for use when
            multiple state runs can safely be run at the same time. Do *not*
            use this flag for performance optimization.

    saltenv
        Specify a salt fileserver environment to be used when applying states

        .. versionchanged:: 0.17.0
            Argument name changed from ``env`` to ``saltenv``.

        .. versionchanged:: 2014.7.0
            If no saltenv is specified, the minion config will be checked for an
            ``environment`` parameter and if found, it will be used. If none is
            found, ``base`` will be used. In prior releases, the minion config
            was not checked and ``base`` would always be assumed when the
            saltenv was not explicitly set.

    pillarenv
        Specify a Pillar environment to be used when applying states. This
        can also be set in the minion config file using the
        :conf_minion:`pillarenv` option. When neither the
        :conf_minion:`pillarenv` minion config option nor this CLI argument is
        used, all Pillar environments will be merged together.

    localconfig

        Optionally, instead of using the minion config, load minion opts from
        the file specified by this argument, and then merge them with the
        options from the minion config. This functionality allows for specific
        states to be run with their own custom minion configuration, including
        different pillars, file_roots, etc.

    mock:
        The mock option allows for the state run to execute without actually
        calling any states. This then returns a mocked return which will show
        the requisite ordering as well as fully validate the state run.

        .. versionadded:: 2015.8.4

    CLI Example:

    .. code-block:: bash

        salt '*' state.sls core,edit.vim dev
        salt '*' state.sls core exclude="[{'id': 'id_to_exclude'}, {'sls': 'sls_to_exclude'}]"

        salt '*' state.sls myslsfile pillar="{foo: 'Foo!', bar: 'Bar!'}"
    '''
    concurrent = kwargs.get('concurrent', False)
    if 'env' in kwargs:
        # "env" is not supported; Use "saltenv".
        kwargs.pop('env')

    # Modification to __opts__ lost after this if-else
    if queue:
        _wait(kwargs.get('__pub_jid'))
    else:
        conflict = running(concurrent)
        if conflict:
            __context__['retcode'] = 1
            return conflict

    if isinstance(mods, list):
        disabled = _disabled(mods)
    else:
        disabled = _disabled([mods])

    if disabled:
        for state in disabled:
            log.debug(
                'Salt state %s is disabled. To re-enable, run '
                'state.enable %s', state, state
            )
        __context__['retcode'] = 1
        return disabled

    orig_test = __opts__.get('test', None)
    opts = salt.utils.state.get_sls_opts(__opts__, **kwargs)

    opts['test'] = _get_test_value(test, **kwargs)

    # Since this is running a specific SLS file (or files), fall back to the
    # 'base' saltenv if none is configured and none was passed.
    if opts['saltenv'] is None:
        opts['saltenv'] = 'base'

    pillar_override = kwargs.get('pillar')
    pillar_enc = kwargs.get('pillar_enc')
    if pillar_enc is None \
            and pillar_override is not None \
            and not isinstance(pillar_override, dict):
        raise SaltInvocationError(
            'Pillar data must be formatted as a dictionary, unless pillar_enc '
            'is specified.'
        )

    serial = salt.payload.Serial(__opts__)
    cfn = os.path.join(
            __opts__['cachedir'],
            '{0}.cache.p'.format(kwargs.get('cache_name', 'highstate'))
            )

    try:
        st_ = salt.state.HighState(opts,
                                   pillar_override,
                                   kwargs.get('__pub_jid'),
                                   pillar_enc=pillar_enc,
                                   proxy=__proxy__,
                                   context=__context__,
                                   mocked=kwargs.get('mock', False),
                                   initial_pillar=_get_initial_pillar(opts))
    except NameError:
        st_ = salt.state.HighState(opts,
                                   pillar_override,
                                   kwargs.get('__pub_jid'),
                                   pillar_enc=pillar_enc,
                                   mocked=kwargs.get('mock', False),
                                   initial_pillar=_get_initial_pillar(opts))

    errors = _get_pillar_errors(kwargs, pillar=st_.opts['pillar'])
    if errors:
        __context__['retcode'] = 5
        return ['Pillar failed to render with the following messages:'] + errors

    orchestration_jid = kwargs.get('orchestration_jid')
<<<<<<< HEAD
    umask = os.umask(0o77)
    if kwargs.get('cache'):
        if os.path.isfile(cfn):
            with salt.utils.files.fopen(cfn, 'rb') as fp_:
                high_ = serial.load(fp_)
                return st_.state.call_high(high_, orchestration_jid)
    os.umask(umask)
=======
    with salt.utils.files.set_umask(0o077):
        if kwargs.get('cache'):
            if os.path.isfile(cfn):
                with salt.utils.fopen(cfn, 'rb') as fp_:
                    high_ = serial.load(fp_)
                    return st_.state.call_high(high_, orchestration_jid)
>>>>>>> 95586678

    if isinstance(mods, six.string_types):
        mods = mods.split(',')

    st_.push_active()
    try:
        high_, errors = st_.render_highstate({opts['saltenv']: mods})

        if errors:
            __context__['retcode'] = 1
            return errors

        if exclude:
            if isinstance(exclude, six.string_types):
                exclude = exclude.split(',')
            if '__exclude__' in high_:
                high_['__exclude__'].extend(exclude)
            else:
                high_['__exclude__'] = exclude
        snapper_pre = _snapper_pre(opts, kwargs.get('__pub_jid', 'called localy'))
        ret = st_.state.call_high(high_, orchestration_jid)
    finally:
        st_.pop_active()
    if __salt__['config.option']('state_data', '') == 'terse' or kwargs.get('terse'):
        ret = _filter_running(ret)
    cache_file = os.path.join(__opts__['cachedir'], 'sls.p')
<<<<<<< HEAD
    cumask = os.umask(0o77)
    try:
        if salt.utils.platform.is_windows():
            # Make sure cache file isn't read-only
            __salt__['cmd.run'](['attrib', '-R', cache_file], python_shell=False)
        with salt.utils.files.fopen(cache_file, 'w+b') as fp_:
            serial.dump(ret, fp_)
    except (IOError, OSError):
        log.error(
            'Unable to write to SLS cache file %s. Check permission.',
            cache_file
        )
    _set_retcode(ret, high_)
    # Work around Windows multiprocessing bug, set __opts__['test'] back to
    # value from before this function was run.
    __opts__['test'] = orig_test

    try:
        with salt.utils.files.fopen(cfn, 'w+b') as fp_:
            try:
                serial.dump(high_, fp_)
            except TypeError:
                # Can't serialize pydsl
                pass
    except (IOError, OSError):
        log.error(
            'Unable to write to highstate cache file %s. Do you have permissions?',
            cfn
        )
    os.umask(cumask)
=======
    with salt.utils.files.set_umask(0o077):
        try:
            if salt.utils.is_windows():
                # Make sure cache file isn't read-only
                __salt__['cmd.run'](['attrib', '-R', cache_file], python_shell=False)
            with salt.utils.fopen(cache_file, 'w+b') as fp_:
                serial.dump(ret, fp_)
        except (IOError, OSError):
            msg = 'Unable to write to SLS cache file {0}. Check permission.'
            log.error(msg.format(cache_file))
        _set_retcode(ret, high_)
        # Work around Windows multiprocessing bug, set __opts__['test'] back to
        # value from before this function was run.
        __opts__['test'] = orig_test

        try:
            with salt.utils.fopen(cfn, 'w+b') as fp_:
                try:
                    serial.dump(high_, fp_)
                except TypeError:
                    # Can't serialize pydsl
                    pass
        except (IOError, OSError):
            msg = 'Unable to write to highstate cache file {0}. Do you have permissions?'
            log.error(msg.format(cfn))

>>>>>>> 95586678
    _snapper_post(opts, kwargs.get('__pub_jid', 'called localy'), snapper_pre)
    return ret


def top(topfn, test=None, queue=False, **kwargs):
    '''
    Execute a specific top file instead of the default. This is useful to apply
    configurations from a different environment (for example, dev or prod), without
    modifying the default top file.

    queue : False
        Instead of failing immediately when another state run is in progress,
        queue the new state run to begin running once the other has finished.

        This option starts a new thread for each queued state run, so use this
        option sparingly.

    saltenv
        Specify a salt fileserver environment to be used when applying states

    pillarenv
        Specify a Pillar environment to be used when applying states. This
        can also be set in the minion config file using the
        :conf_minion:`pillarenv` option. When neither the
        :conf_minion:`pillarenv` minion config option nor this CLI argument is
        used, all Pillar environments will be merged together.

        .. versionadded:: 2017.7.0

    CLI Example:

    .. code-block:: bash

        salt '*' state.top reverse_top.sls
        salt '*' state.top prod_top.sls exclude=sls_to_exclude
        salt '*' state.top dev_top.sls exclude="[{'id': 'id_to_exclude'}, {'sls': 'sls_to_exclude'}]"
    '''
    conflict = _check_queue(queue, kwargs)
    if conflict is not None:
        return conflict
    orig_test = __opts__.get('test', None)
    opts = salt.utils.state.get_sls_opts(__opts__, **kwargs)
    opts['test'] = _get_test_value(test, **kwargs)

    pillar_override = kwargs.get('pillar')
    pillar_enc = kwargs.get('pillar_enc')
    if pillar_enc is None \
            and pillar_override is not None \
            and not isinstance(pillar_override, dict):
        raise SaltInvocationError(
            'Pillar data must be formatted as a dictionary, unless pillar_enc '
            'is specified.'
        )
    try:
        st_ = salt.state.HighState(opts,
                                   pillar_override,
                                   pillar_enc=pillar_enc,
                                   context=__context__,
                                   proxy=__proxy__,
                                   initial_pillar=_get_initial_pillar(opts))
    except NameError:
        st_ = salt.state.HighState(opts,
                                   pillar_override,
                                   pillar_enc=pillar_enc,
                                   context=__context__,
                                   initial_pillar=_get_initial_pillar(opts))
    errors = _get_pillar_errors(kwargs, pillar=st_.opts['pillar'])
    if errors:
        __context__['retcode'] = 5
        return ['Pillar failed to render with the following messages:'] + errors

    st_.push_active()
    st_.opts['state_top'] = salt.utils.url.create(topfn)
    ret = {}
    orchestration_jid = kwargs.get('orchestration_jid')
    if 'saltenv' in kwargs:
        st_.opts['state_top_saltenv'] = kwargs['saltenv']
    try:
        snapper_pre = _snapper_pre(opts, kwargs.get('__pub_jid', 'called localy'))
        ret = st_.call_highstate(
                exclude=kwargs.get('exclude', []),
                cache=kwargs.get('cache', None),
                cache_name=kwargs.get('cache_name', 'highstate'),
                orchestration_jid=orchestration_jid)
    finally:
        st_.pop_active()

    _set_retcode(ret, highstate=st_.building_highstate)
    # Work around Windows multiprocessing bug, set __opts__['test'] back to
    # value from before this function was run.
    _snapper_post(opts, kwargs.get('__pub_jid', 'called localy'), snapper_pre)
    __opts__['test'] = orig_test
    return ret


def show_highstate(queue=False, **kwargs):
    '''
    Retrieve the highstate data from the salt master and display it

    Custom Pillar data can be passed with the ``pillar`` kwarg.

    CLI Example:

    .. code-block:: bash

        salt '*' state.show_highstate
    '''
    conflict = _check_queue(queue, kwargs)
    if conflict is not None:
        return conflict
    pillar_override = kwargs.get('pillar')
    pillar_enc = kwargs.get('pillar_enc')
    if pillar_enc is None \
            and pillar_override is not None \
            and not isinstance(pillar_override, dict):
        raise SaltInvocationError(
            'Pillar data must be formatted as a dictionary, unless pillar_enc '
            'is specified.'
        )

    opts = salt.utils.state.get_sls_opts(__opts__, **kwargs)
    try:
        st_ = salt.state.HighState(opts,
                                   pillar_override,
                                   pillar_enc=pillar_enc,
                                   proxy=__proxy__,
                                   initial_pillar=_get_initial_pillar(opts))
    except NameError:
        st_ = salt.state.HighState(opts,
                                   pillar_override,
                                   pillar_enc=pillar_enc,
                                   initial_pillar=_get_initial_pillar(opts))

    errors = _get_pillar_errors(kwargs, pillar=st_.opts['pillar'])
    if errors:
        __context__['retcode'] = 5
        raise CommandExecutionError('Pillar failed to render', info=errors)

    st_.push_active()
    try:
        ret = st_.compile_highstate()
    finally:
        st_.pop_active()
    _set_retcode(ret)
    return ret


def show_lowstate(queue=False, **kwargs):
    '''
    List out the low data that will be applied to this minion

    CLI Example:

    .. code-block:: bash

        salt '*' state.show_lowstate
    '''
    conflict = _check_queue(queue, kwargs)
    if conflict is not None:
        assert False
        return conflict

    opts = salt.utils.state.get_sls_opts(__opts__, **kwargs)
    try:
        st_ = salt.state.HighState(opts,
                                   proxy=__proxy__,
                                   initial_pillar=_get_initial_pillar(opts))
    except NameError:
        st_ = salt.state.HighState(opts,
                                   initial_pillar=_get_initial_pillar(opts))

    errors = _get_pillar_errors(kwargs, pillar=st_.opts['pillar'])
    if errors:
        __context__['retcode'] = 5
        raise CommandExecutionError('Pillar failed to render', info=errors)

    st_.push_active()
    try:
        ret = st_.compile_low_chunks()
    finally:
        st_.pop_active()
    return ret


def show_state_usage(queue=False, **kwargs):
    '''
    Retrieve the highstate data from the salt master to analyse used and unused states

    Custom Pillar data can be passed with the ``pillar`` kwarg.

    CLI Example:

    .. code-block:: bash

        salt '*' state.show_state_usage
    '''
    conflict = _check_queue(queue, kwargs)
    if conflict is not None:
        return conflict
    pillar = kwargs.get('pillar')
    pillar_enc = kwargs.get('pillar_enc')
    if pillar_enc is None \
            and pillar is not None \
            and not isinstance(pillar, dict):
        raise SaltInvocationError(
            'Pillar data must be formatted as a dictionary, unless pillar_enc '
            'is specified.'
        )

    st_ = salt.state.HighState(__opts__, pillar, pillar_enc=pillar_enc)
    st_.push_active()

    try:
        ret = st_.compile_state_usage()
    finally:
        st_.pop_active()
    _set_retcode(ret)
    return ret


def sls_id(id_, mods, test=None, queue=False, **kwargs):
    '''
    Call a single ID from the named module(s) and handle all requisites

    The state ID comes *before* the module ID(s) on the command line.

    id
        ID to call

    mods
        Comma-delimited list of modules to search for given id and its requisites

    .. versionadded:: 2014.7.0

    saltenv : base
        Specify a salt fileserver environment to be used when applying states

    pillarenv
        Specify a Pillar environment to be used when applying states. This
        can also be set in the minion config file using the
        :conf_minion:`pillarenv` option. When neither the
        :conf_minion:`pillarenv` minion config option nor this CLI argument is
        used, all Pillar environments will be merged together.

    pillar
        Custom Pillar values, passed as a dictionary of key-value pairs

        .. code-block:: bash

            salt '*' state.sls_id my_state my_module pillar='{"foo": "bar"}'

        .. note::
            Values passed this way will override existing Pillar values set via
            ``pillar_roots`` or an external Pillar source.  Pillar values that
            are not included in the kwarg will not be overwritten.

        .. versionadded:: 2018.3.0

    CLI Example:

    .. code-block:: bash

        salt '*' state.sls_id my_state my_module

        salt '*' state.sls_id my_state my_module,a_common_module
    '''
    conflict = _check_queue(queue, kwargs)
    if conflict is not None:
        return conflict
    orig_test = __opts__.get('test', None)
    opts = salt.utils.state.get_sls_opts(__opts__, **kwargs)
    opts['test'] = _get_test_value(test, **kwargs)

    # Since this is running a specific ID within a specific SLS file, fall back
    # to the 'base' saltenv if none is configured and none was passed.
    if opts['saltenv'] is None:
        opts['saltenv'] = 'base'

    pillar_override = kwargs.get('pillar')
    pillar_enc = kwargs.get('pillar_enc')
    if pillar_enc is None \
            and pillar_override is not None \
            and not isinstance(pillar_override, dict):
        raise SaltInvocationError(
            'Pillar data must be formatted as a dictionary, unless pillar_enc '
            'is specified.'
        )

    try:
        st_ = salt.state.HighState(opts,
                                   pillar_override,
                                   pillar_enc=pillar_enc,
                                   proxy=__proxy__,
                                   initial_pillar=_get_initial_pillar(opts))
    except NameError:
        st_ = salt.state.HighState(opts,
                                   pillar_override,
                                   pillar_enc=pillar_enc,
                                   initial_pillar=_get_initial_pillar(opts))

    errors = _get_pillar_errors(kwargs, pillar=st_.opts['pillar'])
    if errors:
        __context__['retcode'] = 5
        return ['Pillar failed to render with the following messages:'] + errors

    if isinstance(mods, six.string_types):
        split_mods = mods.split(',')
    st_.push_active()
    try:
        high_, errors = st_.render_highstate({opts['saltenv']: split_mods})
    finally:
        st_.pop_active()
    errors += st_.state.verify_high(high_)
    # Apply requisites to high data
    high_, req_in_errors = st_.state.requisite_in(high_)
    if req_in_errors:
        # This if statement should not be necessary if there were no errors,
        # but it is required to get the unit tests to pass.
        errors.extend(req_in_errors)
    if errors:
        __context__['retcode'] = 1
        return errors
    chunks = st_.state.compile_high_data(high_)
    ret = {}
    for chunk in chunks:
        if chunk.get('__id__', '') == id_:
            ret.update(st_.state.call_chunk(chunk, {}, chunks))

    _set_retcode(ret, highstate=highstate)
    # Work around Windows multiprocessing bug, set __opts__['test'] back to
    # value from before this function was run.
    __opts__['test'] = orig_test
    if not ret:
        raise SaltInvocationError(
            'No matches for ID \'{0}\' found in SLS \'{1}\' within saltenv '
            '\'{2}\''.format(id_, mods, opts['saltenv'])
        )
    return ret


def show_low_sls(mods, test=None, queue=False, **kwargs):
    '''
    Display the low data from a specific sls. The default environment is
    ``base``, use ``saltenv`` to specify a different environment.

    saltenv
        Specify a salt fileserver environment to be used when applying states

    pillar
        Custom Pillar values, passed as a dictionary of key-value pairs

        .. code-block:: bash

            salt '*' state.show_low_sls test pillar='{"foo": "bar"}'

        .. note::
            Values passed this way will override Pillar values set via
            ``pillar_roots`` or an external Pillar source.

    pillarenv
        Specify a Pillar environment to be used when applying states. This
        can also be set in the minion config file using the
        :conf_minion:`pillarenv` option. When neither the
        :conf_minion:`pillarenv` minion config option nor this CLI argument is
        used, all Pillar environments will be merged together.

    CLI Example:

    .. code-block:: bash

        salt '*' state.show_low_sls foo
        salt '*' state.show_low_sls foo saltenv=dev
    '''
    if 'env' in kwargs:
        # "env" is not supported; Use "saltenv".
        kwargs.pop('env')

    conflict = _check_queue(queue, kwargs)
    if conflict is not None:
        return conflict
    orig_test = __opts__.get('test', None)
    opts = salt.utils.state.get_sls_opts(__opts__, **kwargs)
    opts['test'] = _get_test_value(test, **kwargs)

    # Since this is dealing with a specific SLS file (or files), fall back to
    # the 'base' saltenv if none is configured and none was passed.
    if opts['saltenv'] is None:
        opts['saltenv'] = 'base'

    pillar_override = kwargs.get('pillar')
    pillar_enc = kwargs.get('pillar_enc')
    if pillar_enc is None \
            and pillar_override is not None \
            and not isinstance(pillar_override, dict):
        raise SaltInvocationError(
            'Pillar data must be formatted as a dictionary, unless pillar_enc '
            'is specified.'
        )

    try:
        st_ = salt.state.HighState(opts,
                                   pillar_override,
                                   proxy=__proxy__,
                                   initial_pillar=_get_initial_pillar(opts))
    except NameError:
        st_ = salt.state.HighState(opts,
                                   pillar_override,
                                   initial_pillar=_get_initial_pillar(opts))

    errors = _get_pillar_errors(kwargs, pillar=st_.opts['pillar'])
    if errors:
        __context__['retcode'] = 5
        raise CommandExecutionError('Pillar failed to render', info=errors)

    if isinstance(mods, six.string_types):
        mods = mods.split(',')
    st_.push_active()
    try:
        high_, errors = st_.render_highstate({opts['saltenv']: mods})
    finally:
        st_.pop_active()
    errors += st_.state.verify_high(high_)
    if errors:
        __context__['retcode'] = 1
        return errors
    ret = st_.state.compile_high_data(high_)
    # Work around Windows multiprocessing bug, set __opts__['test'] back to
    # value from before this function was run.
    __opts__['test'] = orig_test
    return ret


def show_sls(mods, test=None, queue=False, **kwargs):
    '''
    Display the state data from a specific sls or list of sls files on the
    master. The default environment is ``base``, use ``saltenv`` to specify a
    different environment.

    This function does not support topfiles.  For ``top.sls`` please use
    ``show_top`` instead.

    Custom Pillar data can be passed with the ``pillar`` kwarg.

    saltenv
        Specify a salt fileserver environment to be used when applying states

    pillarenv
        Specify a Pillar environment to be used when applying states. This
        can also be set in the minion config file using the
        :conf_minion:`pillarenv` option. When neither the
        :conf_minion:`pillarenv` minion config option nor this CLI argument is
        used, all Pillar environments will be merged together.

    CLI Example:

    .. code-block:: bash

        salt '*' state.show_sls core,edit.vim saltenv=dev
    '''
    if 'env' in kwargs:
        # "env" is not supported; Use "saltenv".
        kwargs.pop('env')

    conflict = _check_queue(queue, kwargs)
    if conflict is not None:
        return conflict
    orig_test = __opts__.get('test', None)
    opts = salt.utils.state.get_sls_opts(__opts__, **kwargs)

    opts['test'] = _get_test_value(test, **kwargs)

    # Since this is dealing with a specific SLS file (or files), fall back to
    # the 'base' saltenv if none is configured and none was passed.
    if opts['saltenv'] is None:
        opts['saltenv'] = 'base'

    pillar_override = kwargs.get('pillar')
    pillar_enc = kwargs.get('pillar_enc')
    if pillar_enc is None \
            and pillar_override is not None \
            and not isinstance(pillar_override, dict):
        raise SaltInvocationError(
            'Pillar data must be formatted as a dictionary, unless pillar_enc '
            'is specified.'
        )

    try:
        st_ = salt.state.HighState(opts,
                                   pillar_override,
                                   pillar_enc=pillar_enc,
                                   proxy=__proxy__,
                                   initial_pillar=_get_initial_pillar(opts))
    except NameError:
        st_ = salt.state.HighState(opts,
                                   pillar_override,
                                   pillar_enc=pillar_enc,
                                   initial_pillar=_get_initial_pillar(opts))

    errors = _get_pillar_errors(kwargs, pillar=st_.opts['pillar'])
    if errors:
        __context__['retcode'] = 5
        raise CommandExecutionError('Pillar failed to render', info=errors)

    if isinstance(mods, six.string_types):
        mods = mods.split(',')
    st_.push_active()
    try:
        high_, errors = st_.render_highstate({opts['saltenv']: mods})
    finally:
        st_.pop_active()
    errors += st_.state.verify_high(high_)
    # Work around Windows multiprocessing bug, set __opts__['test'] back to
    # value from before this function was run.
    __opts__['test'] = orig_test
    if errors:
        __context__['retcode'] = 1
        return errors
    return high_


def show_top(queue=False, **kwargs):
    '''
    Return the top data that the minion will use for a highstate

    CLI Example:

    .. code-block:: bash

        salt '*' state.show_top
    '''
    if 'env' in kwargs:
        # "env" is not supported; Use "saltenv".
        kwargs.pop('env')

    conflict = _check_queue(queue, kwargs)
    if conflict is not None:
        return conflict

    opts = salt.utils.state.get_sls_opts(__opts__, **kwargs)
    try:
        st_ = salt.state.HighState(opts,
                                   proxy=__proxy__,
                                   initial_pillar=_get_initial_pillar(opts))
    except NameError:
        st_ = salt.state.HighState(opts, initial_pillar=_get_initial_pillar(opts))

    errors = _get_pillar_errors(kwargs, pillar=st_.opts['pillar'])
    if errors:
        __context__['retcode'] = 5
        raise CommandExecutionError('Pillar failed to render', info=errors)

    errors = []
    top_ = st_.get_top()
    errors += st_.verify_tops(top_)
    if errors:
        __context__['retcode'] = 1
        return errors
    matches = st_.top_matches(top_)
    return matches


def single(fun, name, test=None, queue=False, **kwargs):
    '''
    Execute a single state function with the named kwargs, returns False if
    insufficient data is sent to the command

    By default, the values of the kwargs will be parsed as YAML. So, you can
    specify lists values, or lists of single entry key-value maps, as you
    would in a YAML salt file. Alternatively, JSON format of keyword values
    is also supported.

    CLI Example:

    .. code-block:: bash

        salt '*' state.single pkg.installed name=vim

    '''
    conflict = _check_queue(queue, kwargs)
    if conflict is not None:
        return conflict
    comps = fun.split('.')
    if len(comps) < 2:
        __context__['retcode'] = 1
        return 'Invalid function passed'
    kwargs.update({'state': comps[0],
                   'fun': comps[1],
                   '__id__': name,
                   'name': name})
    orig_test = __opts__.get('test', None)
    opts = salt.utils.state.get_sls_opts(__opts__, **kwargs)
    opts['test'] = _get_test_value(test, **kwargs)

    pillar_override = kwargs.get('pillar')
    pillar_enc = kwargs.get('pillar_enc')
    if pillar_enc is None \
            and pillar_override is not None \
            and not isinstance(pillar_override, dict):
        raise SaltInvocationError(
            'Pillar data must be formatted as a dictionary, unless pillar_enc '
            'is specified.'
        )

    try:
        st_ = salt.state.State(opts,
                               pillar_override,
                               pillar_enc=pillar_enc,
                               proxy=__proxy__,
                               initial_pillar=_get_initial_pillar(opts))
    except NameError:
        st_ = salt.state.State(opts,
                               pillar_override,
                               pillar_enc=pillar_enc,
                               initial_pillar=_get_initial_pillar(opts))
    err = st_.verify_data(kwargs)
    if err:
        __context__['retcode'] = 1
        return err

    st_._mod_init(kwargs)
    snapper_pre = _snapper_pre(opts, kwargs.get('__pub_jid', 'called localy'))
    ret = {'{0[state]}_|-{0[__id__]}_|-{0[name]}_|-{0[fun]}'.format(kwargs):
            st_.call(kwargs)}
    _set_retcode(ret)
    # Work around Windows multiprocessing bug, set __opts__['test'] back to
    # value from before this function was run.
    _snapper_post(opts, kwargs.get('__pub_jid', 'called localy'), snapper_pre)
    __opts__['test'] = orig_test
    return ret


def clear_cache():
    '''
    Clear out cached state files, forcing even cache runs to refresh the cache
    on the next state execution.

    Remember that the state cache is completely disabled by default, this
    execution only applies if cache=True is used in states

    CLI Example:

    .. code-block:: bash

        salt '*' state.clear_cache
    '''
    ret = []
    for fn_ in os.listdir(__opts__['cachedir']):
        if fn_.endswith('.cache.p'):
            path = os.path.join(__opts__['cachedir'], fn_)
            if not os.path.isfile(path):
                continue
            os.remove(path)
            ret.append(fn_)
    return ret


def pkg(pkg_path,
        pkg_sum,
        hash_type,
        test=None,
        **kwargs):
    '''
    Execute a packaged state run, the packaged state run will exist in a
    tarball available locally. This packaged state
    can be generated using salt-ssh.

    CLI Example:

    .. code-block:: bash

        salt '*' state.pkg /tmp/salt_state.tgz 760a9353810e36f6d81416366fc426dc md5
    '''
    # TODO - Add ability to download from salt master or other source
    popts = salt.utils.state.get_sls_opts(__opts__, **kwargs)
    if not os.path.isfile(pkg_path):
        return {}
    if not salt.utils.hashutils.get_hash(pkg_path, hash_type) == pkg_sum:
        return {}
    root = tempfile.mkdtemp()
    s_pkg = tarfile.open(pkg_path, 'r:gz')
    # Verify that the tarball does not extract outside of the intended root
    members = s_pkg.getmembers()
    for member in members:
        if member.path.startswith((os.sep, '..{0}'.format(os.sep))):
            return {}
        elif '..{0}'.format(os.sep) in member.path:
            return {}
    s_pkg.extractall(root)
    s_pkg.close()
    lowstate_json = os.path.join(root, 'lowstate.json')
    with salt.utils.files.fopen(lowstate_json, 'r') as fp_:
        lowstate = salt.utils.json.load(fp_)
    # Check for errors in the lowstate
    for chunk in lowstate:
        if not isinstance(chunk, dict):
            return lowstate
    pillar_json = os.path.join(root, 'pillar.json')
    if os.path.isfile(pillar_json):
        with salt.utils.files.fopen(pillar_json, 'r') as fp_:
            pillar_override = salt.utils.json.load(fp_)
    else:
        pillar_override = None

    roster_grains_json = os.path.join(root, 'roster_grains.json')
    if os.path.isfile(roster_grains_json):
        with salt.utils.files.fopen(roster_grains_json, 'r') as fp_:
            roster_grains = salt.utils.json.load(fp_)

    if os.path.isfile(roster_grains_json):
        popts['grains'] = roster_grains
    popts['fileclient'] = 'local'
    popts['file_roots'] = {}
    popts['test'] = _get_test_value(test, **kwargs)
    envs = os.listdir(root)
    for fn_ in envs:
        full = os.path.join(root, fn_)
        if not os.path.isdir(full):
            continue
        popts['file_roots'][fn_] = [full]
    st_ = salt.state.State(popts, pillar_override=pillar_override)
    snapper_pre = _snapper_pre(popts, kwargs.get('__pub_jid', 'called localy'))
    ret = st_.call_chunks(lowstate)
    ret = st_.call_listen(lowstate, ret)
    try:
        shutil.rmtree(root)
    except (IOError, OSError):
        pass
    _set_retcode(ret)
    _snapper_post(popts, kwargs.get('__pub_jid', 'called localy'), snapper_pre)
    return ret


def disable(states):
    '''
    Disable state runs.

    CLI Example:

    .. code-block:: bash

        salt '*' state.disable highstate

        salt '*' state.disable highstate,test.succeed_without_changes

    .. note::
        To disable a state file from running provide the same name that would
        be passed in a state.sls call.

        salt '*' state.disable bind.config

    '''
    ret = {
        'res': True,
        'msg': ''
    }

    if isinstance(states, six.string_types):
        states = states.split(',')

    msg = []
    _disabled = __salt__['grains.get']('state_runs_disabled')
    if not isinstance(_disabled, list):
        _disabled = []

    _changed = False
    for _state in states:
        if _state in _disabled:
            msg.append('Info: {0} state already disabled.'.format(_state))
        else:
            msg.append('Info: {0} state disabled.'.format(_state))
            _disabled.append(_state)
            _changed = True

    if _changed:
        __salt__['grains.setval']('state_runs_disabled', _disabled)

    ret['msg'] = '\n'.join(msg)

    # refresh the grains
    __salt__['saltutil.refresh_modules']()

    return ret


def enable(states):
    '''
    Enable state function or sls run

    CLI Example:

    .. code-block:: bash

        salt '*' state.enable highstate

        salt '*' state.enable test.succeed_without_changes

    .. note::
        To enable a state file from running provide the same name that would
        be passed in a state.sls call.

        salt '*' state.disable bind.config

    '''
    ret = {
        'res': True,
        'msg': ''
    }

    if isinstance(states, six.string_types):
        states = states.split(',')
    log.debug('states %s', states)

    msg = []
    _disabled = __salt__['grains.get']('state_runs_disabled')
    if not isinstance(_disabled, list):
        _disabled = []

    _changed = False
    for _state in states:
        log.debug('_state %s', _state)
        if _state not in _disabled:
            msg.append('Info: {0} state already enabled.'.format(_state))
        else:
            msg.append('Info: {0} state enabled.'.format(_state))
            _disabled.remove(_state)
            _changed = True

    if _changed:
        __salt__['grains.setval']('state_runs_disabled', _disabled)

    ret['msg'] = '\n'.join(msg)

    # refresh the grains
    __salt__['saltutil.refresh_modules']()

    return ret


def list_disabled():
    '''
    List the states which are currently disabled

    CLI Example:

    .. code-block:: bash

        salt '*' state.list_disabled
    '''
    return __salt__['grains.get']('state_runs_disabled')


def _disabled(funs):
    '''
    Return messages for disabled states
    that match state functions in funs.
    '''
    ret = []
    _disabled = __salt__['grains.get']('state_runs_disabled')
    for state in funs:
        for _state in _disabled:
            if '.*' in _state:
                target_state = _state.split('.')[0]
                target_state = target_state + '.' if not target_state.endswith('.') else target_state
                if state.startswith(target_state):
                    err = (
                        'The state file "{0}" is currently disabled by "{1}", '
                        'to re-enable, run state.enable {1}.'
                    ).format(
                        state,
                        _state,
                    )
                    ret.append(err)
                    continue
            else:
                if _state == state:
                    err = (
                        'The state file "{0}" is currently disabled, '
                        'to re-enable, run state.enable {0}.'
                    ).format(
                        _state,
                    )
                    ret.append(err)
                    continue
    return ret


def event(tagmatch='*',
        count=-1,
        quiet=False,
        sock_dir=None,
        pretty=False,
        node='minion'):
    r'''
    Watch Salt's event bus and block until the given tag is matched

    .. versionadded:: 2016.3.0

    This is useful for utilizing Salt's event bus from shell scripts or for
    taking simple actions directly from the CLI.

    Enable debug logging to see ignored events.

    :param tagmatch: the event is written to stdout for each tag that matches
        this pattern; uses the same matching semantics as Salt's Reactor.
    :param count: this number is decremented for each event that matches the
        ``tagmatch`` parameter; pass ``-1`` to listen forever.
    :param quiet: do not print to stdout; just block
    :param sock_dir: path to the Salt master's event socket file.
    :param pretty: Output the JSON all on a single line if ``False`` (useful
        for shell tools); pretty-print the JSON output if ``True``.
    :param node: Watch the minion-side or master-side event bus.

    CLI Example:

    .. code-block:: bash

        salt-call --local state.event pretty=True
    '''
    sevent = salt.utils.event.get_event(
            node,
            sock_dir or __opts__['sock_dir'],
            __opts__['transport'],
            opts=__opts__,
            listen=True)

    while True:
        ret = sevent.get_event(full=True, auto_reconnect=True)
        if ret is None:
            continue

        if fnmatch.fnmatch(ret['tag'], tagmatch):
            if not quiet:
                salt.utils.stringutils.print_cli(
                    str('{0}\t{1}').format(  # future lint: blacklisted-function
                        salt.utils.stringutils.to_str(ret['tag']),
                        salt.utils.json.dumps(
                            ret['data'],
                            sort_keys=pretty,
                            indent=None if not pretty else 4)
                    )
                )
                sys.stdout.flush()

            count -= 1
            log.debug('Remaining event matches: %s', count)

            if count == 0:
                break
        else:
            log.debug('Skipping event tag: %s', ret['tag'])
            continue<|MERGE_RESOLUTION|>--- conflicted
+++ resolved
@@ -26,17 +26,12 @@
 import salt.config
 import salt.payload
 import salt.state
-<<<<<<< HEAD
 import salt.utils.args
 import salt.utils.data
 import salt.utils.event
 import salt.utils.files
 import salt.utils.functools
 import salt.utils.hashutils
-=======
-import salt.utils
-import salt.utils.files
->>>>>>> 95586678
 import salt.utils.jid
 import salt.utils.json
 import salt.utils.platform
@@ -782,32 +777,18 @@
             'kwargs': kwargs
             }
         })
-<<<<<<< HEAD
-    cumask = os.umask(0o77)
-    try:
-        if salt.utils.platform.is_windows():
-            # Make sure cache file isn't read-only
-            __salt__['cmd.run']('attrib -R "{0}"'.format(notify_path))
-        with salt.utils.files.fopen(notify_path, 'w+b') as fp_:
-            serial.dump(req, fp_)
-    except (IOError, OSError):
-        log.error(
-            'Unable to write state request file %s. Check permission.',
-            notify_path
-        )
-    os.umask(cumask)
-=======
     with salt.utils.files.set_umask(0o077):
         try:
-            if salt.utils.is_windows():
+            if salt.utils.platform.is_windows():
                 # Make sure cache file isn't read-only
                 __salt__['cmd.run']('attrib -R "{0}"'.format(notify_path))
-            with salt.utils.fopen(notify_path, 'w+b') as fp_:
+            with salt.utils.files.fopen(notify_path, 'w+b') as fp_:
                 serial.dump(req, fp_)
         except (IOError, OSError):
-            msg = 'Unable to write state request file {0}. Check permission.'
-            log.error(msg.format(notify_path))
->>>>>>> 95586678
+            log.error(
+                'Unable to write state request file %s. Check permission.',
+                notify_path
+            )
     return ret
 
 
@@ -861,32 +842,18 @@
             req.pop(name)
         else:
             return False
-<<<<<<< HEAD
-        cumask = os.umask(0o77)
-        try:
-            if salt.utils.platform.is_windows():
-                # Make sure cache file isn't read-only
-                __salt__['cmd.run']('attrib -R "{0}"'.format(notify_path))
-            with salt.utils.files.fopen(notify_path, 'w+b') as fp_:
-                serial.dump(req, fp_)
-        except (IOError, OSError):
-            log.error(
-                'Unable to write state request file %s. Check permission.',
-                notify_path
-            )
-        os.umask(cumask)
-=======
         with salt.utils.files.set_umask(0o077):
             try:
-                if salt.utils.is_windows():
+                if salt.utils.platform.is_windows():
                     # Make sure cache file isn't read-only
                     __salt__['cmd.run']('attrib -R "{0}"'.format(notify_path))
-                with salt.utils.fopen(notify_path, 'w+b') as fp_:
+                with salt.utils.files.fopen(notify_path, 'w+b') as fp_:
                     serial.dump(req, fp_)
             except (IOError, OSError):
-                msg = 'Unable to write state request file {0}. Check permission.'
-                log.error(msg.format(notify_path))
->>>>>>> 95586678
+                log.error(
+                    'Unable to write state request file %s. Check permission.',
+                    notify_path
+                )
     return True
 
 
@@ -1279,22 +1246,12 @@
         return ['Pillar failed to render with the following messages:'] + errors
 
     orchestration_jid = kwargs.get('orchestration_jid')
-<<<<<<< HEAD
-    umask = os.umask(0o77)
-    if kwargs.get('cache'):
-        if os.path.isfile(cfn):
-            with salt.utils.files.fopen(cfn, 'rb') as fp_:
-                high_ = serial.load(fp_)
-                return st_.state.call_high(high_, orchestration_jid)
-    os.umask(umask)
-=======
     with salt.utils.files.set_umask(0o077):
         if kwargs.get('cache'):
             if os.path.isfile(cfn):
-                with salt.utils.fopen(cfn, 'rb') as fp_:
+                with salt.utils.files.fopen(cfn, 'rb') as fp_:
                     high_ = serial.load(fp_)
                     return st_.state.call_high(high_, orchestration_jid)
->>>>>>> 95586678
 
     if isinstance(mods, six.string_types):
         mods = mods.split(',')
@@ -1321,48 +1278,18 @@
     if __salt__['config.option']('state_data', '') == 'terse' or kwargs.get('terse'):
         ret = _filter_running(ret)
     cache_file = os.path.join(__opts__['cachedir'], 'sls.p')
-<<<<<<< HEAD
-    cumask = os.umask(0o77)
-    try:
-        if salt.utils.platform.is_windows():
-            # Make sure cache file isn't read-only
-            __salt__['cmd.run'](['attrib', '-R', cache_file], python_shell=False)
-        with salt.utils.files.fopen(cache_file, 'w+b') as fp_:
-            serial.dump(ret, fp_)
-    except (IOError, OSError):
-        log.error(
-            'Unable to write to SLS cache file %s. Check permission.',
-            cache_file
-        )
-    _set_retcode(ret, high_)
-    # Work around Windows multiprocessing bug, set __opts__['test'] back to
-    # value from before this function was run.
-    __opts__['test'] = orig_test
-
-    try:
-        with salt.utils.files.fopen(cfn, 'w+b') as fp_:
-            try:
-                serial.dump(high_, fp_)
-            except TypeError:
-                # Can't serialize pydsl
-                pass
-    except (IOError, OSError):
-        log.error(
-            'Unable to write to highstate cache file %s. Do you have permissions?',
-            cfn
-        )
-    os.umask(cumask)
-=======
     with salt.utils.files.set_umask(0o077):
         try:
-            if salt.utils.is_windows():
+            if salt.utils.platform.is_windows():
                 # Make sure cache file isn't read-only
                 __salt__['cmd.run'](['attrib', '-R', cache_file], python_shell=False)
-            with salt.utils.fopen(cache_file, 'w+b') as fp_:
+            with salt.utils.files.fopen(cache_file, 'w+b') as fp_:
                 serial.dump(ret, fp_)
         except (IOError, OSError):
-            msg = 'Unable to write to SLS cache file {0}. Check permission.'
-            log.error(msg.format(cache_file))
+            log.error(
+                'Unable to write to SLS cache file %s. Check permission.',
+                cache_file
+            )
         _set_retcode(ret, high_)
         # Work around Windows multiprocessing bug, set __opts__['test'] back to
         # value from before this function was run.
@@ -1376,10 +1303,11 @@
                     # Can't serialize pydsl
                     pass
         except (IOError, OSError):
-            msg = 'Unable to write to highstate cache file {0}. Do you have permissions?'
-            log.error(msg.format(cfn))
-
->>>>>>> 95586678
+            log.error(
+                'Unable to write to highstate cache file %s. Do you have permissions?',
+                cfn
+            )
+
     _snapper_post(opts, kwargs.get('__pub_jid', 'called localy'), snapper_pre)
     return ret
 
