"""
Module for handling openstack keystone calls.

:optdepends:    - keystoneclient Python adapter
:configuration: This module is not usable until the following are specified
    either in a pillar or in the minion's config file:

    .. code-block:: yaml

        keystone.user: admin
        keystone.password: verybadpass
        keystone.tenant: admin
        keystone.tenant_id: f80919baedab48ec8931f200c65a50df
        keystone.auth_url: 'http://127.0.0.1:5000/v2.0/'
        keystone.verify_ssl: True

    OR (for token based authentication)

    .. code-block:: yaml

        keystone.token: 'ADMIN'
        keystone.endpoint: 'http://127.0.0.1:35357/v2.0'

    If configuration for multiple openstack accounts is required, they can be
    set up as different configuration profiles. For example:

    .. code-block:: yaml

        openstack1:
          keystone.user: admin
          keystone.password: verybadpass
          keystone.tenant: admin
          keystone.tenant_id: f80919baedab48ec8931f200c65a50df
          keystone.auth_url: 'http://127.0.0.1:5000/v2.0/'
          keystone.verify_ssl: True

        openstack2:
          keystone.user: admin
          keystone.password: verybadpass
          keystone.tenant: admin
          keystone.tenant_id: f80919baedab48ec8931f200c65a50df
          keystone.auth_url: 'http://127.0.0.2:5000/v2.0/'
          keystone.verify_ssl: True

    With this configuration in place, any of the keystone functions can make use
    of a configuration profile by declaring it explicitly.
    For example:

    .. code-block:: bash

        salt '*' keystone.tenant_list profile=openstack1
"""

<<<<<<< HEAD
=======

>>>>>>> ee4824df
import logging

import salt.utils.http

HAS_KEYSTONE = False
try:
    # pylint: disable=import-error
    from keystoneclient.v2_0 import client
    import keystoneclient.exceptions

    HAS_KEYSTONE = True
    from keystoneclient.v3 import client as client3
    from keystoneclient import discover
    from keystoneauth1 import session
    from keystoneauth1.identity import generic

    # pylint: enable=import-error
except ImportError:
    pass

_OS_IDENTITY_API_VERSION = 2
_TENANTS = "tenants"

log = logging.getLogger(__name__)


def __virtual__():
    """
    Only load this module if keystone
    is installed on this minion.
    """
    if HAS_KEYSTONE:
        return "keystone"
    return (
        False,
        "keystone execution module cannot be loaded: keystoneclient python library not available.",
    )


__opts__ = {}


def _get_kwargs(profile=None, **connection_args):
    """
    get connection args
    """
    if profile:
        prefix = profile + ":keystone."
    else:
        prefix = "keystone."

    def get(key, default=None):
        """
        look in connection_args first, then default to config file
        """
        return connection_args.get(
            "connection_" + key, __salt__["config.get"](prefix + key, default)
        )

    user = get("user", "admin")
    password = get("password", "ADMIN")
    tenant = get("tenant", "admin")
    tenant_id = get("tenant_id")
    auth_url = get("auth_url", "http://127.0.0.1:35357/v2.0/")
    insecure = get("insecure", False)
    token = get("token")
    endpoint = get("endpoint", "http://127.0.0.1:35357/v2.0")
    user_domain_name = get("user_domain_name", "Default")
    project_domain_name = get("project_domain_name", "Default")
    verify_ssl = get("verify_ssl", True)
    if token:
        kwargs = {"token": token, "endpoint": endpoint}
    else:
        kwargs = {
            "username": user,
            "password": password,
            "tenant_name": tenant,
            "tenant_id": tenant_id,
            "auth_url": auth_url,
            "user_domain_name": user_domain_name,
            "project_domain_name": project_domain_name,
        }
        # 'insecure' keyword not supported by all v2.0 keystone clients
        #   this ensures it's only passed in when defined
        if insecure:
            kwargs["insecure"] = True
    kwargs["verify_ssl"] = verify_ssl
    return kwargs


def api_version(profile=None, **connection_args):
    """
    Returns the API version derived from endpoint's response.

    CLI Example:

    .. code-block:: bash

        salt '*' keystone.api_version
    """
    kwargs = _get_kwargs(profile=profile, **connection_args)
    auth_url = kwargs.get("auth_url", kwargs.get("endpoint", None))
    try:
        return salt.utils.http.query(
            auth_url, decode=True, decode_type="json", verify_ssl=kwargs["verify_ssl"]
        )["dict"]["version"]["id"]
    except KeyError:
        return None


def auth(profile=None, **connection_args):
    """
    Set up keystone credentials. Only intended to be used within Keystone-enabled modules.

    CLI Example:

    .. code-block:: bash

        salt '*' keystone.auth
    """
    __utils__["versions.warn_until"](
        "Sodium",
        (
            "The keystone module has been deprecated and will be removed in {version}.  "
            "Please update to using the keystoneng module"
        ),
    )
    kwargs = _get_kwargs(profile=profile, **connection_args)

    disc = discover.Discover(auth_url=kwargs["auth_url"])
    v2_auth_url = disc.url_for("v2.0")
    v3_auth_url = disc.url_for("v3.0")
    if v3_auth_url:
        global _OS_IDENTITY_API_VERSION
        global _TENANTS
        _OS_IDENTITY_API_VERSION = 3
        _TENANTS = "projects"
        kwargs["auth_url"] = v3_auth_url
    else:
        kwargs["auth_url"] = v2_auth_url
        kwargs.pop("user_domain_name")
        kwargs.pop("project_domain_name")
    auth = generic.Password(**kwargs)
    sess = session.Session(auth=auth)
    ks_cl = disc.create_client(session=sess)
    return ks_cl


def ec2_credentials_create(
    user_id=None,
    name=None,
    tenant_id=None,
    tenant=None,
    profile=None,
    **connection_args
):
    """
    Create EC2-compatible credentials for user per tenant

    CLI Examples:

    .. code-block:: bash

        salt '*' keystone.ec2_credentials_create name=admin tenant=admin

        salt '*' keystone.ec2_credentials_create \
        user_id=c965f79c4f864eaaa9c3b41904e67082 \
        tenant_id=722787eb540849158668370dc627ec5f
    """
    kstone = auth(profile, **connection_args)

    if name:
        user_id = user_get(name=name, profile=profile, **connection_args)[name]["id"]
    if not user_id:
        return {"Error": "Could not resolve User ID"}

    if tenant:
        tenant_id = tenant_get(name=tenant, profile=profile, **connection_args)[tenant][
            "id"
        ]
    if not tenant_id:
        return {"Error": "Could not resolve Tenant ID"}

    newec2 = kstone.ec2.create(user_id, tenant_id)
    return {
        "access": newec2.access,
        "secret": newec2.secret,
        "tenant_id": newec2.tenant_id,
        "user_id": newec2.user_id,
    }


def ec2_credentials_delete(
    user_id=None, name=None, access_key=None, profile=None, **connection_args
):
    """
    Delete EC2-compatible credentials

    CLI Examples:

    .. code-block:: bash

        salt '*' keystone.ec2_credentials_delete \
        860f8c2c38ca4fab989f9bc56a061a64 access_key=5f66d2f24f604b8bb9cd28886106f442

        salt '*' keystone.ec2_credentials_delete name=admin \
        access_key=5f66d2f24f604b8bb9cd28886106f442
    """
    kstone = auth(profile, **connection_args)

    if name:
        user_id = user_get(name=name, profile=None, **connection_args)[name]["id"]
    if not user_id:
        return {"Error": "Could not resolve User ID"}
    kstone.ec2.delete(user_id, access_key)
    return 'ec2 key "{}" deleted under user id "{}"'.format(access_key, user_id)


def ec2_credentials_get(
    user_id=None, name=None, access=None, profile=None, **connection_args
):
    """
    Return ec2_credentials for a user (keystone ec2-credentials-get)

    CLI Examples:

    .. code-block:: bash

        salt '*' keystone.ec2_credentials_get c965f79c4f864eaaa9c3b41904e67082 access=722787eb540849158668370
        salt '*' keystone.ec2_credentials_get user_id=c965f79c4f864eaaa9c3b41904e67082 access=722787eb540849158668370
        salt '*' keystone.ec2_credentials_get name=nova access=722787eb540849158668370dc627ec5f
    """
    kstone = auth(profile, **connection_args)
    ret = {}
    if name:
        for user in kstone.users.list():
            if user.name == name:
                user_id = user.id
                break
    if not user_id:
        return {"Error": "Unable to resolve user id"}
    if not access:
        return {"Error": "Access key is required"}
    ec2_credentials = kstone.ec2.get(
        user_id=user_id, access=access, profile=profile, **connection_args
    )
    ret[ec2_credentials.user_id] = {
        "user_id": ec2_credentials.user_id,
        "tenant": ec2_credentials.tenant_id,
        "access": ec2_credentials.access,
        "secret": ec2_credentials.secret,
    }
    return ret


def ec2_credentials_list(user_id=None, name=None, profile=None, **connection_args):
    """
    Return a list of ec2_credentials for a specific user (keystone ec2-credentials-list)

    CLI Examples:

    .. code-block:: bash

        salt '*' keystone.ec2_credentials_list 298ce377245c4ec9b70e1c639c89e654
        salt '*' keystone.ec2_credentials_list user_id=298ce377245c4ec9b70e1c639c89e654
        salt '*' keystone.ec2_credentials_list name=jack
    """
    kstone = auth(profile, **connection_args)
    ret = {}
    if name:
        for user in kstone.users.list():
            if user.name == name:
                user_id = user.id
                break
    if not user_id:
        return {"Error": "Unable to resolve user id"}
    for ec2_credential in kstone.ec2.list(user_id):
        ret[ec2_credential.user_id] = {
            "user_id": ec2_credential.user_id,
            "tenant_id": ec2_credential.tenant_id,
            "access": ec2_credential.access,
            "secret": ec2_credential.secret,
        }
    return ret


def endpoint_get(service, region=None, profile=None, interface=None, **connection_args):
    """
    Return a specific endpoint (keystone endpoint-get)

    CLI Example:

    .. code-block:: bash

        salt 'v2' keystone.endpoint_get nova [region=RegionOne]

        salt 'v3' keystone.endpoint_get nova interface=admin [region=RegionOne]
    """
    auth(profile, **connection_args)
    services = service_list(profile, **connection_args)
    if service not in services:
        return {"Error": "Could not find the specified service"}
    service_id = services[service]["id"]
    endpoints = endpoint_list(profile, **connection_args)

    e = [
        _f
        for _f in [
            e
            if e["service_id"] == service_id
            and (e["region"] == region if region else True)
            and (e["interface"] == interface if interface else True)
            else None
            for e in endpoints.values()
        ]
        if _f
    ]
    if len(e) > 1:
        return {
            "Error": "Multiple endpoints found ({}) for the {} service. Please specify region.".format(
                e, service
            )
        }
    if len(e) == 1:
        return e[0]
    return {"Error": "Could not find endpoint for the specified service"}


def endpoint_list(profile=None, **connection_args):
    """
    Return a list of available endpoints (keystone endpoints-list)

    CLI Example:

    .. code-block:: bash

        salt '*' keystone.endpoint_list
    """
    kstone = auth(profile, **connection_args)
    ret = {}

    for endpoint in kstone.endpoints.list():
        ret[endpoint.id] = {
            value: getattr(endpoint, value)
            for value in dir(endpoint)
            if not value.startswith("_")
<<<<<<< HEAD
            and isinstance(getattr(endpoint, value), ((str,), dict, bool))
=======
            and isinstance(getattr(endpoint, value), (str, dict, bool))
>>>>>>> ee4824df
        }
    return ret


def endpoint_create(
    service,
    publicurl=None,
    internalurl=None,
    adminurl=None,
    region=None,
    profile=None,
    url=None,
    interface=None,
    **connection_args
):
    """
    Create an endpoint for an Openstack service

    CLI Examples:

    .. code-block:: bash

        salt 'v2' keystone.endpoint_create nova 'http://public/url' 'http://internal/url' 'http://adminurl/url' region

        salt 'v3' keystone.endpoint_create nova url='http://public/url' interface='public' region='RegionOne'
    """
    kstone = auth(profile, **connection_args)
    keystone_service = service_get(name=service, profile=profile, **connection_args)
    if not keystone_service or "Error" in keystone_service:
        return {"Error": "Could not find the specified service"}

    if _OS_IDENTITY_API_VERSION > 2:
        kstone.endpoints.create(
            service=keystone_service[service]["id"],
            region_id=region,
            url=url,
            interface=interface,
        )
    else:
        kstone.endpoints.create(
            region=region,
            service_id=keystone_service[service]["id"],
            publicurl=publicurl,
            adminurl=adminurl,
            internalurl=internalurl,
        )
    return endpoint_get(service, region, profile, interface, **connection_args)


def endpoint_delete(
    service, region=None, profile=None, interface=None, **connection_args
):
    """
    Delete endpoints of an Openstack service

    CLI Examples:

    .. code-block:: bash

        salt 'v2' keystone.endpoint_delete nova [region=RegionOne]

        salt 'v3' keystone.endpoint_delete nova interface=admin [region=RegionOne]
    """
    kstone = auth(profile, **connection_args)
    endpoint = endpoint_get(service, region, profile, interface, **connection_args)
    if not endpoint or "Error" in endpoint:
        return {"Error": "Could not find any endpoints for the service"}
    kstone.endpoints.delete(endpoint["id"])
    endpoint = endpoint_get(service, region, profile, interface, **connection_args)
    if not endpoint or "Error" in endpoint:
        return True


def role_create(name, profile=None, **connection_args):
    """
    Create a named role.

    CLI Example:

    .. code-block:: bash

        salt '*' keystone.role_create admin
    """

    kstone = auth(profile, **connection_args)
    if "Error" not in role_get(name=name, profile=profile, **connection_args):
        return {"Error": 'Role "{}" already exists'.format(name)}
    kstone.roles.create(name)
    return role_get(name=name, profile=profile, **connection_args)


def role_delete(role_id=None, name=None, profile=None, **connection_args):
    """
    Delete a role (keystone role-delete)

    CLI Examples:

    .. code-block:: bash

        salt '*' keystone.role_delete c965f79c4f864eaaa9c3b41904e67082
        salt '*' keystone.role_delete role_id=c965f79c4f864eaaa9c3b41904e67082
        salt '*' keystone.role_delete name=admin
    """
    kstone = auth(profile, **connection_args)

    if name:
        for role in kstone.roles.list():
            if role.name == name:
                role_id = role.id
                break
    if not role_id:
        return {"Error": "Unable to resolve role id"}

    role = kstone.roles.get(role_id)
    kstone.roles.delete(role)

    ret = "Role ID {} deleted".format(role_id)
    if name:
        ret += " ({})".format(name)
    return ret


def role_get(role_id=None, name=None, profile=None, **connection_args):
    """
    Return a specific roles (keystone role-get)

    CLI Examples:

    .. code-block:: bash

        salt '*' keystone.role_get c965f79c4f864eaaa9c3b41904e67082
        salt '*' keystone.role_get role_id=c965f79c4f864eaaa9c3b41904e67082
        salt '*' keystone.role_get name=nova
    """
    kstone = auth(profile, **connection_args)
    ret = {}
    if name:
        for role in kstone.roles.list():
            if role.name == name:
                role_id = role.id
                break
    if not role_id:
        return {"Error": "Unable to resolve role id"}
    role = kstone.roles.get(role_id)

    ret[role.name] = {"id": role.id, "name": role.name}
    return ret


def role_list(profile=None, **connection_args):
    """
    Return a list of available roles (keystone role-list)

    CLI Example:

    .. code-block:: bash

        salt '*' keystone.role_list
    """
    kstone = auth(profile, **connection_args)
    ret = {}
    for role in kstone.roles.list():
        ret[role.name] = {
            value: getattr(role, value)
            for value in dir(role)
            if not value.startswith("_")
<<<<<<< HEAD
            and isinstance(getattr(role, value), ((str,), dict, bool))
=======
            and isinstance(getattr(role, value), (str, dict, bool))
>>>>>>> ee4824df
        }
    return ret


def service_create(
    name, service_type, description=None, profile=None, **connection_args
):
    """
    Add service to Keystone service catalog

    CLI Examples:

    .. code-block:: bash

        salt '*' keystone.service_create nova compute \
'OpenStack Compute Service'
    """
    kstone = auth(profile, **connection_args)
    service = kstone.services.create(name, service_type, description=description)
    return service_get(service.id, profile=profile, **connection_args)


def service_delete(service_id=None, name=None, profile=None, **connection_args):
    """
    Delete a service from Keystone service catalog

    CLI Examples:

    .. code-block:: bash

        salt '*' keystone.service_delete c965f79c4f864eaaa9c3b41904e67082
        salt '*' keystone.service_delete name=nova
    """
    kstone = auth(profile, **connection_args)
    if name:
        service_id = service_get(name=name, profile=profile, **connection_args)[name][
            "id"
        ]
    kstone.services.delete(service_id)
    return 'Keystone service ID "{}" deleted'.format(service_id)


def service_get(service_id=None, name=None, profile=None, **connection_args):
    """
    Return a specific services (keystone service-get)

    CLI Examples:

    .. code-block:: bash

        salt '*' keystone.service_get c965f79c4f864eaaa9c3b41904e67082
        salt '*' keystone.service_get service_id=c965f79c4f864eaaa9c3b41904e67082
        salt '*' keystone.service_get name=nova
    """
    kstone = auth(profile, **connection_args)
    ret = {}
    if name:
        for service in kstone.services.list():
            if service.name == name:
                service_id = service.id
                break
    if not service_id:
        return {"Error": "Unable to resolve service id"}
    service = kstone.services.get(service_id)
    ret[service.name] = {
        value: getattr(service, value)
        for value in dir(service)
        if not value.startswith("_")
<<<<<<< HEAD
        and isinstance(getattr(service, value), ((str,), dict, bool))
=======
        and isinstance(getattr(service, value), (str, dict, bool))
>>>>>>> ee4824df
    }
    return ret


def service_list(profile=None, **connection_args):
    """
    Return a list of available services (keystone services-list)

    CLI Example:

    .. code-block:: bash

        salt '*' keystone.service_list
    """
    kstone = auth(profile, **connection_args)
    ret = {}
    for service in kstone.services.list():
        ret[service.name] = {
            value: getattr(service, value)
            for value in dir(service)
            if not value.startswith("_")
<<<<<<< HEAD
            and isinstance(getattr(service, value), ((str,), dict, bool))
=======
            and isinstance(getattr(service, value), (str, dict, bool))
>>>>>>> ee4824df
        }
    return ret


def tenant_create(
    name, description=None, enabled=True, profile=None, **connection_args
):
    """
    Create a keystone tenant

    CLI Examples:

    .. code-block:: bash

        salt '*' keystone.tenant_create nova description='nova tenant'
        salt '*' keystone.tenant_create test enabled=False
    """
    kstone = auth(profile, **connection_args)
    new = getattr(kstone, _TENANTS, None).create(name, description, enabled)
    return tenant_get(new.id, profile=profile, **connection_args)


def project_create(
    name, domain, description=None, enabled=True, profile=None, **connection_args
):
    """
    Create a keystone project.
    Overrides keystone tenant_create form api V2. For keystone api V3.

    .. versionadded:: 2016.11.0

    name
        The project name, which must be unique within the owning domain.

    domain
        The domain name.

    description
        The project description.

    enabled
        Enables or disables the project.

    profile
        Configuration profile - if configuration for multiple openstack accounts required.

    CLI Examples:

    .. code-block:: bash

        salt '*' keystone.project_create nova default description='Nova Compute Project'
        salt '*' keystone.project_create test default enabled=False
    """
    kstone = auth(profile, **connection_args)
    new = getattr(kstone, _TENANTS, None).create(
        name=name, domain=domain, description=description, enabled=enabled
    )
    return tenant_get(new.id, profile=profile, **connection_args)


def tenant_delete(tenant_id=None, name=None, profile=None, **connection_args):
    """
    Delete a tenant (keystone tenant-delete)

    CLI Examples:

    .. code-block:: bash

        salt '*' keystone.tenant_delete c965f79c4f864eaaa9c3b41904e67082
        salt '*' keystone.tenant_delete tenant_id=c965f79c4f864eaaa9c3b41904e67082
        salt '*' keystone.tenant_delete name=demo
    """
    kstone = auth(profile, **connection_args)
    if name:
        for tenant in getattr(kstone, _TENANTS, None).list():
            if tenant.name == name:
                tenant_id = tenant.id
                break
    if not tenant_id:
        return {"Error": "Unable to resolve tenant id"}
    getattr(kstone, _TENANTS, None).delete(tenant_id)
    ret = "Tenant ID {} deleted".format(tenant_id)
    if name:

        ret += " ({})".format(name)
    return ret


def project_delete(project_id=None, name=None, profile=None, **connection_args):
    """
    Delete a project (keystone project-delete).
    Overrides keystone tenant-delete form api V2. For keystone api V3 only.

    .. versionadded:: 2016.11.0

    project_id
        The project id.

    name
        The project name.

    profile
        Configuration profile - if configuration for multiple openstack accounts required.

    CLI Examples:

    .. code-block:: bash

        salt '*' keystone.project_delete c965f79c4f864eaaa9c3b41904e67082
        salt '*' keystone.project_delete project_id=c965f79c4f864eaaa9c3b41904e67082
        salt '*' keystone.project_delete name=demo
    """
    auth(profile, **connection_args)

    if _OS_IDENTITY_API_VERSION > 2:
        return tenant_delete(
            tenant_id=project_id, name=name, profile=None, **connection_args
        )
    else:
        return False


def tenant_get(tenant_id=None, name=None, profile=None, **connection_args):
    """
    Return a specific tenants (keystone tenant-get)

    CLI Examples:

    .. code-block:: bash

        salt '*' keystone.tenant_get c965f79c4f864eaaa9c3b41904e67082
        salt '*' keystone.tenant_get tenant_id=c965f79c4f864eaaa9c3b41904e67082
        salt '*' keystone.tenant_get name=nova
    """
    kstone = auth(profile, **connection_args)
    ret = {}

    if name:
        for tenant in getattr(kstone, _TENANTS, None).list():
            if tenant.name == name:
                tenant_id = tenant.id
                break
    if not tenant_id:
        return {"Error": "Unable to resolve tenant id"}
    tenant = getattr(kstone, _TENANTS, None).get(tenant_id)
    ret[tenant.name] = {
        value: getattr(tenant, value)
        for value in dir(tenant)
        if not value.startswith("_")
<<<<<<< HEAD
        and isinstance(getattr(tenant, value), ((str,), dict, bool))
=======
        and isinstance(getattr(tenant, value), (str, dict, bool))
>>>>>>> ee4824df
    }
    return ret


def project_get(project_id=None, name=None, profile=None, **connection_args):
    """
    Return a specific projects (keystone project-get)
    Overrides keystone tenant-get form api V2.
    For keystone api V3 only.

    .. versionadded:: 2016.11.0

    project_id
        The project id.

    name
        The project name.

    profile
        Configuration profile - if configuration for multiple openstack accounts required.

    CLI Examples:

    .. code-block:: bash

        salt '*' keystone.project_get c965f79c4f864eaaa9c3b41904e67082
        salt '*' keystone.project_get project_id=c965f79c4f864eaaa9c3b41904e67082
        salt '*' keystone.project_get name=nova
    """
    auth(profile, **connection_args)

    if _OS_IDENTITY_API_VERSION > 2:
        return tenant_get(
            tenant_id=project_id, name=name, profile=None, **connection_args
        )
    else:
        return False


def tenant_list(profile=None, **connection_args):
    """
    Return a list of available tenants (keystone tenants-list)

    CLI Example:

    .. code-block:: bash

        salt '*' keystone.tenant_list
    """
    kstone = auth(profile, **connection_args)
    ret = {}

    for tenant in getattr(kstone, _TENANTS, None).list():
        ret[tenant.name] = {
            value: getattr(tenant, value)
            for value in dir(tenant)
            if not value.startswith("_")
<<<<<<< HEAD
            and isinstance(getattr(tenant, value), ((str,), dict, bool))
=======
            and isinstance(getattr(tenant, value), (str, dict, bool))
>>>>>>> ee4824df
        }
    return ret


def project_list(profile=None, **connection_args):
    """
    Return a list of available projects (keystone projects-list).
    Overrides keystone tenants-list form api V2.
    For keystone api V3 only.

    .. versionadded:: 2016.11.0

    profile
        Configuration profile - if configuration for multiple openstack accounts required.

    CLI Example:

    .. code-block:: bash

        salt '*' keystone.project_list
    """
    auth(profile, **connection_args)

    if _OS_IDENTITY_API_VERSION > 2:
        return tenant_list(profile, **connection_args)
    else:
        return False


def tenant_update(
    tenant_id=None,
    name=None,
    description=None,
    enabled=None,
    profile=None,
    **connection_args
):
    """
    Update a tenant's information (keystone tenant-update)
    The following fields may be updated: name, description, enabled.
    Can only update name if targeting by ID

    CLI Examples:

    .. code-block:: bash

        salt '*' keystone.tenant_update name=admin enabled=True
        salt '*' keystone.tenant_update c965f79c4f864eaaa9c3b41904e67082 name=admin email=admin@domain.com
    """
    kstone = auth(profile, **connection_args)

    if not tenant_id:
        for tenant in getattr(kstone, _TENANTS, None).list():
            if tenant.name == name:
                tenant_id = tenant.id
                break
    if not tenant_id:
        return {"Error": "Unable to resolve tenant id"}

    tenant = getattr(kstone, _TENANTS, None).get(tenant_id)
    if not name:
        name = tenant.name
    if not description:
        description = tenant.description
    if enabled is None:
        enabled = tenant.enabled
    updated = getattr(kstone, _TENANTS, None).update(
        tenant_id, name=name, description=description, enabled=enabled
    )

    return {
        value: getattr(updated, value)
        for value in dir(updated)
        if not value.startswith("_")
<<<<<<< HEAD
        and isinstance(getattr(updated, value), ((str,), dict, bool))
=======
        and isinstance(getattr(updated, value), (str, dict, bool))
>>>>>>> ee4824df
    }


def project_update(
    project_id=None,
    name=None,
    description=None,
    enabled=None,
    profile=None,
    **connection_args
):
    """
    Update a tenant's information (keystone project-update)
    The following fields may be updated: name, description, enabled.
    Can only update name if targeting by ID

    Overrides keystone tenant_update form api V2.
    For keystone api V3 only.

    .. versionadded:: 2016.11.0

    project_id
        The project id.

    name
        The project name, which must be unique within the owning domain.

    description
        The project description.

    enabled
        Enables or disables the project.

    profile
        Configuration profile - if configuration for multiple openstack accounts required.

    CLI Examples:

    .. code-block:: bash

        salt '*' keystone.project_update name=admin enabled=True
        salt '*' keystone.project_update c965f79c4f864eaaa9c3b41904e67082 name=admin email=admin@domain.com
    """
    auth(profile, **connection_args)

    if _OS_IDENTITY_API_VERSION > 2:
        return tenant_update(
            tenant_id=project_id,
            name=name,
            description=description,
            enabled=enabled,
            profile=profile,
            **connection_args
        )
    else:
        return False


def token_get(profile=None, **connection_args):
    """
    Return the configured tokens (keystone token-get)

    CLI Example:

    .. code-block:: bash

        salt '*' keystone.token_get c965f79c4f864eaaa9c3b41904e67082
    """
    kstone = auth(profile, **connection_args)
    token = kstone.service_catalog.get_token()
    return {
        "id": token["id"],
        "expires": token["expires"],
        "user_id": token["user_id"],
        "tenant_id": token["tenant_id"],
    }


def user_list(profile=None, **connection_args):
    """
    Return a list of available users (keystone user-list)

    CLI Example:

    .. code-block:: bash

        salt '*' keystone.user_list
    """
    kstone = auth(profile, **connection_args)
    ret = {}
    for user in kstone.users.list():
        ret[user.name] = {
            value: getattr(user, value, None)
            for value in dir(user)
            if not value.startswith("_")
<<<<<<< HEAD
            and isinstance(getattr(user, value, None), ((str,), dict, bool))
=======
            and isinstance(getattr(user, value, None), (str, dict, bool))
>>>>>>> ee4824df
        }
        tenant_id = getattr(user, "tenantId", None)
        if tenant_id:
            ret[user.name]["tenant_id"] = tenant_id
    return ret


def user_get(user_id=None, name=None, profile=None, **connection_args):
    """
    Return a specific users (keystone user-get)

    CLI Examples:

    .. code-block:: bash

        salt '*' keystone.user_get c965f79c4f864eaaa9c3b41904e67082
        salt '*' keystone.user_get user_id=c965f79c4f864eaaa9c3b41904e67082
        salt '*' keystone.user_get name=nova
    """
    kstone = auth(profile, **connection_args)
    ret = {}
    if name:
        for user in kstone.users.list():
            if user.name == name:
                user_id = user.id
                break
    if not user_id:
        return {"Error": "Unable to resolve user id"}
    try:
        user = kstone.users.get(user_id)
    except keystoneclient.exceptions.NotFound:
        msg = "Could not find user '{}'".format(user_id)
        log.error(msg)
        return {"Error": msg}

    ret[user.name] = {
        value: getattr(user, value, None)
        for value in dir(user)
        if not value.startswith("_")
<<<<<<< HEAD
        and isinstance(getattr(user, value, None), ((str,), dict, bool))
=======
        and isinstance(getattr(user, value, None), (str, dict, bool))
>>>>>>> ee4824df
    }

    tenant_id = getattr(user, "tenantId", None)
    if tenant_id:
        ret[user.name]["tenant_id"] = tenant_id
    return ret


def user_create(
    name,
    password,
    email,
    tenant_id=None,
    enabled=True,
    profile=None,
    project_id=None,
    description=None,
    **connection_args
):
    """
    Create a user (keystone user-create)

    CLI Examples:

    .. code-block:: bash

        salt '*' keystone.user_create name=jack password=zero email=jack@halloweentown.org \
        tenant_id=a28a7b5a999a455f84b1f5210264375e enabled=True
    """
    kstone = auth(profile, **connection_args)

    if _OS_IDENTITY_API_VERSION > 2:
        if tenant_id and not project_id:
            project_id = tenant_id
        item = kstone.users.create(
            name=name,
            password=password,
            email=email,
            project_id=project_id,
            enabled=enabled,
            description=description,
        )
    else:
        item = kstone.users.create(
            name=name,
            password=password,
            email=email,
            tenant_id=tenant_id,
            enabled=enabled,
        )
    return user_get(item.id, profile=profile, **connection_args)


def user_delete(user_id=None, name=None, profile=None, **connection_args):
    """
    Delete a user (keystone user-delete)

    CLI Examples:

    .. code-block:: bash

        salt '*' keystone.user_delete c965f79c4f864eaaa9c3b41904e67082
        salt '*' keystone.user_delete user_id=c965f79c4f864eaaa9c3b41904e67082
        salt '*' keystone.user_delete name=nova
    """
    kstone = auth(profile, **connection_args)
    if name:
        for user in kstone.users.list():
            if user.name == name:
                user_id = user.id
                break
    if not user_id:
        return {"Error": "Unable to resolve user id"}
    kstone.users.delete(user_id)
    ret = "User ID {} deleted".format(user_id)
    if name:

        ret += " ({})".format(name)
    return ret


def user_update(
    user_id=None,
    name=None,
    email=None,
    enabled=None,
    tenant=None,
    profile=None,
    project=None,
    description=None,
    **connection_args
):
    """
    Update a user's information (keystone user-update)
    The following fields may be updated: name, email, enabled, tenant.
    Because the name is one of the fields, a valid user id is required.

    CLI Examples:

    .. code-block:: bash

        salt '*' keystone.user_update user_id=c965f79c4f864eaaa9c3b41904e67082 name=newname
        salt '*' keystone.user_update c965f79c4f864eaaa9c3b41904e67082 name=newname email=newemail@domain.com
    """
    kstone = auth(profile, **connection_args)
    if not user_id:
        for user in kstone.users.list():
            if user.name == name:
                user_id = user.id
                break
        if not user_id:
            return {"Error": "Unable to resolve user id"}
    user = kstone.users.get(user_id)
    # Keep previous settings if not updating them
    if not name:
        name = user.name
    if not email:
        email = user.email
    if enabled is None:
        enabled = user.enabled

    if _OS_IDENTITY_API_VERSION > 2:
        if description is None:
            description = getattr(user, "description", None)
        else:
            description = str(description)

        project_id = None
        if project:
            for proj in kstone.projects.list():
                if proj.name == project:
                    project_id = proj.id
                    break
        if not project_id:
            project_id = getattr(user, "project_id", None)

        kstone.users.update(
            user=user_id,
            name=name,
            email=email,
            enabled=enabled,
            description=description,
            project_id=project_id,
        )
    else:
        kstone.users.update(user=user_id, name=name, email=email, enabled=enabled)

        tenant_id = None
        if tenant:
            for tnt in kstone.tenants.list():
                if tnt.name == tenant:
                    tenant_id = tnt.id
                    break
            if tenant_id:
                kstone.users.update_tenant(user_id, tenant_id)

    ret = "Info updated for user ID {}".format(user_id)
    return ret


def user_verify_password(
    user_id=None, name=None, password=None, profile=None, **connection_args
):
    """
    Verify a user's password

    CLI Examples:

    .. code-block:: bash

        salt '*' keystone.user_verify_password name=test password=foobar
        salt '*' keystone.user_verify_password user_id=c965f79c4f864eaaa9c3b41904e67082 password=foobar
    """
    kstone = auth(profile, **connection_args)
    if "connection_endpoint" in connection_args:
        auth_url = connection_args.get("connection_endpoint")
    else:
        if _OS_IDENTITY_API_VERSION > 2:
            auth_url = __salt__["config.option"](
                "keystone.endpoint", "http://127.0.0.1:35357/v3"
            )
        else:
            auth_url = __salt__["config.option"](
                "keystone.endpoint", "http://127.0.0.1:35357/v2.0"
            )

    if user_id:
        for user in kstone.users.list():
            if user.id == user_id:
                name = user.name
                break
    if not name:
        return {"Error": "Unable to resolve user name"}
    kwargs = {"username": name, "password": password, "auth_url": auth_url}
    try:
        if _OS_IDENTITY_API_VERSION > 2:
            client3.Client(**kwargs)
        else:
            client.Client(**kwargs)
    except (
        keystoneclient.exceptions.Unauthorized,
        keystoneclient.exceptions.AuthorizationFailure,
    ):
        return False
    return True


def user_password_update(
    user_id=None, name=None, password=None, profile=None, **connection_args
):
    """
    Update a user's password (keystone user-password-update)

    CLI Examples:

    .. code-block:: bash

        salt '*' keystone.user_password_update c965f79c4f864eaaa9c3b41904e67082 password=12345
        salt '*' keystone.user_password_update user_id=c965f79c4f864eaaa9c3b41904e67082 password=12345
        salt '*' keystone.user_password_update name=nova password=12345
    """
    kstone = auth(profile, **connection_args)
    if name:
        for user in kstone.users.list():
            if user.name == name:
                user_id = user.id
                break
    if not user_id:
        return {"Error": "Unable to resolve user id"}

    if _OS_IDENTITY_API_VERSION > 2:
        kstone.users.update(user=user_id, password=password)
    else:
        kstone.users.update_password(user=user_id, password=password)
    ret = "Password updated for user ID {}".format(user_id)
    if name:
        ret += " ({})".format(name)
    return ret


def user_role_add(
    user_id=None,
    user=None,
    tenant_id=None,
    tenant=None,
    role_id=None,
    role=None,
    profile=None,
    project_id=None,
    project_name=None,
    **connection_args
):
    """
    Add role for user in tenant (keystone user-role-add)

    CLI Examples:

    .. code-block:: bash

        salt '*' keystone.user_role_add \
user_id=298ce377245c4ec9b70e1c639c89e654 \
tenant_id=7167a092ece84bae8cead4bf9d15bb3b \
role_id=ce377245c4ec9b70e1c639c89e8cead4
        salt '*' keystone.user_role_add user=admin tenant=admin role=admin
    """
    kstone = auth(profile, **connection_args)

    if project_id and not tenant_id:
        tenant_id = project_id
    elif project_name and not tenant:
        tenant = project_name

    if user:
        user_id = user_get(name=user, profile=profile, **connection_args)[user].get(
            "id"
        )
    else:
        user = next(iter(user_get(user_id, profile=profile, **connection_args).keys()))[
            "name"
        ]
    if not user_id:
        return {"Error": "Unable to resolve user id"}

    if tenant:
        tenant_id = tenant_get(name=tenant, profile=profile, **connection_args)[
            tenant
        ].get("id")
    else:
        tenant = next(
            iter(tenant_get(tenant_id, profile=profile, **connection_args).keys())
        )["name"]
    if not tenant_id:
        return {"Error": "Unable to resolve tenant/project id"}

    if role:
        role_id = role_get(name=role, profile=profile, **connection_args)[role]["id"]
    else:
        role = next(iter(role_get(role_id, profile=profile, **connection_args).keys()))[
            "name"
        ]
    if not role_id:
        return {"Error": "Unable to resolve role id"}

    if _OS_IDENTITY_API_VERSION > 2:
        kstone.roles.grant(role_id, user=user_id, project=tenant_id)
    else:
        kstone.roles.add_user_role(user_id, role_id, tenant_id)
    ret_msg = '"{0}" role added for user "{1}" for "{2}" tenant/project'
    return ret_msg.format(role, user, tenant)


def user_role_remove(
    user_id=None,
    user=None,
    tenant_id=None,
    tenant=None,
    role_id=None,
    role=None,
    profile=None,
    project_id=None,
    project_name=None,
    **connection_args
):
    """
    Remove role for user in tenant (keystone user-role-remove)

    CLI Examples:

    .. code-block:: bash

        salt '*' keystone.user_role_remove \
user_id=298ce377245c4ec9b70e1c639c89e654 \
tenant_id=7167a092ece84bae8cead4bf9d15bb3b \
role_id=ce377245c4ec9b70e1c639c89e8cead4
        salt '*' keystone.user_role_remove user=admin tenant=admin role=admin
    """
    kstone = auth(profile, **connection_args)

    if project_id and not tenant_id:
        tenant_id = project_id
    elif project_name and not tenant:
        tenant = project_name

    if user:
        user_id = user_get(name=user, profile=profile, **connection_args)[user].get(
            "id"
        )
    else:
        user = next(iter(user_get(user_id, profile=profile, **connection_args).keys()))[
            "name"
        ]
    if not user_id:
        return {"Error": "Unable to resolve user id"}

    if tenant:
        tenant_id = tenant_get(name=tenant, profile=profile, **connection_args)[
            tenant
        ].get("id")
    else:
        tenant = next(
            iter(tenant_get(tenant_id, profile=profile, **connection_args).keys())
        )["name"]
    if not tenant_id:
        return {"Error": "Unable to resolve tenant/project id"}

    if role:
        role_id = role_get(name=role, profile=profile, **connection_args)[role]["id"]
    else:
        role = next(iter(role_get(role_id).keys()))["name"]
    if not role_id:
        return {"Error": "Unable to resolve role id"}

    if _OS_IDENTITY_API_VERSION > 2:
        kstone.roles.revoke(role_id, user=user_id, project=tenant_id)
    else:
        kstone.roles.remove_user_role(user_id, role_id, tenant_id)
    ret_msg = '"{0}" role removed for user "{1}" under "{2}" tenant'
    return ret_msg.format(role, user, tenant)


def user_role_list(
    user_id=None,
    tenant_id=None,
    user_name=None,
    tenant_name=None,
    profile=None,
    project_id=None,
    project_name=None,
    **connection_args
):
    """
    Return a list of available user_roles (keystone user-roles-list)

    CLI Examples:

    .. code-block:: bash

        salt '*' keystone.user_role_list \
user_id=298ce377245c4ec9b70e1c639c89e654 \
tenant_id=7167a092ece84bae8cead4bf9d15bb3b
        salt '*' keystone.user_role_list user_name=admin tenant_name=admin
    """
    kstone = auth(profile, **connection_args)
    ret = {}

    if project_id and not tenant_id:
        tenant_id = project_id
    elif project_name and not tenant_name:
        tenant_name = project_name

    if user_name:
        for user in kstone.users.list():
            if user.name == user_name:
                user_id = user.id
                break
    if tenant_name:
        for tenant in getattr(kstone, _TENANTS, None).list():
            if tenant.name == tenant_name:
                tenant_id = tenant.id
                break
    if not user_id or not tenant_id:
        return {"Error": "Unable to resolve user or tenant/project id"}

    if _OS_IDENTITY_API_VERSION > 2:
        for role in kstone.roles.list(user=user_id, project=tenant_id):
            ret[role.name] = {
                value: getattr(role, value)
                for value in dir(role)
                if not value.startswith("_")
<<<<<<< HEAD
                and isinstance(getattr(role, value), ((str,), dict, bool))
=======
                and isinstance(getattr(role, value), (str, dict, bool))
>>>>>>> ee4824df
            }
    else:
        for role in kstone.roles.roles_for_user(user=user_id, tenant=tenant_id):
            ret[role.name] = {
                "id": role.id,
                "name": role.name,
                "user_id": user_id,
                "tenant_id": tenant_id,
            }
    return ret


def _item_list(profile=None, **connection_args):
    """
    Template for writing list functions
    Return a list of available items (keystone items-list)

    CLI Example:

    .. code-block:: bash

        salt '*' keystone.item_list
    """
    kstone = auth(profile, **connection_args)
    ret = []
    for item in kstone.items.list():
        ret.append(item.__dict__)
        # ret[item.name] = {
        #         'id': item.id,
        #         'name': item.name,
        #         }
    return ret

    # The following is a list of functions that need to be incorporated in the
    # keystone module. This list should be updated as functions are added.
    #
    # endpoint-create     Create a new endpoint associated with a service
    # endpoint-delete     Delete a service endpoint
    # discover            Discover Keystone servers and show authentication
    #                     protocols and
    # bootstrap           Grants a new role to a new user on a new tenant, after
    #                     creating each.<|MERGE_RESOLUTION|>--- conflicted
+++ resolved
@@ -51,10 +51,6 @@
         salt '*' keystone.tenant_list profile=openstack1
 """
 
-<<<<<<< HEAD
-=======
-
->>>>>>> ee4824df
 import logging
 
 import salt.utils.http
@@ -401,11 +397,7 @@
             value: getattr(endpoint, value)
             for value in dir(endpoint)
             if not value.startswith("_")
-<<<<<<< HEAD
-            and isinstance(getattr(endpoint, value), ((str,), dict, bool))
-=======
             and isinstance(getattr(endpoint, value), (str, dict, bool))
->>>>>>> ee4824df
         }
     return ret
 
@@ -572,11 +564,7 @@
             value: getattr(role, value)
             for value in dir(role)
             if not value.startswith("_")
-<<<<<<< HEAD
-            and isinstance(getattr(role, value), ((str,), dict, bool))
-=======
             and isinstance(getattr(role, value), (str, dict, bool))
->>>>>>> ee4824df
         }
     return ret
 
@@ -645,11 +633,7 @@
         value: getattr(service, value)
         for value in dir(service)
         if not value.startswith("_")
-<<<<<<< HEAD
-        and isinstance(getattr(service, value), ((str,), dict, bool))
-=======
         and isinstance(getattr(service, value), (str, dict, bool))
->>>>>>> ee4824df
     }
     return ret
 
@@ -671,11 +655,7 @@
             value: getattr(service, value)
             for value in dir(service)
             if not value.startswith("_")
-<<<<<<< HEAD
-            and isinstance(getattr(service, value), ((str,), dict, bool))
-=======
             and isinstance(getattr(service, value), (str, dict, bool))
->>>>>>> ee4824df
         }
     return ret
 
@@ -825,11 +805,7 @@
         value: getattr(tenant, value)
         for value in dir(tenant)
         if not value.startswith("_")
-<<<<<<< HEAD
-        and isinstance(getattr(tenant, value), ((str,), dict, bool))
-=======
         and isinstance(getattr(tenant, value), (str, dict, bool))
->>>>>>> ee4824df
     }
     return ret
 
@@ -887,11 +863,7 @@
             value: getattr(tenant, value)
             for value in dir(tenant)
             if not value.startswith("_")
-<<<<<<< HEAD
-            and isinstance(getattr(tenant, value), ((str,), dict, bool))
-=======
             and isinstance(getattr(tenant, value), (str, dict, bool))
->>>>>>> ee4824df
         }
     return ret
 
@@ -966,11 +938,7 @@
         value: getattr(updated, value)
         for value in dir(updated)
         if not value.startswith("_")
-<<<<<<< HEAD
-        and isinstance(getattr(updated, value), ((str,), dict, bool))
-=======
         and isinstance(getattr(updated, value), (str, dict, bool))
->>>>>>> ee4824df
     }
 
 
@@ -1066,11 +1034,7 @@
             value: getattr(user, value, None)
             for value in dir(user)
             if not value.startswith("_")
-<<<<<<< HEAD
-            and isinstance(getattr(user, value, None), ((str,), dict, bool))
-=======
             and isinstance(getattr(user, value, None), (str, dict, bool))
->>>>>>> ee4824df
         }
         tenant_id = getattr(user, "tenantId", None)
         if tenant_id:
@@ -1110,11 +1074,7 @@
         value: getattr(user, value, None)
         for value in dir(user)
         if not value.startswith("_")
-<<<<<<< HEAD
-        and isinstance(getattr(user, value, None), ((str,), dict, bool))
-=======
         and isinstance(getattr(user, value, None), (str, dict, bool))
->>>>>>> ee4824df
     }
 
     tenant_id = getattr(user, "tenantId", None)
@@ -1544,11 +1504,7 @@
                 value: getattr(role, value)
                 for value in dir(role)
                 if not value.startswith("_")
-<<<<<<< HEAD
-                and isinstance(getattr(role, value), ((str,), dict, bool))
-=======
                 and isinstance(getattr(role, value), (str, dict, bool))
->>>>>>> ee4824df
             }
     else:
         for role in kstone.roles.roles_for_user(user=user_id, tenant=tenant_id):
