'''
The static grains, these are the core, or built in grains.

When grains are loaded they are not loaded in the same way that modules are
loaded, grain functions are detected and executed, the functions MUST
return a dict which will be applied to the main grains dict. This module
will always be executed first, so that any grains loaded here in the core
module can be overwritten just by returning dict keys with the same value
as those returned here
'''

# This needs some refactoring, I made it "as fast as I could" and could be a
# lot clearer, so far it is spaghetti code
# Import python modules

import os
import socket
import sys
import re
import platform
import logging
import locale

# Extend the default list of supported distros. This will be used for the
# /etc/DISTRO-release checking that is part of platform.linux_distribution()
from platform import _supported_dists
_supported_dists += ('arch', 'mageia', 'meego', 'vmware', 'bluewhite64',
                     'slamd64', 'enterprise', 'ovs', 'system')

import salt.log
import salt.utils

# Solve the Chicken and egg problem where grains need to run before any
# of the modules are loaded and are generally available for any usage.
import salt.modules.cmdmod
__salt__ = {
    'cmd.run': salt.modules.cmdmod._run_quiet,
    'cmd.run_all': salt.modules.cmdmod._run_all_quiet
}

log = logging.getLogger(__name__)


def _windows_cpudata():
    '''
    Return the cpu information for Windows systems architecture
    '''
    # Provides:
    #   cpuarch
    #   cpu_model
    grains = {}
    if 'NUMBER_OF_PROCESSORS' in os.environ:
        # Cast to int so that the logic isn't broken when used as a
        # conditional in templating. Also follows _linux_cpudata()
        try:
            grains['num_cpus'] = int(os.environ['NUMBER_OF_PROCESSORS'])
        except ValueError:
            grains['num_cpus'] = 1
    grains['cpu_model'] = platform.processor()
    return grains


def _linux_cpudata():
    '''
    Return the cpu information for Linux systems architecture
    '''
    # Provides:
    #   num_cpus
    #   cpu_model
    #   cpu_flags
    grains = {}
    cpuinfo = '/proc/cpuinfo'
    # Parse over the cpuinfo file
    if os.path.isfile(cpuinfo):
        for line in open(cpuinfo, 'r').readlines():
            comps = line.split(':')
            if not len(comps) > 1:
                continue
            if comps[0].strip() == 'processor':
                grains['num_cpus'] = int(comps[1].strip()) + 1
            elif comps[0].strip() == 'model name':
                grains['cpu_model'] = comps[1].strip()
            elif comps[0].strip() == 'flags':
                grains['cpu_flags'] = comps[1].split()
    if 'num_cpus' not in grains:
        grains['num_cpus'] = 0
    if 'cpu_model' not in grains:
        grains['cpu_model'] = 'Unknown'
    if 'cpu_flags' not in grains:
        grains['cpu_flags'] = []
    return grains


def _bsd_cpudata(osdata):
    '''
    Return cpu information for BSD-like systems
    '''
    sysctl = salt.utils.which('sysctl')
    arch = salt.utils.which('arch')
    cmds = {}

    if sysctl:
        cmds['num_cpus'] = '{0} -n hw.ncpu'.format(sysctl)
        cmds['cpu_model'] = '{0} -n hw.model'.format(sysctl)
        cmds['cpuarch'] = '{0} -n hw.machine'.format(sysctl)
    if arch and osdata['kernel'] == 'OpenBSD':
        cmds['cpuarch'] = '{0} -s'.format(arch)

    grains = dict([(k, __salt__['cmd.run'](v)) for k, v in cmds.items()])
    grains['cpu_flags'] = []
    try:
        grains['num_cpus'] = int(grains['num_cpus'])
    except ValueError:
        grains['num_cpus'] = 1

    return grains


def _sunos_cpudata(osdata):
    '''
    Return the cpu information for Solaris-like systems
    '''
    # Provides:
    #   cpuarch
    #   num_cpus
    #   cpu_model
    grains = {'num_cpus': 0}

    grains['cpuarch'] = __salt__['cmd.run']('uname -p').strip()
    for line in __salt__['cmd.run']('/usr/sbin/psrinfo 2>/dev/null').split('\n'):
        grains['num_cpus'] += 1
<<<<<<< HEAD
    grains['cpu_model'] = __salt__['cmd.run']('kstat -p cpu_info:0:cpu_info0:implementation').split()[1].strip()

=======
    grains['cpu_model'] = __salt__['cmd.run']('kstat -p cpu_info:*:*:implementation').split()[1].strip()
    
>>>>>>> e793ed12
    return grains


def _memdata(osdata):
    '''
    Gather information about the system memory
    '''
    # Provides:
    #   mem_total
    grains = {'mem_total': 0}
    if osdata['kernel'] == 'Linux':
        meminfo = '/proc/meminfo'

        if os.path.isfile(meminfo):
            for line in open(meminfo, 'r').readlines():
                comps = line.split(':')
                if not len(comps) > 1:
                    continue
                if comps[0].strip() == 'MemTotal':
                    grains['mem_total'] = int(comps[1].split()[0]) / 1024
    elif osdata['kernel'] in ('FreeBSD', 'OpenBSD'):
        sysctl = salt.utils.which('sysctl')
        if sysctl:
            mem = __salt__['cmd.run']('{0} -n hw.physmem'.format(sysctl)).strip()
            grains['mem_total'] = str(int(mem) / 1024 / 1024)
    elif osdata['kernel'] == 'SunOS':
        for line in __salt__['cmd.run']('/usr/sbin/prtconf 2>/dev/null').split('\n'):
            comps = line.split(' ')
            if comps[0].strip() == 'Memory' and comps[1].strip() == 'size:':
                grains['mem_total'] = int(comps[2].strip())
    elif osdata['kernel'] == 'Windows':
        import wmi
        wmi_c = wmi.WMI()
        # this is a list of each stick of ram in a system
        # WMI returns it as the string value of the number of bytes
        tot_bytes = sum(map(lambda x: int(x.Capacity),
                            wmi_c.Win32_PhysicalMemory()), 0)
        # return memory info in gigabytes
        grains['mem_total'] = int(tot_bytes / (1024 ** 2))
    return grains


def _virtual(osdata):
    '''
    Returns what type of virtual hardware is under the hood, kvm or physical
    '''
    # This is going to be a monster, if you are running a vm you can test this
    # grain with please submit patches!
    # Provides:
    #   virtual
    grains = {'virtual': 'physical'}
    lspci = salt.utils.which('lspci')
    dmidecode = salt.utils.which('dmidecode')

    for command in ('dmidecode', 'lspci'):
        which = salt.utils.which(command)

        if which is None:
            continue

        ret = __salt__['cmd.run_all'](which)

        if ret['retcode'] > 0:
            if salt.log.is_logging_configured():
                log.warn(
                    'Although \'{0}\' was found in path, the current user '
                    'cannot execute it. Grains output might not be '
                    'accurate.'.format(command)
                )
            continue

        output = ret['stdout']

        if command == 'dmidecode':
            # Product Name: VirtualBox
            if 'Vendor: QEMU' in output:
                # FIXME: Make this detect between kvm or qemu
                grains['virtual'] = 'kvm'
            if 'Vendor: Bochs' in output:
                grains['virtual'] = 'kvm'
            elif 'VirtualBox' in output:
                grains['virtual'] = 'VirtualBox'
            # Product Name: VMware Virtual Platform
            elif 'VMware' in output:
                grains['virtual'] = 'VMware'
            # Manufacturer: Microsoft Corporation
            # Product Name: Virtual Machine
            elif 'Manufacturer: Microsoft' in output and 'Virtual Machine' in output:
                grains['virtual'] = 'VirtualPC'
            # Manufacturer: Parallels Software International Inc.
            elif 'Parallels Software' in output:
                grains['virtual'] = 'Parallels'
            # Break out of the loop, lspci parsing is not necessary
            break
        elif command == 'lspci':
            # dmidecode not available or the user does not have the necessary
            # permissions
            model = output.lower()
            if 'vmware' in model:
                grains['virtual'] = 'VMware'
            # 00:04.0 System peripheral: InnoTek Systemberatung GmbH VirtualBox Guest Service
            elif 'virtualbox' in model:
                grains['virtual'] = 'VirtualBox'
            elif 'qemu' in model:
                grains['virtual'] = 'kvm'
            elif 'virtio' in model:
                grains['virtual'] = 'kvm'
            # Break out of the loop so the next log message is not issued
            break
    else:
        log.warn(
            'Both \'dmidecode\' and \'lspci\' failed to execute, either '
            'because they do not exist on the system of the user running '
            'this instance does not have the necessary permissions to '
            'execute them. Grains output might not be accurate.'
        )

    choices = ('Linux', 'OpenBSD', 'HP-UX')
    isdir = os.path.isdir
    if osdata['kernel'] in choices:
        if isdir('/proc/vz'):
            if os.path.isfile('/proc/vz/version'):
                grains['virtual'] = 'openvzhn'
            else:
                grains['virtual'] = 'openvzve'
        elif isdir('/proc/sys/xen') or isdir('/sys/bus/xen') or isdir('/proc/xen'):
            if os.path.isfile('/proc/xen/xsd_kva'):
                # Tested on CentOS 5.3 / 2.6.18-194.26.1.el5xen
                # Tested on CentOS 5.4 / 2.6.18-164.15.1.el5xen
                grains['virtual_subtype'] = 'Xen Dom0'
            else:
                if grains.get('productname', '') == 'HVM domU':
                    # Requires dmidecode!
                    grains['virtual_subtype'] = 'Xen HVM DomU'
                elif os.path.isfile('/proc/xen/capabilities') and os.access('/proc/xen/capabilities', os.R_OK):
                    caps = open('/proc/xen/capabilities')
                    if 'control_d' not in caps.read():
                        # Tested on CentOS 5.5 / 2.6.18-194.3.1.el5xen
                        grains['virtual_subtype'] = 'Xen PV DomU'
                    else:
                        # Shouldn't get to this, but just in case
                        grains['virtual_subtype'] = 'Xen Dom0'
                    caps.close()
                # Tested on Fedora 10 / 2.6.27.30-170.2.82 with xen
                # Tested on Fedora 15 / 2.6.41.4-1 without running xen
                elif isdir('/sys/bus/xen'):
                    if 'xen' in __salt__['cmd.run']('dmesg').lower():
                        grains['virtual_subtype'] = 'Xen PV DomU'
                    elif os.listdir('/sys/bus/xen/drivers'):
                        # An actual DomU will have several drivers
                        # whereas a paravirt ops kernel will  not.
                        grains['virtual_subtype'] = 'Xen PV DomU'
            # If a Dom0 or DomU was detected, obviously this is xen
            if 'dom' in grains.get('virtual_subtype', '').lower():
                grains['virtual'] = 'xen'
        if os.path.isfile('/proc/cpuinfo'):
            if 'QEMU Virtual CPU' in open('/proc/cpuinfo', 'r').read():
                grains['virtual'] = 'kvm'
    elif osdata['kernel'] == 'FreeBSD':
        sysctl = salt.utils.which('sysctl')
        kenv = salt.utils.which('kenv')
        if kenv:
            product = __salt__['cmd.run']('{0} smbios.system.product'.format(kenv)).strip()
            if product.startswith('VMware'):
                grains['virtual'] = 'VMware'
        if sysctl:
            model = __salt__['cmd.run']('{0} hw.model'.format(sysctl)).strip()
            jail = __salt__['cmd.run']('{0} -n security.jail.jailed'.format(sysctl)).strip()
            if jail:
                grains['virtual_subtype'] = 'jail'
            if 'QEMU Virtual CPU' in model:
                grains['virtual'] = 'kvm'
    elif osdata['kernel'] == 'SunOS':
        # Check if it's a "regular" zone. (i.e. Solaris 10/11 zone)
        zonename = salt.utils.which('zonename')
        if zonename:
            zone = __salt__['cmd.run']('{0}'.format(zonename)).strip()
            if zone != "global":
                grains['virtual'] = 'zone'
        # Check if it's a branded zone (i.e. Solaris 8/9 zone)
        if isdir('/.SUNWnative'):
            grains['virtual'] = 'zone'
    return grains


def _ps(osdata):
    '''
    Return the ps grain
    '''
    grains = {}
    bsd_choices = ('FreeBSD', 'NetBSD', 'OpenBSD', 'MacOS')
    if osdata['os'] in bsd_choices:
        grains['ps'] = 'ps auxwww'
    elif osdata['os'] == 'Solaris':
        grains['ps'] = '/usr/ucb/ps auxwww'
    elif osdata['os'] == 'Windows':
        grains['ps'] = 'tasklist.exe'
    elif osdata.get('virtual', '') == 'openvzhn':
        grains['ps'] = 'vzps -E 0 -efH|cut -b 6-'
    else:
        grains['ps'] = 'ps -efH'
    return grains

def _windows_platform_data(osdata):
    '''
    Use the platform module for as much as we can.
    '''
    # Provides:
    #    osmanufacturer
    #    manufacturer
    #    productname
    #    biosversion
    #    osfullname
    #    timezone
    #    windowsdomain

    import wmi
    from datetime import datetime
    wmi_c = wmi.WMI()
    # http://msdn.microsoft.com/en-us/library/windows/desktop/aa394102%28v=vs.85%29.aspx
    systeminfo = wmi_c.Win32_ComputerSystem()[0]
    # http://msdn.microsoft.com/en-us/library/windows/desktop/aa394239%28v=vs.85%29.aspx
    osinfo = wmi_c.Win32_OperatingSystem()[0]
    # http://msdn.microsoft.com/en-us/library/windows/desktop/aa394077(v=vs.85).aspx
    biosinfo = wmi_c.Win32_BIOS()[0]
    # http://msdn.microsoft.com/en-us/library/windows/desktop/aa394498(v=vs.85).aspx
    timeinfo = wmi_c.Win32_TimeZone()[0]

    # the name of the OS comes with a bunch of other data about the install
    # location. For example:
    # 'Microsoft Windows Server 2008 R2 Standard |C:\\Windows|\\Device\\Harddisk0\\Partition2'
    (osfullname, _) = osinfo.Name.split('|', 1)
    osfullname = osfullname.strip()
    grains = {
        'osmanufacturer': osinfo.Manufacturer,
        'manufacturer': systeminfo.Manufacturer,
        'productname': systeminfo.Model,
        # bios name had a bunch of whitespace appended to it in my testing
        # 'PhoenixBIOS 4.0 Release 6.0     '
        'biosversion': biosinfo.Name.strip(),
        'osfullname': osfullname,
        'timezone': timeinfo.Description,
        'windowsdomain': systeminfo.Domain,
    }

    return grains


def id_():
    '''
    Return the id
    '''
    return {'id': __opts__['id']}

# This maps (at most) the first ten characters (no spaces, lowercased) of
# 'osfullname' to the 'os' grain that Salt traditionally uses.
_os_name_map = {
    'redhatente': 'RedHat',
    'debian': 'Debian',
    'arch': 'Arch',
}

# Map the 'os' grain to the 'os_family' grain
_os_family_map = {
    'Ubuntu': 'Debian',
    'Fedora': 'RedHat',
    'CentOS': 'RedHat',
    'GoOSe': 'RedHat',
    'Scientific': 'RedHat',
    'Amazon': 'RedHat',
    'CloudLinux': 'RedHat',
    'Mandrake': 'Mandriva',
    'ESXi': 'VMWare',
    'VMWareESX': 'VMWare',
    'Bluewhite64': 'Bluewhite',
    'Slamd64': 'Slackware',
    'OVS': 'Oracle',
    'OEL': 'Oracle',
    'SLES': 'Suse',
    'SLED': 'Suse',
    'openSUSE': 'Suse',
    'SUSE': 'Suse'
}


def os_data():
    '''
    Return grains pertaining to the operating system
    '''
    grains = {}
    (grains['defaultlanguage'],
     grains['defaultencoding']) = locale.getdefaultlocale()
    # Windows Server 2008 64-bit
    # ('Windows', 'MINIONNAME', '2008ServerR2', '6.1.7601', 'AMD64', 'Intel64 Fam ily 6 Model 23 Stepping 6, GenuineIntel')
    # Ubuntu 10.04
    # ('Linux', 'MINIONNAME', '2.6.32-38-server', '#83-Ubuntu SMP Wed Jan 4 11:26:59 UTC 2012', 'x86_64', '')
    (grains['kernel'], grains['host'],
     grains['kernelrelease'], version, grains['cpuarch'], _) = platform.uname()
    if grains['kernel'] == 'Windows':
        grains['osrelease'] = grains['kernelrelease']
        grains['osversion'] = grains['kernelrelease'] = version
        grains['os'] = 'Windows'
        grains['os_family'] = 'Windows'
        grains.update(_memdata(grains))
        grains.update(_windows_platform_data(grains))
        grains.update(_windows_cpudata())
        grains.update(_ps(grains))
        return grains
    elif grains['kernel'] == 'Linux':
        # Add lsb grains on any distro with lsb-release
        try:
            import lsb_release
            release = lsb_release.get_distro_information()
            for key, value in release.iteritems():
                grains['lsb_{0}'.format(key.lower())] = value  # override /etc/lsb-release
        except ImportError:
            # if the python library isn't available, default to regex
            if os.path.isfile('/etc/lsb-release'):
                for line in open('/etc/lsb-release').readlines():
                    # Matches any possible format:
                    #     DISTRIB_ID="Ubuntu"
                    #     DISTRIB_ID='Mageia'
                    #     DISTRIB_ID=Fedora
                    #     DISTRIB_RELEASE='10.10'
                    #     DISTRIB_CODENAME='squeeze'
                    #     DISTRIB_DESCRIPTION='Ubuntu 10.10'
                    regex = re.compile('^(DISTRIB_(?:ID|RELEASE|CODENAME|DESCRIPTION))=(?:\'|")?([\w\s\.-_]+)(?:\'|")?')
                    match = regex.match(line)
                    if match:
                        # Adds: lsb_distrib_{id,release,codename,description}
                        grains['lsb_{0}'.format(match.groups()[0].lower())] = match.groups()[1].rstrip()
        # Use the already intelligent platform module to get distro info
        (osname, osrelease, oscodename) = platform.linux_distribution(
                                              supported_dists=_supported_dists)
        # Try to assign these three names based on the lsb info, they tend to
        # be more accurate than what python gets from /etc/DISTRO-release.
        # It's worth noting that Ubuntu has patched their Python distribution
        # so that platform.linux_distribution() does the /etc/lsb-release
        # parsing, but we do it anyway here for the sake for full portability.
        grains['osfullname'] = grains.get('lsb_distrib_id', osname)
        grains['osrelease'] = grains.get('lsb_distrib_release', osrelease)
        grains['oscodename'] = grains.get('lsb_distrib_codename', oscodename)
        # return the first ten characters with no spaces, lowercased
        shortname = grains['osfullname'].replace(' ', '').lower()[:10]
        # this maps the long names from the /etc/DISTRO-release files to the
        # traditional short names that Salt has used.
        grains['os'] = _os_name_map.get(shortname, grains['osfullname'])
        grains.update(_linux_cpudata())
    elif grains['kernel'] == 'SunOS':
        grains['os'] = 'Solaris'
        grains.update(_sunos_cpudata(grains))
    elif grains['kernel'] == 'VMkernel':
        grains['os'] = 'ESXi'
    elif grains['kernel'] == 'Darwin':
        grains['os'] = 'MacOS'
        grains.update(_bsd_cpudata(grains))
    else:
        grains['os'] = grains['kernel']
    if grains['kernel'] in ('FreeBSD', 'OpenBSD'):
        grains.update(_bsd_cpudata(grains))
    if not grains['os']:
        grains['os'] = 'Unknown {0}'.format(grains['kernel'])
        grains['os_family'] = 'Unknown'
    else:
        # this assigns family names based on the os name
        # family defaults to the os name if not found
        grains['os_family'] = _os_family_map.get(grains['os'],
                                                 grains['os'])

    grains.update(_memdata(grains))

    # Get the hardware and bios data
    grains.update(_hw_data(grains))

    # Load the virtual machine info
    grains.update(_virtual(grains))
    grains.update(_ps(grains))

    return grains


def hostname():
    '''
    Return fqdn, hostname, domainname
    '''
    # This is going to need some work
    # Provides:
    #   fqdn
    #   host
    #   localhost
    #   domain
    grains = {}
    grains['localhost'] = socket.gethostname()
    grains['fqdn'] = socket.getfqdn()
    (grains['host'], grains['domain']) = grains['fqdn'].partition('.')[::2]
    return grains


def path():
    '''
    Return the path
    '''
    # Provides:
    #   path
    return {'path': os.environ['PATH'].strip()}


def pythonversion():
    '''
    Return the Python version
    '''
    # Provides:
    #   pythonversion
    return {'pythonversion': list(sys.version_info)}


def pythonpath():
    '''
    Return the Python path
    '''
    # Provides:
    #   pythonpath
    return {'pythonpath': sys.path}


def saltpath():
    '''
    Return the path of the salt module
    '''
    # Provides:
    #   saltpath
    path = os.path.abspath(os.path.join(__file__, os.path.pardir))
    return {'saltpath': os.path.dirname(path)}


def saltversion():
    '''
    Return the version of salt
    '''
    # Provides:
    #   saltversion
    from salt import __version__
    return {'saltversion': __version__}


# Relatively complex mini-algorithm to iterate over the various
# sections of dmidecode output and return matches for  specific
# lines containing data we want, but only in the right section.
def _dmidecode_data(regex_dict):
    '''
    Parse the output of dmidecode in a generic fashion that can
    be used for the multiple system types which have dmidecode.
    '''
    # NOTE: This function might gain support for smbios instead
    #       of dmidecode when salt gets working Solaris support
    ret = {}

    # No use running if dmidecode isn't in the path
    if not salt.utils.which('dmidecode'):
        return ret

    out = __salt__['cmd.run']('dmidecode')

    for section in regex_dict:
        section_found = False

        # Look at every line for the right section
        for line in out.split('\n'):
            if not line:
                continue
            # We've found it, woohoo!
            if re.match(section, line):
                section_found = True
                continue
            if not section_found:
                continue

            # Now that a section has been found, find the data
            for item in regex_dict[section]:
                # Examples:
                #    Product Name: 64639SU
                #    Version: 7LETC1WW (2.21 )
                regex = re.compile('\s+{0}\s+(.*)$'.format(item))
                grain = regex_dict[section][item]
                # Skip to the next iteration if this grain
                # has been found in the dmidecode output.
                if grain in ret:
                    continue

                match = regex.match(line)

                # Finally, add the matched data to the grains returned
                if match:
                    ret[grain] = match.group(1).strip()
    return ret


def _hw_data(osdata):
    '''
    Get system specific hardware data from dmidecode

    Provides
        biosversion
        productname
        manufacturer
        serialnumber
        biosreleasedate

    .. versionadded:: 0.9.5
    '''
    grains = {}
    # TODO: *BSD dmidecode output
    if osdata['kernel'] == 'Linux':
        linux_dmi_regex = {
            'BIOS [Ii]nformation': {
                '[Vv]ersion:': 'biosversion',
                '[Rr]elease [Dd]ate:': 'biosreleasedate',
            },
            '[Ss]ystem [Ii]nformation': {
                'Manufacturer:': 'manufacturer',
                'Product(?: Name)?:': 'productname',
                'Serial Number:': 'serialnumber',
            },
        }
        grains.update(_dmidecode_data(linux_dmi_regex))
    # On FreeBSD /bin/kenv (already in base system) can be used instead of dmidecode
    elif osdata['kernel'] == 'FreeBSD':
        kenv = salt.utils.which('kenv')
        if kenv:
            grains['biosreleasedate'] = __salt__['cmd.run']('{0} smbios.bios.reldate'.format(kenv)).strip()
            grains['biosversion'] = __salt__['cmd.run']('{0} smbios.bios.version'.format(kenv)).strip()
            grains['manufacturer'] = __salt__['cmd.run']('{0} smbios.system.maker'.format(kenv)).strip()
            grains['serialnumber'] = __salt__['cmd.run']('{0} smbios.system.serial'.format(kenv)).strip()
            grains['productname'] = __salt__['cmd.run']('{0} smbios.system.product'.format(kenv)).strip()
    elif osdata['kernel'] == 'OpenBSD':
        sysctl = salt.utils.which('sysctl')
        hwdata = {'biosversion': 'hw.version',
                  'manufacturer': 'hw.vendor',
                  'productname': 'hw.product',
                  'serialnumber': 'hw.serialno'}
        for key, oid in hwdata.items():
            value = __salt__['cmd.run']('{0} -n {1}'.format(sysctl, oid))
            if not value.endswith(' value is not available'):
                grains[key] = value
    return grains


def get_server_id():
    '''
    Provides an integer based on the FQDN of a machine.
    Useful as server-id in MySQL replication or anywhere else you'll need an ID like this.
    '''
    # Provides:
    #   server_id
    return {'server_id': abs(hash(__opts__['id']) % (2 ** 31))}<|MERGE_RESOLUTION|>--- conflicted
+++ resolved
@@ -127,15 +127,13 @@
     grains = {'num_cpus': 0}
 
     grains['cpuarch'] = __salt__['cmd.run']('uname -p').strip()
-    for line in __salt__['cmd.run']('/usr/sbin/psrinfo 2>/dev/null').split('\n'):
+    for line in __salt__['cmd.run'](
+            '/usr/sbin/psrinfo 2>/dev/null'
+            ).split('\n'):
         grains['num_cpus'] += 1
-<<<<<<< HEAD
-    grains['cpu_model'] = __salt__['cmd.run']('kstat -p cpu_info:0:cpu_info0:implementation').split()[1].strip()
-
-=======
-    grains['cpu_model'] = __salt__['cmd.run']('kstat -p cpu_info:*:*:implementation').split()[1].strip()
-    
->>>>>>> e793ed12
+    grains['cpu_model'] = __salt__['cmd.run'](
+            'kstat -p cpu_info:*:*:implementation'
+            ).split()[1].strip()
     return grains
 
 
