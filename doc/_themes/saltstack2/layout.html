{%- block doctype -%}
<!DOCTYPE html>
{%- endblock %}

{% set xxx = rellinks.extend([
    ('glossary', 'Glossary', 'g', 'Glossary'),
    ('contents', 'Table of Contents', 't', 'Table of Contents'),
]) %}

{%- set reldelim1 = reldelim1 is not defined and ' &raquo;' or reldelim1 %}
{%- set reldelim2 = reldelim2 is not defined and ' |' or reldelim2 %}
{%- set render_sidebar = (not embedded) and (not theme_nosidebar|tobool) and (sidebars != []) %}
{%- set url_root = pathto('', 1) %}
{# XXX necessary? #}
{%- if url_root == '#' %}{% set url_root = '' %}{% endif %}
{%- if not embedded and docstitle %}
    {%- set titlesuffix = " &mdash; "|safe + docstitle|e %}
{%- else %}
    {%- set titlesuffix = "" %}
{%- endif %}

{% set script_files = [
    '_static/js/core.min.js',
    '_static/js/webhelp.min_v1.4.4.js',
] %}

{% set css_files = [
    '_static/css/core.min.css',
    '_static/css/webhelp.min_v1.4.5.css',
] %}

{%- macro relbar() %}

        {%- for rellink in rellinks|reverse %}
        <li>
            <a href="{{ pathto(rellink[0]) }}" title="{{ rellink[1]|striptags|e }}">{{ rellink[3] }}</a>
            {#
            {%- if not loop.last %}{{ reldelim2 }}{% endif %}
            #}
        </li>
        {%- endfor %}

        {%- block relbaritems %} {% endblock %}

{%- endmacro %}

{%- macro script() %}
    <script>
        var DOCUMENTATION_OPTIONS = {
            URL_ROOT:    '{{ url_root }}',
            VERSION:     '{{ release|e }}',
            SEARCH_CX:   '{{ search_cx }}',
            COLLAPSE_INDEX: false,
            FILE_SUFFIX: '{{ '' if no_search_suffix else file_suffix }}',
            HAS_SOURCE:  '{{ has_source|lower }}'
        };
    </script>
    {%- for scriptfile in script_files %}

    <script src="{{ pathto(scriptfile, 1) }}"></script>

    {%- endfor %}
{%- endmacro %}

{%- macro css() %}

    {%- for cssfile in css_files %}
        <link rel="stylesheet" href="{{ pathto(cssfile, 1) }}">
    {%- endfor %}

{%- endmacro %}
<html>
    <head>
        <meta charset="{{ encoding }}">
        {{ metatags }}
        <meta http-equiv="X-UA-Compatible" content="IE=edge,chrome=1">

        {%- block htmltitle %}
        <title>{{ title|striptags|e }}{{ titlesuffix }}</title>
        {%- endblock %}

        <meta name="description" content="">
        <meta name="viewport" content="width=device-width, initial-scale=1.0">
        <meta name="google-site-verification" content="1Y-ojT3ndjxA9coB77iUDyXPWxeuQ3T4_r0j-QG6QHg" />

        {{ css() }}

        {%- if favicon %}
            <link rel="shortcut icon" href="{{ pathto('_static/' + favicon, 1) }}">
        {%- endif %}

        <!--[if lt IE 9]>
        <script src="{{ pathto('_static/js/respond.min.js', 1) }}"></script>
        <![endif]-->

        {%- block linktags %}
        {%- if hasdoc('about') %}
        <link rel="author" title="{{ _('About these documents') }}" href="{{ pathto('about') }}">
        {%- endif %}
        {%- if hasdoc('genindex') %}
        <link rel="index" title="{{ _('Index') }}" href="{{ pathto('genindex') }}">
        {%- endif %}
        {%- if hasdoc('search') %}
        <link rel="search" title="{{ _('Search') }}" href="{{ pathto('search') }}">
        {%- endif %}
        {%- if hasdoc('copyright') %}
        <link rel="copyright" title="{{ _('Copyright') }}" href="{{ pathto('copyright') }}">
        {%- endif %}
        <link rel="top" title="{{ docstitle|e }}" href="{{ pathto('index') }}">
        {%- if parents %}
        <link rel="up" title="{{ parents[-1].title|striptags|e }}" href="{{ parents[-1].link|e }}">
        {%- endif %}
        {%- if next %}
        <link rel="next" title="{{ next.title|striptags|e }}" href="{{ next.link|e }}">
        {%- endif %}
        {%- if prev %}
        <link rel="prev" title="{{ prev.title|striptags|e }}" href="{{ prev.link|e }}">
        {%- endif %}
        {%- endblock %}
    </head>

    <body class="index">
        <!--[if lt IE 8]>
            <p>You are using an <strong>outdated</strong> browser. Please <a href="http://browsehappy.com/">upgrade your browser.</a></p>
        <![endif]-->

        {%- block content %}

        <div id="wrapper">
            <!--start navbar-->
            <nav id="globalNavbar" class="navbar navbar-default navbar-inverse navbar-fixed-top" role="navigation">
                <!-- Brand and toggle get grouped for better mobile display -->
                <div class="container">
                    <div class="navbar-header">
                        <button type="button" class="navbar-toggle" data-toggle="collapse" data-target="#navbarCollapse">
                            <span class="sr-only">Toggle navigation</span>
                            <span class="icon-bar"></span>
                            <span class="icon-bar"></span>
                            <span class="icon-bar"></span>
                        </button>
                        <a href="http://saltstack.com/" target="_blank"><img src="{{ pathto('_static/images/saltstack.svg', 1) }}" class="nolightbox" height="40px" width="170px"></a>
                    </div>
                    <!-- Collect the nav links, forms, and other content for toggling -->
                    <div class="collapse navbar-collapse" id="navbarCollapse">
                        <ul class="nav navbar-nav">
                <li><a href="/en/latest/">Overview</a></li>
                <li><a href="/en/getstarted/">Tutorials</a></li>
                <li><a href="/en/latest/contents.html">Documentation</a></li>
                <li><a href="https://repo.saltstack.com">Downloads</a></li>
                <li><a href="/en/latest/topics/development/">Develop</a></li>
                            <!--<li><a href="/en/2016.3/faq/">FAQ</a></li>
                            <li><a href="/en/2016.3/samples/">Code Samples</a></li>-->
                            <!--                <li><a href="https://repo.saltstack.com" target="_blank">Downloads</a></li>-->
                            <!--<li><a href="http://saltstack.com/training" target="_blank">Training</a></li>
                            <li><a href="http://saltstack.com/support" target="_blank">Support</a></li>-->
                        </ul>
                    </div>
                </div>
            </nav>
            <!--end navbar-->
            <div id="page-content-wrapper">
                <div class="container-fluid">

                    <!--start navbar-->
                    <div class="row">
                        <div class="col-sm-12 col-md-11 col-md-offset-1 col-lg-10 col-lg-offset-1">
                            <nav class="pull-left text-muted">
                                <a href="https://github.com/saltstack/salt/edit/develop/doc/{{pagename}}.rst">Edit on GitHub</a>
                            </nav>
                            <nav id="localnav">
                                <ul class="nav navbar-nav">
                                    {%- block relbar_small %}{{ relbar() }}{% endblock %}

                                    {% if not (build_type == "develop" or build_type == "next") and on_saltstack %}
                                    <li><a class="icon-dl" href="/en/pdf/Salt-{{ release }}.pdf"><img height="25" width="25" class="nolightbox" src="{{ pathto('_static/images/pdf_icon.svg', 1) }}"></a></li>
                                    <li><a class="icon-dl" href="/en/epub/Salt-{{ release }}.epub"><img height="25" width="18" class="nolightbox" src="{{ pathto('_static/images/epub_icon.svg', 1) }}"></a></li>
                                    {% endif %}
                                </ul>
                            </nav>
                        </div>
                    </div>
                    <!--end navbar-->


                    <div class="row">
                        <div class="col-sm-12 col-md-11 col-md-offset-1 col-lg-10 col-lg-offset-1">

                            {% if "topics/releases" in pagename and "0" in pagename and not release in pagename and not "In Progress" in title %}

                                <div class="alert alert-warning dev-notification-text" role="alert"><i class="glyphicon glyphicon-warning-sign"></i> These release notes are for an old release of Salt. This release might contain known security and other issues that are fixed in the <a data-container="body" data-toggle="tooltip" data-placement="bottom" title="Release notes for the latest release" href="{{ release }}.html">latest release</a>.</div>

                            {% elif build_type == "develop" and on_saltstack %}

                                <div class="alert alert-warning dev-notification-text" role="alert"><i class="glyphicon glyphicon-warning-sign"></i> You are viewing docs from the develop branch, some of these features are not yet released.</div>

                            {% elif build_type == "inactive" and on_saltstack %}

                                <div class="alert alert-warning dev-notification-text releaselinks" role="alert"><i class="glyphicon glyphicon-warning-sign"></i> You are viewing docs from a branch that is no longer active. You might want to view docs for the <a data-container="body" data-toggle="tooltip" data-placement="bottom" title="Docs for the latest stable release" href="/en/latest/">{{ latest_release }}</a> release instead.</div>
                            {% endif %}

                            {% if build_type == "next" and on_saltstack %}

                                <div class="alert alert-warning dev-notification-text" role="alert"><i class="glyphicon glyphicon-warning-sign"></i> You are previewing docs for the next major release, <a target="_blank" data-container="body" data-toggle="tooltip" data-placement="bottom" title="View this branch on GitHub" href="https://github.com/saltstack/salt/tree/{{ next_release_dir }}"> {{ next_release }}.</a></div>
                            {% endif %}

                            {%- block document %}
                            <div class="body-content">
                                {% block body %} {% endblock %}
                            </div>
                            {%- endblock %}

                            {%- if prev %}
                            <a href="{{ prev.link|e }}"><button data-container="body" data-toggle="tooltip" data-placement="bottom" title="{{ prev.title|striptags|e }}" id="prev-button" type="button" class="btn btn-secondary"><span class="glyphicon glyphicon-chevron-left"></span> Previous</button></a>
                            {%- endif %}

                            {%- if next %}
                            <a href="{{ next.link|e }}"><button data-container="body" data-toggle="tooltip" data-placement="bottom" title="{{ next.title|striptags|e }}" id="next-button" type="button" class="btn btn-primary">
                                Next <span class="glyphicon glyphicon-chevron-right"></span></button></a>
                            {%- endif %}
                        </div>
                    </div>

                    {%- block footer %}
                    <div class="footer">
                        <hr />

                        <div class="row">

                            {% if on_saltstack %}
                            <div class="col-sm-6">
                            <p><i>{{ today }}</i></p>

                                {% if build_type == "latest" %}
                                <p>You are viewing docs for the latest stable release, {{ latest_release }}. Switch to docs for the previous stable release, <a data-container="body" data-toggle="tooltip" data-placement="bottom" title="Docs for the previous stable release" href="/en/{{ previous_release_dir }}/">{{ previous_release }}</a>, or to a recent doc build from the <a data-container="body" data-toggle="tooltip" data-placement="bottom" title="Latest docs from the develop branch" href="/en/develop/">develop</a> branch.</p>

                                {% elif build_type == "previous" %}
                                <p>You are viewing docs for the previous stable release, {{ previous_release }}. Switch to docs for the latest stable release, <a data-container="body" data-toggle="tooltip" data-placement="bottom" title="Docs for the latest stable release" href="/en/latest/">{{ latest_release }}</a>, or to a recent doc build from the <a data-container="body" data-toggle="tooltip" data-placement="bottom" title="Latest docs from the develop branch" href="/en/develop/">develop</a> branch.</p>

                                {% elif build_type == "inactive" %}
                                <p>You are viewing docs for an inactive release, {{ previous_release }}. Switch to docs for the latest stable release, <a data-container="body" data-toggle="tooltip" data-placement="bottom" title="Docs for the latest stable release" href="/en/latest/">{{ latest_release }}</a>, or to a recent doc build from the <a data-container="body" data-toggle="tooltip" data-placement="bottom" title="Latest docs from the develop branch" href="/en/develop/">develop</a> branch.</p>

                                {% elif build_type == "develop" %}
                                <p>You are viewing docs built from a recent snapshot of the develop branch. Switch to docs for the latest stable release, <a data-container="body" data-toggle="tooltip" data-placement="bottom" title="Docs for the latest stable release" href="/en/latest/">{{ latest_release }}</a>.</p>

                                {% elif build_type == "next" %}
                                <p>You are viewing preview docs for the next major release, {{ next_release }}. Switch to docs for the latest stable release, <a data-container="body" data-toggle="tooltip" data-placement="bottom" title="Docs for the latest stable release" href="/en/latest/">{{ latest_release }}</a>.</p>
                                {% endif %}
                                <br>
                                <p><a href="http://saltstack.com">saltstack.com</a></p>

                                <div class="footer">
                                    <p>© {{ copyright }} SaltStack. All Rights Reserved, SaltStack Inc. | <a href="http://saltstack.com/privacy-policy" target="_blank">Privacy Policy</a></p>
                                </div>
                            </div>

                            <div class="col-sm-6">

<<<<<<< HEAD
                                 <a href="https://saltstack.com/support" target="_blank"><img class="nolightbox footer-banner center" src="{{ pathto('_static/images/footer-support.png', 1) }}"/></a>
                                 <a href="https://saltstack.com/saltstack-enterprise/" target="_blank"><img class="nolightbox footer-banner center" src="{{ pathto('_static/images/enterprise_ad.jpg', 1) }}"/></a>
=======
                                 <a href="http://saltconf.com" target="_blank"><img class="nolightbox footer-banner center" src="{{ pathto('_static/images/DOCBANNER.jpg', 1) }}"/></a>
>>>>>>> 6a3c03c2


                            </div>
                            {% endif %}
                        </div>
                    </div> <!--end footer-->
                    {%- endblock %}

                    </div>
                </div>
            <!--start sidebar-->
            <div id="sidebar-wrapper">
            <div id="sidebar-static">

<!--                <a class="ss-logo" href="http://saltstack.com"><img width="250" height="63" class="nolightbox sidebar-logo" src="{{ pathto('_static/images/saltstack_logo.svg', 1) }}"></a>

                {% if on_saltstack %}

                {% if [True, False]|random %}
                <a href="http://saltconf.com/register" target="_blank"><img class="nolightbox sidebar-banner center" src="{{ pathto('_static/images/banner-saltconf.png', 1) }}"/></a>
                {% else %}
                <a href="http://saltstack.com/support" target="_blank"><img class="nolightbox sidebar-banner center" src="{{ pathto('_static/images/banner-support.png', 1) }}"/></a>
                {% endif %}-->


                {% if build_type=="next" %}

                <div class="versions">
                    <p><b>{{ next_release }}</b> (Not Released)</p>
                </div>

                {% else %}

                <div class="releaselinks versions {{ build_type }}">

                <a class="btn btn-secondary{% if build_type == "previous" or build_type == "inactive" %} active{% endif %}" id="previous"{% if build_type == "previous" or build_type == "inactive" %} title="View release notes"{% else %} title="Switch to docs for the previous stable release"{% endif %} data-container="body" data-toggle="tooltip" data-placement="bottom" href="/en/{{ previous_release_dir }}/">{{ previous_release }}{% if build_type == "previous" or build_type == "inactive" %} <i class="glyphicon glyphicon-ok"></i>{%- endif %}</a>

                <a  class="btn btn-secondary{% if build_type == "latest" %} active{% endif %}" id="latest"{% if build_type == "latest" %} title="View release notes"{% else %} title="Switch to docs for the latest stable release"{% endif %} data-container="body" data-toggle="tooltip" data-placement="bottom" href="/en/latest/">{{ latest_release }}{% if build_type == "latest" %} <i class="glyphicon glyphicon-ok"></i>{% endif %}</a>

                <a  class="btn btn-secondary{% if build_type == "develop" %} active{% endif %}" id="develop"{% if build_type == "develop" %} title="View all release notes"{% endif %} title="Switch to docs built recently from the develop branch" data-container="body" data-toggle="tooltip" data-placement="bottom" href="/en/develop/">Develop{% if build_type == "develop" %} <i class="glyphicon glyphicon-ok"></i>{% endif %}</a>

                </div>

                {% endif %}

                {% else %}
                <div class="versions">
                    <p>Version {{ version }}</p>
                </div>
                {% endif %}

                <div id="search-form" class="inner-addon left-addon">
                    <i class="glyphicon glyphicon-search"></i>
                    <input type="text" class="form-control">
                </div>

            </div> <!--end sidebar-static-->

                <div id="sidebar-nav">
                    {% block menu %}
                    {% set toctree = toctree(maxdepth=8, collapse=True, includehidden=True) %}
                    {% if toctree %}
                    {{ toctree }}
                    {% else %}
                    <!-- Local TOC -->
                    <div class="local-toc">{{ toc }}</div>
                    {% endif %}
                    {% endblock %}
                </div>

                <div id="sidebar-static-bottom">
                <!--<div class="text-nowrap">
                    &lt;!&ndash;social icons from http://vervex.deviantart.com/art/somacro-45-300dpi-social-media-icons-267955425&ndash;&gt;
                    <ul id="social-links" class="list-inline">
                        <li><a data-container="body" data-delay='{ "show": 500, "hide": 100 }' data-toggle="tooltip" data-placement="top" title="watch saltstack videos on youtube" href="https://www.youtube.com/user/saltstack" target="_blank"><img class="nolightbox" width="24" src="{{ pathto('_static/images/youtube-variation.png', 1) }}" ></a></li>
                        <li><a data-container="body" data-delay='{ "show": 500, "hide": 100 }' data-toggle="tooltip" data-placement="top" title="view the latest saltstack tweets" href="http://twitter.com/saltstackinc" target="_blank"><img class="nolightbox" width="24" src="{{ pathto('_static/images/twitter.png', 1) }}" ></a></li>
                        <li><a data-container="body" data-delay='{ "show": 500, "hide": 100 }' data-toggle="tooltip" data-placement="top" title="subscribe to the salt users mailing list" href="https://groups.google.com/forum/#!forum/salt-users" target="_blank"><img class="nolightbox" width="24" src="{{ pathto('_static/images/email.png', 1) }}" ></a></li>
                        <li><a data-container="body" data-delay='{ "show": 500, "hide": 100 }' data-toggle="tooltip" data-placement="top" title="download saltstack code from github" href="https://github.com/saltstack/salt" target="_blank"><img class="nolightbox" width="24" src="{{ pathto('_static/images/github.png', 1) }}" ></a></li>
                        <li><a data-container="body" data-delay='{ "show": 500, "hide": 100 }' data-toggle="tooltip" data-placement="top" title="chat in #salt on freenode irc" href="http://webchat.freenode.net/?channels=salt&uio=mj10cnvljjk9dhj1zsyxmd10cnvl83" target="_blank"><img class="nolightbox" width="24" src="{{ pathto('_static/images/messenger-generic.png', 1) }}" ></a></li>
                        <li><a data-container="body" data-delay='{ "show": 500, "hide": 100 }' data-toggle="tooltip" data-placement="top" title="/r/saltstack" href="http://www.reddit.com/r/saltstack/" target="_blank"><img class="nolightbox" width="24" src="{{ pathto('_static/images/reddit.png', 1) }}" ></a></li>
                        <li><a data-container="body" data-delay='{ "show": 500, "hide": 100 }' data-toggle="tooltip" data-placement="top" title="ask a saltstack question on stackoverflow" href="http://stackoverflow.com/questions/tagged/salt-stack" target="_blank"><img class="nolightbox" width="24" src="{{ pathto('_static/images/stackoverflow.png', 1) }}" ></a></li>
                        <li><a data-container="body" data-delay='{ "show": 500, "hide": 100 }' data-toggle="tooltip" data-placement="top" title="join or start a saltstack meetup" href="http://www.meetup.com/find/?keywords=saltstack" target="_blank"><img class="nolightbox" width="24" src="{{ pathto('_static/images/meetup.png', 1) }}" ></a></li>
                        <li><a data-container="body" data-delay='{ "show": 500, "hide": 100 }' data-toggle="tooltip" data-placement="top" title="follow saltstack on linkedin" href="http://www.linkedin.com/company/salt-stack-inc" target="_blank"><img class="nolightbox" width="24" src="{{ pathto('_static/images/linkedin.png', 1) }}" ></a></li>
                    </ul>
                </div>-->
                </div>
            </div>
            <!--end sidebar-->

            </div> <!--end wrapper-->
        {%- endblock %} <!--end block content-->

        {%- if not embedded %}
        {{ script() }}
            {%- if use_opensearch %}
                <link rel="search" type="application/opensearchdescription+xml"
                title="{% trans docstitle=docstitle|e %}Search within {{ docstitle }}{% endtrans %}"
                href="{{ pathto('_static/opensearch.xml', 1) }}">
            {%- endif %}
        {%- endif %}

        {% if on_saltstack %}

        <!--analytics-->
        <script type="text/javascript" language="javascript">llactid=23943</script>
        <script type="text/javascript" language="javascript" src="https://trackalyzer.com/trackalyze_secure.js"></script>

        <script>
        var _gaq = _gaq || [];
        var pluginUrl = '//www.google-analytics.com/plugins/ga/inpage_linkid.js';
        _gaq.push(['_require', 'inpage_linkid', pluginUrl]);
        _gaq.push(['_setAccount', 'UA-26984928-1']);
        _gaq.push(['_setDomainName', 'saltstack.com']);
        _gaq.push(['_trackPageview']);

        (function() {
            var ga = document.createElement('script'); ga.type = 'text/javascript'; ga.async = true;
            ga.src = ('https:' == document.location.protocol ? 'https://ssl' : 'http://www') + '.google-analytics.com/ga.js';
            var s = document.getElementsByTagName('script')[0]; s.parentNode.insertBefore(ga, s);
        })();
        </script>
        {% endif %}
    </body>
</html><|MERGE_RESOLUTION|>--- conflicted
+++ resolved
@@ -255,12 +255,8 @@
 
                             <div class="col-sm-6">
 
-<<<<<<< HEAD
-                                 <a href="https://saltstack.com/support" target="_blank"><img class="nolightbox footer-banner center" src="{{ pathto('_static/images/footer-support.png', 1) }}"/></a>
                                  <a href="https://saltstack.com/saltstack-enterprise/" target="_blank"><img class="nolightbox footer-banner center" src="{{ pathto('_static/images/enterprise_ad.jpg', 1) }}"/></a>
-=======
                                  <a href="http://saltconf.com" target="_blank"><img class="nolightbox footer-banner center" src="{{ pathto('_static/images/DOCBANNER.jpg', 1) }}"/></a>
->>>>>>> 6a3c03c2
 
 
                             </div>
