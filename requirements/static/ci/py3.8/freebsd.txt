--- conflicted
+++ resolved
@@ -48,11 +48,7 @@
     # via google-auth
 cassandra-driver==3.28.0
     # via -r requirements/static/ci/common.in
-<<<<<<< HEAD
-certifi==2023.5.7
-=======
 certifi==2023.07.22
->>>>>>> 89736002
     # via
     #   -c requirements/static/ci/../pkg/py3.8/freebsd.txt
     #   -r requirements/static/ci/common.in
