#
# This file is autogenerated by pip-compile
# To update, run:
#
#    pip-compile --no-emit-index-url --output-file=requirements/static/ci/py3.8/windows.txt requirements/pytest.txt requirements/static/ci/common.in requirements/static/ci/windows.in requirements/static/pkg/windows.in requirements/windows.txt
#
aiohttp==3.8.5
    # via etcd3-py
aiosignal==1.3.1
    # via aiohttp
async-timeout==4.0.2
    # via aiohttp
attrs==23.1.0
    # via
    #   aiohttp
    #   jsonschema
    #   pytest-salt-factories
    #   pytest-shell-utilities
    #   pytest-skip-markers
    #   pytest-subtests
    #   pytest-system-statistics
autocommand==2.2.2
    # via
    #   -c requirements/static/ci/../pkg/py3.8/windows.txt
    #   jaraco.text
bcrypt==4.0.1
    # via -r requirements/static/ci/common.in
boto3==1.26.152
    # via
    #   -r requirements/static/ci/common.in
    #   moto
boto==2.49.0
    # via -r requirements/static/ci/common.in
botocore==1.29.152
    # via
    #   boto3
    #   moto
    #   s3transfer
cachetools==5.3.1
    # via google-auth
cassandra-driver==3.28.0
    # via -r requirements/static/ci/common.in
certifi==2023.07.22
    # via
    #   -c requirements/static/ci/../pkg/py3.8/windows.txt
    #   -r requirements/static/ci/common.in
    #   -r requirements/windows.txt
    #   kubernetes
    #   requests
cffi==1.14.6
    # via
    #   -c requirements/static/ci/../pkg/py3.8/windows.txt
    #   -r requirements/static/ci/common.in
    #   -r requirements/windows.txt
    #   clr-loader
    #   cryptography
    #   pygit2
    #   pynacl
charset-normalizer==3.2.0
    # via
    #   -c requirements/static/ci/../pkg/py3.8/windows.txt
    #   aiohttp
    #   requests
cheetah3==3.2.6.post1
    # via -r requirements/static/ci/common.in
cheroot==10.0.0
    # via
    #   -c requirements/static/ci/../pkg/py3.8/windows.txt
    #   cherrypy
cherrypy==18.8.0
    # via
    #   -c requirements/static/ci/../pkg/py3.8/windows.txt
    #   -r requirements/static/ci/common.in
    #   -r requirements/windows.txt
click==8.1.3
    # via geomet
clr-loader==0.2.4
    # via
    #   -c requirements/static/ci/../pkg/py3.8/windows.txt
    #   pythonnet
clustershell==1.9.1
    # via -r requirements/static/ci/common.in
colorama==0.4.6
    # via
    #   click
    #   pytest
contextvars==2.4
    # via
    #   -c requirements/static/ci/../pkg/py3.8/windows.txt
    #   -r requirements/base.txt
cryptography==41.0.4
    # via
    #   -c requirements/static/ci/../pkg/py3.8/windows.txt
    #   -r requirements/crypto.txt
    #   -r requirements/windows.txt
    #   etcd3-py
    #   moto
    #   pyopenssl
    #   pyspnego
    #   requests-ntlm
distlib==0.3.6
    # via virtualenv
distro==1.8.0
    # via
    #   -c requirements/static/ci/../pkg/py3.8/windows.txt
    #   -r requirements/base.txt
    #   pytest-skip-markers
dmidecode==0.9.0
    # via -r requirements/static/ci/windows.in
dnspython==2.3.0
    # via
    #   -r requirements/static/ci/common.in
    #   python-etcd
docker==6.1.3
    # via -r requirements/pytest.txt
etcd3-py==0.1.6
    # via -r requirements/static/ci/common.in
exceptiongroup==1.1.1
    # via pytest
filelock==3.12.4
    # via virtualenv
flaky==3.7.0
    # via -r requirements/pytest.txt
frozenlist==1.3.3
    # via
    #   aiohttp
    #   aiosignal
genshi==0.7.7
    # via -r requirements/static/ci/common.in
geomet==0.2.1.post1
    # via cassandra-driver
gitdb==4.0.10
    # via
    #   -c requirements/static/ci/../pkg/py3.8/windows.txt
    #   gitpython
gitpython==3.1.35
    # via
    #   -c requirements/static/ci/../pkg/py3.8/windows.txt
    #   -r requirements/static/ci/common.in
    #   -r requirements/windows.txt
google-auth==2.19.1
    # via kubernetes
idna==3.4
    # via
    #   -c requirements/static/ci/../pkg/py3.8/windows.txt
    #   etcd3-py
    #   requests
    #   yarl
immutables==0.15
    # via
    #   -c requirements/static/ci/../pkg/py3.8/windows.txt
    #   contextvars
importlib-metadata==6.6.0
    # via
    #   -c requirements/static/ci/../pkg/py3.8/windows.txt
    #   -r requirements/windows.txt
importlib-resources==5.12.0
    # via
    #   -c requirements/static/ci/../pkg/py3.8/windows.txt
    #   jaraco.text
inflect==6.0.4
    # via
    #   -c requirements/static/ci/../pkg/py3.8/windows.txt
    #   jaraco.text
iniconfig==2.0.0
    # via pytest
ipaddress==1.0.23
    # via kubernetes
jaraco.collections==4.1.0
    # via
    #   -c requirements/static/ci/../pkg/py3.8/windows.txt
    #   cherrypy
jaraco.context==4.3.0
    # via
    #   -c requirements/static/ci/../pkg/py3.8/windows.txt
    #   jaraco.text
jaraco.functools==3.7.0
    # via
    #   -c requirements/static/ci/../pkg/py3.8/windows.txt
    #   cheroot
    #   jaraco.text
    #   tempora
jaraco.text==3.11.1
    # via
    #   -c requirements/static/ci/../pkg/py3.8/windows.txt
    #   jaraco.collections
jinja2==3.1.2
    # via
    #   -c requirements/static/ci/../pkg/py3.8/windows.txt
    #   -r requirements/base.txt
    #   moto
jmespath==1.0.1
    # via
    #   -c requirements/static/ci/../pkg/py3.8/windows.txt
    #   -r requirements/base.txt
    #   -r requirements/static/ci/common.in
    #   boto3
    #   botocore
jsonschema==3.2.0
    # via -r requirements/static/ci/common.in
junit-xml==1.9
    # via -r requirements/static/ci/common.in
keyring==5.7.1
    # via -r requirements/static/ci/common.in
kubernetes==3.0.0
    # via -r requirements/static/ci/common.in
looseversion==1.2.0
    # via
    #   -c requirements/static/ci/../pkg/py3.8/windows.txt
    #   -r requirements/base.txt
lxml==4.9.2
    # via
    #   -c requirements/static/ci/../pkg/py3.8/windows.txt
    #   -r requirements/windows.txt
    #   xmldiff
mako==1.2.4
    # via -r requirements/static/ci/common.in
markupsafe==2.1.2
    # via
    #   -c requirements/static/ci/../pkg/py3.8/windows.txt
    #   -r requirements/base.txt
    #   jinja2
    #   mako
    #   werkzeug
<<<<<<< HEAD
mock==5.0.2
=======
mock==5.1.0
>>>>>>> a932628c
    # via -r requirements/pytest.txt
more-itertools==9.1.0
    # via
    #   -c requirements/static/ci/../pkg/py3.8/windows.txt
    #   -r requirements/pytest.txt
    #   cheroot
    #   cherrypy
    #   jaraco.functools
    #   jaraco.text
moto==4.1.11
    # via -r requirements/static/ci/common.in
msgpack==1.0.5
    # via
    #   -c requirements/static/ci/../pkg/py3.8/windows.txt
    #   -r requirements/base.txt
    #   pytest-salt-factories
multidict==6.0.4
    # via
    #   aiohttp
    #   yarl
packaging==23.1
    # via
    #   -c requirements/static/ci/../pkg/py3.8/windows.txt
    #   -r requirements/base.txt
    #   docker
    #   pytest
passlib==1.7.4
    # via -r requirements/static/ci/common.in
patch==1.16
    # via -r requirements/static/ci/windows.in
pathspec==0.11.1
    # via yamllint
platformdirs==3.5.3
    # via virtualenv
pluggy==1.0.0
    # via pytest
portend==3.1.0
    # via
    #   -c requirements/static/ci/../pkg/py3.8/windows.txt
    #   cherrypy
psutil==5.8.0
    # via
    #   -c requirements/static/ci/../pkg/py3.8/windows.txt
    #   -r requirements/base.txt
    #   pytest-salt-factories
    #   pytest-shell-utilities
    #   pytest-system-statistics
pyasn1-modules==0.3.0
    # via google-auth
pyasn1==0.4.8
    # via
    #   -c requirements/static/ci/../pkg/py3.8/windows.txt
    #   -r requirements/windows.txt
    #   pyasn1-modules
    #   rsa
pycparser==2.21
    # via
    #   -c requirements/static/ci/../pkg/py3.8/windows.txt
    #   cffi
pycryptodomex==3.9.8
    # via
    #   -c requirements/static/ci/../pkg/py3.8/windows.txt
    #   -r requirements/crypto.txt
pydantic==1.10.8
    # via
    #   -c requirements/static/ci/../pkg/py3.8/windows.txt
    #   inflect
pygit2==1.12.1
    # via -r requirements/static/ci/windows.in
pymssql==2.2.7
    # via
    #   -c requirements/static/ci/../pkg/py3.8/windows.txt
    #   -r requirements/windows.txt
pymysql==1.0.3
    # via
    #   -c requirements/static/ci/../pkg/py3.8/windows.txt
    #   -r requirements/windows.txt
pynacl==1.5.0
    # via -r requirements/static/ci/common.in
pyopenssl==23.2.0
    # via
    #   -c requirements/static/ci/../pkg/py3.8/windows.txt
    #   -r requirements/windows.txt
    #   etcd3-py
pyrsistent==0.19.3
    # via jsonschema
pyspnego==0.9.0
    # via requests-ntlm
pytest-custom-exit-code==0.3.0
    # via -r requirements/pytest.txt
pytest-helpers-namespace==2021.12.29
    # via
    #   -r requirements/pytest.txt
    #   pytest-salt-factories
    #   pytest-shell-utilities
pytest-httpserver==1.0.8
    # via -r requirements/pytest.txt
pytest-salt-factories==1.0.0rc27
    # via -r requirements/pytest.txt
pytest-shell-utilities==1.8.0
    # via pytest-salt-factories
pytest-skip-markers==1.4.1
    # via
    #   pytest-salt-factories
    #   pytest-shell-utilities
    #   pytest-system-statistics
pytest-subtests==0.11.0
    # via -r requirements/pytest.txt
pytest-system-statistics==1.0.2
    # via pytest-salt-factories
pytest-timeout==2.1.0
    # via -r requirements/pytest.txt
pytest==7.3.2
    # via
    #   -r requirements/pytest.txt
    #   pytest-custom-exit-code
    #   pytest-helpers-namespace
    #   pytest-salt-factories
    #   pytest-shell-utilities
    #   pytest-skip-markers
    #   pytest-subtests
    #   pytest-system-statistics
    #   pytest-timeout
python-dateutil==2.8.2
    # via
    #   -c requirements/static/ci/../pkg/py3.8/windows.txt
    #   -r requirements/windows.txt
    #   botocore
    #   kubernetes
    #   moto
python-etcd==0.4.5
    # via -r requirements/static/ci/common.in
python-gnupg==0.5.0
    # via
    #   -c requirements/static/ci/../pkg/py3.8/windows.txt
    #   -r requirements/windows.txt
pythonnet==3.0.1
    # via
    #   -c requirements/static/ci/../pkg/py3.8/windows.txt
    #   -r requirements/windows.txt
pytz==2023.3
    # via
    #   -c requirements/static/ci/../pkg/py3.8/windows.txt
    #   tempora
pyvmomi==8.0.1.0.1
    # via -r requirements/static/ci/common.in
pywin32==306
    # via
    #   -c requirements/static/ci/../pkg/py3.8/windows.txt
    #   -r requirements/windows.txt
    #   cherrypy
    #   docker
    #   pytest-skip-markers
    #   wmi
pywinrm==0.4.3
    # via -r requirements/static/ci/windows.in
pyyaml==6.0.1
    # via
    #   -c requirements/static/ci/../pkg/py3.8/windows.txt
    #   -r requirements/base.txt
    #   clustershell
    #   kubernetes
    #   pytest-salt-factories
    #   responses
    #   yamllint
pyzmq==25.1.0
    # via
    #   -c requirements/static/ci/../pkg/py3.8/windows.txt
    #   -r requirements/zeromq.txt
    #   pytest-salt-factories
requests-ntlm==1.2.0
    # via pywinrm
requests==2.31.0
    # via
    #   -c requirements/static/ci/../pkg/py3.8/windows.txt
    #   -r requirements/base.txt
    #   -r requirements/static/ci/common.in
    #   -r requirements/windows.txt
    #   docker
    #   etcd3-py
    #   kubernetes
    #   moto
    #   pywinrm
    #   requests-ntlm
    #   responses
responses==0.23.1
    # via moto
rfc3987==1.3.8
    # via -r requirements/static/ci/common.in
rsa==4.9
    # via google-auth
s3transfer==0.6.1
    # via boto3
sed==0.3.1
    # via -r requirements/static/ci/windows.in
semantic-version==2.10.0
    # via etcd3-py
setproctitle==1.3.2
    # via
    #   -c requirements/static/ci/../pkg/py3.8/windows.txt
    #   -r requirements/windows.txt
six==1.15.0
    # via
    #   -c requirements/static/ci/../pkg/py3.8/windows.txt
    #   cassandra-driver
    #   etcd3-py
    #   genshi
    #   geomet
    #   google-auth
    #   jsonschema
    #   junit-xml
    #   kubernetes
    #   python-dateutil
    #   pyvmomi
    #   pywinrm
    #   websocket-client
smmap==4.0.0
    # via
    #   -c requirements/static/ci/../pkg/py3.8/windows.txt
    #   gitdb
sqlparse==0.4.4
    # via -r requirements/static/ci/common.in
strict-rfc3339==0.7
    # via -r requirements/static/ci/common.in
tempora==5.3.0
    # via
    #   -c requirements/static/ci/../pkg/py3.8/windows.txt
    #   portend
timelib==0.3.0
    # via
    #   -c requirements/static/ci/../pkg/py3.8/windows.txt
    #   -r requirements/windows.txt
toml==0.10.2
    # via -r requirements/static/ci/common.in
tomli==2.0.1
    # via pytest
tornado==6.3.2
    # via
    #   -c requirements/static/ci/../pkg/py3.8/windows.txt
    #   -r requirements/base.txt
types-pyyaml==6.0.1
    # via responses
typing-extensions==4.6.3
    # via
    #   -c requirements/static/ci/../pkg/py3.8/windows.txt
    #   pydantic
    #   pytest-shell-utilities
    #   pytest-system-statistics
urllib3==1.26.14
    # via
    #   -c requirements/static/ci/../pkg/py3.8/windows.txt
    #   -r requirements/windows.txt
    #   botocore
    #   docker
    #   google-auth
    #   kubernetes
    #   python-etcd
    #   requests
    #   responses
virtualenv==20.23.0
    # via
    #   -r requirements/static/ci/common.in
    #   pytest-salt-factories
watchdog==3.0.0
    # via -r requirements/static/ci/common.in
websocket-client==0.40.0
    # via
    #   docker
    #   kubernetes
wempy==0.2.1
    # via -r requirements/static/ci/common.in
werkzeug==2.3.6
    # via
    #   moto
    #   pytest-httpserver
wheel==0.38.4
    # via
    #   -c requirements/static/ci/../pkg/py3.8/windows.txt
    #   -r requirements/windows.txt
wmi==1.5.1
    # via
    #   -c requirements/static/ci/../pkg/py3.8/windows.txt
    #   -r requirements/windows.txt
xmldiff==2.6.3
    # via -r requirements/static/ci/common.in
xmltodict==0.13.0
    # via
    #   moto
    #   pywinrm
yamllint==1.32.0
    # via -r requirements/static/ci/windows.in
yarl==1.9.2
    # via aiohttp
zc.lockfile==3.0.post1
    # via
    #   -c requirements/static/ci/../pkg/py3.8/windows.txt
    #   cherrypy
zipp==3.15.0
    # via
    #   -c requirements/static/ci/../pkg/py3.8/windows.txt
    #   importlib-metadata
    #   importlib-resources

# The following packages are considered to be unsafe in a requirements file:
# setuptools<|MERGE_RESOLUTION|>--- conflicted
+++ resolved
@@ -222,11 +222,7 @@
     #   jinja2
     #   mako
     #   werkzeug
-<<<<<<< HEAD
-mock==5.0.2
-=======
 mock==5.1.0
->>>>>>> a932628c
     # via -r requirements/pytest.txt
 more-itertools==9.1.0
     # via
