--- conflicted
+++ resolved
@@ -30,7 +30,6 @@
     #   pytest-system-statistics
 autocommand==2.2.2
     # via
-<<<<<<< HEAD
     #   -c requirements/static/ci/../pkg/py3.9/darwin.txt
     #   jaraco.text
 bcrypt==4.0.1
@@ -38,11 +37,6 @@
     #   -r requirements/static/ci/common.in
     #   paramiko
 boto3==1.26.152
-=======
-    #   -r requirements/static/ci/common.in
-    #   paramiko
-boto3==1.21.46
->>>>>>> 1d3b2647
     # via
     #   -r requirements/static/ci/common.in
     #   moto
@@ -120,11 +114,7 @@
     # via
     #   -r requirements/static/ci/common.in
     #   python-etcd
-<<<<<<< HEAD
 docker==6.1.3
-=======
-docker==5.0.3
->>>>>>> 1d3b2647
     # via -r requirements/pytest.txt
 etcd3-py==0.1.6
     # via -r requirements/static/ci/common.in
@@ -302,15 +292,8 @@
     #   netmiko
     #   scp
 passlib==1.7.4
-<<<<<<< HEAD
     # via -r requirements/static/ci/common.in
 pathspec==0.11.1
-=======
-    # via
-    #   -r requirements/static/ci/common.in
-    #   ciscoconfparse
-pathspec==0.9.0
->>>>>>> 1d3b2647
     # via yamllint
 platformdirs==3.5.3
     # via virtualenv
@@ -390,11 +373,7 @@
     # via -r requirements/pytest.txt
 pytest-system-statistics==1.0.2
     # via pytest-salt-factories
-<<<<<<< HEAD
 pytest-timeout==2.1.0
-=======
-pytest-timeout==1.4.2
->>>>>>> 1d3b2647
     # via -r requirements/pytest.txt
 pytest==7.3.2
     # via
@@ -436,13 +415,9 @@
     #   junos-eznc
     #   kubernetes
     #   napalm
-<<<<<<< HEAD
     #   netmiko
     #   pytest-salt-factories
     #   responses
-=======
-    #   pytest-salt-factories
->>>>>>> 1d3b2647
     #   yamllint
     #   yamlordereddictloader
 pyzmq==25.1.0
@@ -510,7 +485,7 @@
     # via -r requirements/static/ci/common.in
 strict-rfc3339==0.7
     # via -r requirements/static/ci/common.in
-tempora==5.2.2
+tempora==5.3.0
     # via
     #   -c requirements/static/ci/../pkg/py3.9/darwin.txt
     #   portend
@@ -541,7 +516,7 @@
     #   ttp-templates
 types-pyyaml==6.0.1
     # via responses
-typing-extensions==4.6.2
+typing-extensions==4.6.3
     # via
     #   -c requirements/static/ci/../pkg/py3.9/darwin.txt
     #   napalm
