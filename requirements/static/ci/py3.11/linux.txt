--- conflicted
+++ resolved
@@ -343,7 +343,6 @@
     # via
     #   -c requirements/static/ci/../pkg/py3.11/linux.txt
     #   -r requirements/crypto.txt
-<<<<<<< HEAD
 pydantic-core==2.14.5
     # via
     #   -c requirements/static/ci/../pkg/py3.11/linux.txt
@@ -354,10 +353,8 @@
     #   inflect
 pyeapi==1.0.0
     # via napalm
-=======
 pyfakefs==5.3.1
     # via -r requirements/pytest.txt
->>>>>>> 3afb77d7
 pygit2==1.13.1
     # via -r requirements/static/ci/linux.in
 pyiface==0.0.11
