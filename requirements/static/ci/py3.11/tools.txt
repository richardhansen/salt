--- conflicted
+++ resolved
@@ -38,11 +38,7 @@
     # via rich
 python-dateutil==2.8.2
     # via botocore
-<<<<<<< HEAD
-python-tools-scripts==0.17.0
-=======
 python-tools-scripts==0.18.1
->>>>>>> 5d86ead7
     # via -r requirements/static/ci/tools.in
 pyyaml==6.0.1
     # via -r requirements/static/ci/tools.in
