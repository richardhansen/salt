#
# This file is autogenerated by pip-compile
# To update, run:
#
#    pip-compile --no-emit-index-url --output-file=requirements/static/ci/py3.11/tools.txt requirements/static/ci/tools.in
#
attrs==23.1.0
    # via
    #   -r requirements/static/ci/tools.in
    #   python-tools-scripts
boto3==1.26.152
    # via -r requirements/static/ci/tools.in
botocore==1.29.152
    # via
    #   boto3
    #   s3transfer
certifi==2023.07.22
<<<<<<< HEAD
    # via requests
charset-normalizer==3.2.0
    # via requests
idna==3.4
    # via requests
=======
    # via
    #   -c requirements/static/ci/../pkg/py3.11/linux.txt
    #   requests
charset-normalizer==3.2.0
    # via
    #   -c requirements/static/ci/../pkg/py3.11/linux.txt
    #   requests
commonmark==0.9.1
    # via rich
idna==3.2
    # via
    #   -c requirements/static/ci/../pkg/py3.11/linux.txt
    #   requests
>>>>>>> a1bf32c8
jinja2==3.1.2
    # via
    #   -c requirements/static/ci/../pkg/py3.11/linux.txt
    #   -r requirements/static/ci/tools.in
jmespath==1.0.1
    # via
    #   -c requirements/static/ci/../pkg/py3.11/linux.txt
    #   boto3
    #   botocore
<<<<<<< HEAD
markdown-it-py==3.0.0
    # via rich
markupsafe==2.1.3
    # via jinja2
mdurl==0.1.2
    # via markdown-it-py
packaging==23.1
    # via -r requirements/static/ci/tools.in
pygments==2.15.1
=======
markupsafe==2.1.2
    # via
    #   -c requirements/static/ci/../pkg/py3.11/linux.txt
    #   jinja2
packaging==22.0
    # via
    #   -c requirements/static/ci/../pkg/py3.11/linux.txt
    #   -r requirements/static/ci/tools.in
pygments==2.13.0
>>>>>>> a1bf32c8
    # via rich
python-dateutil==2.8.1
    # via
    #   -c requirements/static/ci/../pkg/py3.11/linux.txt
    #   botocore
python-tools-scripts==0.18.5
    # via -r requirements/static/ci/tools.in
pyyaml==6.0.1
    # via
    #   -c requirements/static/ci/../pkg/py3.11/linux.txt
    #   -r requirements/static/ci/tools.in
requests==2.31.0
    # via
    #   -c requirements/static/ci/../pkg/py3.11/linux.txt
    #   python-tools-scripts
<<<<<<< HEAD
    #   virustotal3
rich==13.4.2
=======
rich==12.5.1
>>>>>>> a1bf32c8
    # via python-tools-scripts
s3transfer==0.6.1
    # via boto3
six==1.16.0
    # via
    #   -c requirements/static/ci/../pkg/py3.11/linux.txt
    #   python-dateutil
urllib3==1.26.18
    # via
    #   -c requirements/static/ci/../pkg/py3.11/linux.txt
    #   botocore
    #   requests<|MERGE_RESOLUTION|>--- conflicted
+++ resolved
@@ -15,13 +15,6 @@
     #   boto3
     #   s3transfer
 certifi==2023.07.22
-<<<<<<< HEAD
-    # via requests
-charset-normalizer==3.2.0
-    # via requests
-idna==3.4
-    # via requests
-=======
     # via
     #   -c requirements/static/ci/../pkg/py3.11/linux.txt
     #   requests
@@ -29,13 +22,10 @@
     # via
     #   -c requirements/static/ci/../pkg/py3.11/linux.txt
     #   requests
-commonmark==0.9.1
-    # via rich
-idna==3.2
+idna==3.4
     # via
     #   -c requirements/static/ci/../pkg/py3.11/linux.txt
     #   requests
->>>>>>> a1bf32c8
 jinja2==3.1.2
     # via
     #   -c requirements/static/ci/../pkg/py3.11/linux.txt
@@ -45,29 +35,21 @@
     #   -c requirements/static/ci/../pkg/py3.11/linux.txt
     #   boto3
     #   botocore
-<<<<<<< HEAD
 markdown-it-py==3.0.0
     # via rich
 markupsafe==2.1.3
-    # via jinja2
+    # via
+    #   -c requirements/static/ci/../pkg/py3.11/linux.txt
+    #   jinja2
 mdurl==0.1.2
     # via markdown-it-py
 packaging==23.1
-    # via -r requirements/static/ci/tools.in
-pygments==2.15.1
-=======
-markupsafe==2.1.2
-    # via
-    #   -c requirements/static/ci/../pkg/py3.11/linux.txt
-    #   jinja2
-packaging==22.0
     # via
     #   -c requirements/static/ci/../pkg/py3.11/linux.txt
     #   -r requirements/static/ci/tools.in
-pygments==2.13.0
->>>>>>> a1bf32c8
+pygments==2.15.1
     # via rich
-python-dateutil==2.8.1
+python-dateutil==2.8.2
     # via
     #   -c requirements/static/ci/../pkg/py3.11/linux.txt
     #   botocore
@@ -81,12 +63,7 @@
     # via
     #   -c requirements/static/ci/../pkg/py3.11/linux.txt
     #   python-tools-scripts
-<<<<<<< HEAD
-    #   virustotal3
 rich==13.4.2
-=======
-rich==12.5.1
->>>>>>> a1bf32c8
     # via python-tools-scripts
 s3transfer==0.6.1
     # via boto3
