#
# This file is autogenerated by pip-compile
# To update, run:
#
#    pip-compile --no-emit-index-url --output-file=requirements/static/ci/py3.10/freebsd.txt requirements/base.txt requirements/pytest.txt requirements/static/ci/common.in requirements/static/ci/freebsd.in requirements/static/pkg/freebsd.in requirements/zeromq.txt
#
aiohttp==3.8.5
    # via etcd3-py
aiosignal==1.3.1
    # via aiohttp
apache-libcloud==3.7.0 ; sys_platform != "win32"
    # via -r requirements/static/ci/common.in
asn1crypto==1.5.1
    # via
    #   certvalidator
    #   oscrypto
async-timeout==4.0.2
    # via aiohttp
attrs==23.1.0
    # via
    #   aiohttp
    #   jsonschema
    #   pytest-salt-factories
    #   pytest-shell-utilities
    #   pytest-skip-markers
    #   pytest-subtests
    #   pytest-system-statistics
autocommand==2.2.2
    # via
    #   -c requirements/static/ci/../pkg/py3.10/freebsd.txt
    #   jaraco.text
bcrypt==4.0.1
    # via
    #   -r requirements/static/ci/common.in
    #   paramiko
boto3==1.26.152
    # via
    #   -r requirements/static/ci/common.in
    #   moto
boto==2.49.0
    # via -r requirements/static/ci/common.in
botocore==1.29.152
    # via
    #   boto3
    #   moto
    #   s3transfer
cachetools==5.3.1
    # via google-auth
cassandra-driver==3.28.0
    # via -r requirements/static/ci/common.in
certifi==2023.07.22
    # via
    #   -c requirements/static/ci/../pkg/py3.10/freebsd.txt
    #   -r requirements/static/ci/common.in
    #   kubernetes
    #   requests
certvalidator==0.11.1
    # via vcert
cffi==1.15.1
    # via
    #   -c requirements/static/ci/../pkg/py3.10/freebsd.txt
    #   -r requirements/static/ci/common.in
    #   cryptography
    #   napalm
    #   pynacl
charset-normalizer==3.2.0
    # via
    #   -c requirements/static/ci/../pkg/py3.10/freebsd.txt
    #   aiohttp
    #   requests
cheetah3==3.2.6.post1
    # via -r requirements/static/ci/common.in
cheroot==10.0.0
    # via
    #   -c requirements/static/ci/../pkg/py3.10/freebsd.txt
    #   cherrypy
cherrypy==18.8.0
    # via
    #   -c requirements/static/ci/../pkg/py3.10/freebsd.txt
    #   -r requirements/static/ci/common.in
    #   -r requirements/static/pkg/freebsd.in
click==8.1.3
    # via geomet
clustershell==1.9.1
    # via -r requirements/static/ci/common.in
contextvars==2.4
    # via
    #   -c requirements/static/ci/../pkg/py3.10/freebsd.txt
    #   -r requirements/base.txt
croniter==0.3.29 ; sys_platform != "win32"
    # via -r requirements/static/ci/common.in
cryptography==41.0.4
    # via
    #   -c requirements/static/ci/../pkg/py3.10/freebsd.txt
    #   -r requirements/crypto.txt
    #   -r requirements/static/pkg/freebsd.in
    #   etcd3-py
    #   moto
    #   paramiko
    #   pyopenssl
    #   vcert
distlib==0.3.6
    # via virtualenv
distro==1.8.0
    # via
    #   -c requirements/static/ci/../pkg/py3.10/freebsd.txt
    #   -r requirements/base.txt
    #   -r requirements/static/pkg/freebsd.in
    #   pytest-skip-markers
dnspython==2.3.0
    # via
    #   -r requirements/static/ci/common.in
    #   python-etcd
docker==6.1.3
    # via -r requirements/pytest.txt
etcd3-py==0.1.6
    # via -r requirements/static/ci/common.in
exceptiongroup==1.1.1
    # via pytest
filelock==3.12.4
    # via virtualenv
flaky==3.7.0
    # via -r requirements/pytest.txt
frozenlist==1.3.3
    # via
    #   aiohttp
    #   aiosignal
future==0.18.3
    # via
    #   napalm
    #   textfsm
genshi==0.7.7
    # via -r requirements/static/ci/common.in
geomet==0.2.1.post1
    # via cassandra-driver
gitdb==4.0.10
    # via gitpython
gitpython==3.1.35
    # via -r requirements/static/ci/common.in
google-auth==2.19.1
    # via kubernetes
hglib==2.6.2
    # via -r requirements/static/ci/freebsd.in
idna==3.4
    # via
    #   -c requirements/static/ci/../pkg/py3.10/freebsd.txt
    #   etcd3-py
    #   requests
    #   yarl
immutables==0.15
    # via
    #   -c requirements/static/ci/../pkg/py3.10/freebsd.txt
    #   contextvars
importlib-metadata==6.6.0
    # via
    #   -c requirements/static/ci/../pkg/py3.10/freebsd.txt
    #   -r requirements/static/pkg/freebsd.in
inflect==6.0.4
    # via
    #   -c requirements/static/ci/../pkg/py3.10/freebsd.txt
    #   jaraco.text
iniconfig==2.0.0
    # via pytest
ipaddress==1.0.23
    # via kubernetes
jaraco.collections==4.1.0
    # via
    #   -c requirements/static/ci/../pkg/py3.10/freebsd.txt
    #   cherrypy
jaraco.context==4.3.0
    # via
    #   -c requirements/static/ci/../pkg/py3.10/freebsd.txt
    #   jaraco.text
jaraco.functools==3.7.0
    # via
    #   -c requirements/static/ci/../pkg/py3.10/freebsd.txt
    #   cheroot
    #   jaraco.text
    #   tempora
jaraco.text==3.11.1
    # via
    #   -c requirements/static/ci/../pkg/py3.10/freebsd.txt
    #   jaraco.collections
jinja2==3.1.2
    # via
    #   -c requirements/static/ci/../pkg/py3.10/freebsd.txt
    #   -r requirements/base.txt
    #   junos-eznc
    #   moto
    #   napalm
jmespath==1.0.1
    # via
    #   -c requirements/static/ci/../pkg/py3.10/freebsd.txt
    #   -r requirements/base.txt
    #   -r requirements/static/ci/common.in
    #   boto3
    #   botocore
jsonschema==3.2.0
    # via -r requirements/static/ci/common.in
junit-xml==1.9
    # via -r requirements/static/ci/common.in
junos-eznc==2.6.7 ; sys_platform != "win32"
    # via
    #   -r requirements/static/ci/common.in
    #   napalm
jxmlease==1.0.3 ; sys_platform != "win32"
    # via -r requirements/static/ci/common.in
kazoo==2.9.0 ; sys_platform != "win32" and sys_platform != "darwin"
    # via -r requirements/static/ci/common.in
keyring==5.7.1
    # via -r requirements/static/ci/common.in
kubernetes==3.0.0
    # via -r requirements/static/ci/common.in
libnacl==1.8.0 ; sys_platform != "win32" and sys_platform != "darwin"
    # via -r requirements/static/ci/common.in
looseversion==1.2.0
    # via
    #   -c requirements/static/ci/../pkg/py3.10/freebsd.txt
    #   -r requirements/base.txt
lxml==4.9.2
    # via
    #   junos-eznc
    #   napalm
    #   ncclient
    #   xmldiff
mako==1.2.4
    # via -r requirements/static/ci/common.in
markupsafe==2.1.2
    # via
    #   -c requirements/static/ci/../pkg/py3.10/freebsd.txt
    #   -r requirements/base.txt
    #   jinja2
    #   mako
    #   werkzeug
mercurial==6.4.4
    # via -r requirements/static/ci/freebsd.in
<<<<<<< HEAD
mock==5.0.2
=======
mock==5.1.0
>>>>>>> a932628c
    # via -r requirements/pytest.txt
more-itertools==9.1.0
    # via
    #   -c requirements/static/ci/../pkg/py3.10/freebsd.txt
    #   -r requirements/pytest.txt
    #   cheroot
    #   cherrypy
    #   jaraco.functools
    #   jaraco.text
moto==4.1.11
    # via -r requirements/static/ci/common.in
msgpack==1.0.5
    # via
    #   -c requirements/static/ci/../pkg/py3.10/freebsd.txt
    #   -r requirements/base.txt
    #   pytest-salt-factories
multidict==6.0.4
    # via
    #   aiohttp
    #   yarl
napalm==4.1.0 ; sys_platform != "win32"
    # via -r requirements/static/ci/common.in
ncclient==0.6.13
    # via
    #   junos-eznc
    #   napalm
netaddr==0.8.0
    # via
    #   junos-eznc
    #   napalm
    #   pyeapi
netmiko==4.2.0
    # via napalm
netutils==1.6.0
    # via napalm
ntc-templates==3.4.0
    # via netmiko
oscrypto==1.3.0
    # via certvalidator
packaging==23.1
    # via
    #   -c requirements/static/ci/../pkg/py3.10/freebsd.txt
    #   -r requirements/base.txt
    #   docker
    #   pytest
paramiko==3.2.0 ; sys_platform != "win32" and sys_platform != "darwin"
    # via
    #   -r requirements/static/ci/common.in
    #   junos-eznc
    #   napalm
    #   ncclient
    #   netmiko
    #   scp
passlib==1.7.4
    # via -r requirements/static/ci/common.in
pathspec==0.11.1
    # via yamllint
platformdirs==3.5.3
    # via virtualenv
pluggy==1.0.0
    # via pytest
portend==3.1.0
    # via
    #   -c requirements/static/ci/../pkg/py3.10/freebsd.txt
    #   cherrypy
psutil==5.9.5
    # via
    #   -c requirements/static/ci/../pkg/py3.10/freebsd.txt
    #   -r requirements/base.txt
    #   pytest-salt-factories
    #   pytest-shell-utilities
    #   pytest-system-statistics
pyasn1-modules==0.3.0
    # via google-auth
pyasn1==0.5.0
    # via
    #   pyasn1-modules
    #   rsa
pycparser==2.21
    # via
    #   -c requirements/static/ci/../pkg/py3.10/freebsd.txt
    #   cffi
pycryptodomex==3.9.8
    # via
    #   -c requirements/static/ci/../pkg/py3.10/freebsd.txt
    #   -r requirements/crypto.txt
pydantic==1.10.8
    # via
    #   -c requirements/static/ci/../pkg/py3.10/freebsd.txt
    #   inflect
pyeapi==1.0.0
    # via napalm
pyinotify==0.9.6 ; sys_platform != "win32" and sys_platform != "darwin" and platform_system != "openbsd"
    # via -r requirements/static/ci/common.in
pynacl==1.5.0
    # via
    #   -r requirements/static/ci/common.in
    #   paramiko
pyopenssl==23.2.0
    # via
    #   -c requirements/static/ci/../pkg/py3.10/freebsd.txt
    #   -r requirements/static/pkg/freebsd.in
    #   etcd3-py
pyparsing==3.0.9
    # via junos-eznc
pyrsistent==0.19.3
    # via jsonschema
pyserial==3.5
    # via
    #   junos-eznc
    #   netmiko
pytest-custom-exit-code==0.3.0
    # via -r requirements/pytest.txt
pytest-helpers-namespace==2021.12.29
    # via
    #   -r requirements/pytest.txt
    #   pytest-salt-factories
    #   pytest-shell-utilities
pytest-httpserver==1.0.8
    # via -r requirements/pytest.txt
pytest-salt-factories==1.0.0rc27
    # via -r requirements/pytest.txt
pytest-shell-utilities==1.8.0
    # via pytest-salt-factories
pytest-skip-markers==1.4.1
    # via
    #   pytest-salt-factories
    #   pytest-shell-utilities
    #   pytest-system-statistics
pytest-subtests==0.11.0
    # via -r requirements/pytest.txt
pytest-system-statistics==1.0.2
    # via pytest-salt-factories
pytest-timeout==2.1.0
    # via -r requirements/pytest.txt
pytest==7.3.2
    # via
    #   -r requirements/pytest.txt
    #   pytest-custom-exit-code
    #   pytest-helpers-namespace
    #   pytest-salt-factories
    #   pytest-shell-utilities
    #   pytest-skip-markers
    #   pytest-subtests
    #   pytest-system-statistics
    #   pytest-timeout
python-dateutil==2.8.2
    # via
    #   -c requirements/static/ci/../pkg/py3.10/freebsd.txt
    #   -r requirements/static/pkg/freebsd.in
    #   botocore
    #   croniter
    #   kubernetes
    #   moto
    #   vcert
python-etcd==0.4.5
    # via -r requirements/static/ci/common.in
python-gnupg==0.5.0
    # via
    #   -c requirements/static/ci/../pkg/py3.10/freebsd.txt
    #   -r requirements/static/pkg/freebsd.in
pytz==2023.3
    # via
    #   -c requirements/static/ci/../pkg/py3.10/freebsd.txt
    #   tempora
pyvmomi==8.0.1.0.1
    # via -r requirements/static/ci/common.in
pyyaml==6.0.1
    # via
    #   -c requirements/static/ci/../pkg/py3.10/freebsd.txt
    #   -r requirements/base.txt
    #   clustershell
    #   junos-eznc
    #   kubernetes
    #   napalm
    #   netmiko
    #   pytest-salt-factories
    #   responses
    #   yamllint
    #   yamlordereddictloader
pyzmq==25.1.0
    # via
    #   -c requirements/static/ci/../pkg/py3.10/freebsd.txt
    #   -r requirements/zeromq.txt
    #   pytest-salt-factories
requests==2.31.0
    # via
    #   -c requirements/static/ci/../pkg/py3.10/freebsd.txt
    #   -r requirements/base.txt
    #   -r requirements/static/ci/common.in
    #   apache-libcloud
    #   docker
    #   etcd3-py
    #   kubernetes
    #   moto
    #   napalm
    #   responses
    #   vcert
responses==0.23.1
    # via moto
rfc3987==1.3.8
    # via -r requirements/static/ci/common.in
rsa==4.9
    # via google-auth
s3transfer==0.6.1
    # via boto3
scp==0.14.5
    # via
    #   junos-eznc
    #   napalm
    #   netmiko
semantic-version==2.10.0
    # via etcd3-py
setproctitle==1.3.2
    # via
    #   -c requirements/static/ci/../pkg/py3.10/freebsd.txt
    #   -r requirements/static/pkg/freebsd.in
six==1.16.0
    # via
    #   -c requirements/static/ci/../pkg/py3.10/freebsd.txt
    #   cassandra-driver
    #   etcd3-py
    #   genshi
    #   geomet
    #   google-auth
    #   jsonschema
    #   junit-xml
    #   junos-eznc
    #   kazoo
    #   kubernetes
<<<<<<< HEAD
=======
    #   more-itertools
    #   msrestazure
>>>>>>> a932628c
    #   ncclient
    #   python-dateutil
    #   pyvmomi
    #   textfsm
    #   transitions
    #   vcert
    #   websocket-client
smmap==5.0.0
    # via gitdb
sqlparse==0.4.4
    # via -r requirements/static/ci/common.in
strict-rfc3339==0.7
    # via -r requirements/static/ci/common.in
tempora==5.3.0
    # via
    #   -c requirements/static/ci/../pkg/py3.10/freebsd.txt
    #   portend
textfsm==1.1.3
    # via
    #   napalm
    #   netmiko
    #   ntc-templates
timelib==0.3.0
    # via
    #   -c requirements/static/ci/../pkg/py3.10/freebsd.txt
    #   -r requirements/static/pkg/freebsd.in
toml==0.10.2
    # via -r requirements/static/ci/common.in
tomli==2.0.1
    # via pytest
tornado==6.3.2
    # via
    #   -c requirements/static/ci/../pkg/py3.10/freebsd.txt
    #   -r requirements/base.txt
transitions==0.9.0
    # via junos-eznc
ttp-templates==0.3.5
    # via napalm
ttp==0.9.5
    # via
    #   napalm
    #   ttp-templates
types-pyyaml==6.0.1
    # via responses
typing-extensions==4.6.3
    # via
    #   -c requirements/static/ci/../pkg/py3.10/freebsd.txt
    #   napalm
    #   pydantic
    #   pytest-shell-utilities
    #   pytest-system-statistics
urllib3==1.26.14
    # via
    #   -c requirements/static/ci/../pkg/py3.10/freebsd.txt
    #   botocore
    #   docker
    #   google-auth
    #   kubernetes
    #   python-etcd
    #   requests
    #   responses
vcert==0.9.1 ; sys_platform != "win32"
    # via -r requirements/static/ci/common.in
virtualenv==20.23.0
    # via
    #   -r requirements/static/ci/common.in
    #   pytest-salt-factories
watchdog==3.0.0
    # via -r requirements/static/ci/common.in
websocket-client==0.40.0
    # via
    #   docker
    #   kubernetes
wempy==0.2.1
    # via -r requirements/static/ci/common.in
werkzeug==2.3.6
    # via
    #   moto
    #   pytest-httpserver
xmldiff==2.6.3
    # via -r requirements/static/ci/common.in
xmltodict==0.13.0
    # via moto
yamllint==1.32.0
    # via -r requirements/static/ci/freebsd.in
yamlordereddictloader==0.4.0
    # via junos-eznc
yarl==1.9.2
    # via aiohttp
zc.lockfile==3.0.post1
    # via
    #   -c requirements/static/ci/../pkg/py3.10/freebsd.txt
    #   cherrypy
zipp==3.15.0
    # via
    #   -c requirements/static/ci/../pkg/py3.10/freebsd.txt
    #   importlib-metadata

# The following packages are considered to be unsafe in a requirements file:
# setuptools<|MERGE_RESOLUTION|>--- conflicted
+++ resolved
@@ -234,11 +234,7 @@
     #   werkzeug
 mercurial==6.4.4
     # via -r requirements/static/ci/freebsd.in
-<<<<<<< HEAD
-mock==5.0.2
-=======
 mock==5.1.0
->>>>>>> a932628c
     # via -r requirements/pytest.txt
 more-itertools==9.1.0
     # via
@@ -469,11 +465,6 @@
     #   junos-eznc
     #   kazoo
     #   kubernetes
-<<<<<<< HEAD
-=======
-    #   more-itertools
-    #   msrestazure
->>>>>>> a932628c
     #   ncclient
     #   python-dateutil
     #   pyvmomi
