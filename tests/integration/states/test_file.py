# -*- coding: utf-8 -*-

'''
Tests for the file state
'''

# Import Python libs
from __future__ import absolute_import, print_function, unicode_literals
import errno
import logging
import os
import re
import sys
import shutil
import stat
import tempfile
import textwrap
import filecmp

log = logging.getLogger(__name__)

# Import Salt Testing libs
from tests.support.case import ModuleCase
from tests.support.unit import skipIf
from tests.support.paths import BASE_FILES, FILES, TMP, TMP_STATE_TREE
from tests.support.helpers import (
    destructiveTest,
    skip_if_not_root,
    with_system_user_and_group,
    with_tempdir,
    with_tempfile,
    Webserver,
    destructiveTest
)
from tests.support.mixins import SaltReturnAssertsMixin

# Import Salt libs
import salt.utils.data
import salt.utils.files
import salt.utils.path
import salt.utils.platform
import salt.utils.stringutils

HAS_PWD = True
try:
    import pwd
except ImportError:
    HAS_PWD = False

HAS_GRP = True
try:
    import grp
except ImportError:
    HAS_GRP = False

# Import 3rd-party libs
from salt.ext import six
from salt.ext.six.moves import range  # pylint: disable=import-error,redefined-builtin

IS_WINDOWS = salt.utils.platform.is_windows()

BINARY_FILE = b'GIF89a\x01\x00\x01\x00\x80\x00\x00\x05\x04\x04\x00\x00\x00,\x00\x00\x00\x00\x01\x00\x01\x00\x00\x02\x02D\x01\x00;'

if IS_WINDOWS:
    FILEPILLAR = 'C:\\Windows\\Temp\\filepillar-python'
    FILEPILLARDEF = 'C:\\Windows\\Temp\\filepillar-defaultvalue'
    FILEPILLARGIT = 'C:\\Windows\\Temp\\filepillar-bar'
else:
    FILEPILLAR = '/tmp/filepillar-python'
    FILEPILLARDEF = '/tmp/filepillar-defaultvalue'
    FILEPILLARGIT = '/tmp/filepillar-bar'


def _test_managed_file_mode_keep_helper(testcase, local=False):
    '''
    DRY helper function to run the same test with a local or remote path
    '''
    name = os.path.join(TMP, 'scene33')
    grail_fs_path = os.path.join(BASE_FILES, 'grail', 'scene33')
    grail = 'salt://grail/scene33' if not local else grail_fs_path

    # Get the current mode so that we can put the file back the way we
    # found it when we're done.
    grail_fs_mode = int(testcase.run_function('file.get_mode', [grail_fs_path]), 8)
    initial_mode = 0o770
    new_mode_1 = 0o600
    new_mode_2 = 0o644

    # Set the initial mode, so we can be assured that when we set the mode
    # to "keep", we're actually changing the permissions of the file to the
    # new mode.
    ret = testcase.run_state(
        'file.managed',
        name=name,
        mode=oct(initial_mode),
        source=grail,
    )

    if IS_WINDOWS:
        testcase.assertSaltFalseReturn(ret)
        return

    testcase.assertSaltTrueReturn(ret)

    try:
        # Update the mode on the fileserver (pass 1)
        os.chmod(grail_fs_path, new_mode_1)
        ret = testcase.run_state(
            'file.managed',
            name=name,
            mode='keep',
            source=grail,
        )
        testcase.assertSaltTrueReturn(ret)
        managed_mode = stat.S_IMODE(os.stat(name).st_mode)
        testcase.assertEqual(oct(managed_mode), oct(new_mode_1))
        # Update the mode on the fileserver (pass 2)
        # This assures us that if the file in file_roots was originally set
        # to the same mode as new_mode_1, we definitely get an updated mode
        # this time.
        os.chmod(grail_fs_path, new_mode_2)
        ret = testcase.run_state(
            'file.managed',
            name=name,
            mode='keep',
            source=grail,
        )
        testcase.assertSaltTrueReturn(ret)
        managed_mode = stat.S_IMODE(os.stat(name).st_mode)
        testcase.assertEqual(oct(managed_mode), oct(new_mode_2))
    except Exception:
        raise
    finally:
        # Set the mode of the file in the file_roots back to what it
        # originally was.
        os.chmod(grail_fs_path, grail_fs_mode)


class FileTest(ModuleCase, SaltReturnAssertsMixin):
    '''
    Validate the file state
    '''
    def tearDown(self):
        '''
        remove files created in previous tests
        '''
        user = 'salt'
        if user in str(self.run_function('user.list_users', [user])):
            self.run_function('user.delete', [user])

        for path in (FILEPILLAR, FILEPILLARDEF, FILEPILLARGIT):
            try:
                os.remove(path)
            except OSError as exc:
                if exc.errno != os.errno.ENOENT:
                    log.error('Failed to remove %s: %s', path, exc)

    def test_symlink(self):
        '''
        file.symlink
        '''
        name = os.path.join(TMP, 'symlink')
        tgt = os.path.join(TMP, 'target')

        # Windows must have a source directory to link to
        if IS_WINDOWS and not os.path.isdir(tgt):
            os.mkdir(tgt)

        # Windows cannot create a symlink if it already exists
        if IS_WINDOWS and self.run_function('file.is_link', [name]):
            self.run_function('file.remove', [name])

        ret = self.run_state('file.symlink', name=name, target=tgt)
        self.assertSaltTrueReturn(ret)

    def test_test_symlink(self):
        '''
        file.symlink test interface
        '''
        name = os.path.join(TMP, 'symlink2')
        tgt = os.path.join(TMP, 'target')
        ret = self.run_state('file.symlink', test=True, name=name, target=tgt)
        self.assertSaltNoneReturn(ret)

    def test_absent_file(self):
        '''
        file.absent
        '''
        name = os.path.join(TMP, 'file_to_kill')
        with salt.utils.files.fopen(name, 'w+') as fp_:
            fp_.write('killme')
        ret = self.run_state('file.absent', name=name)
        self.assertSaltTrueReturn(ret)
        self.assertFalse(os.path.isfile(name))

    def test_absent_dir(self):
        '''
        file.absent
        '''
        name = os.path.join(TMP, 'dir_to_kill')
        if not os.path.isdir(name):
            # left behind... Don't fail because of this!
            os.makedirs(name)
        ret = self.run_state('file.absent', name=name)
        self.assertSaltTrueReturn(ret)
        self.assertFalse(os.path.isdir(name))

    def test_absent_link(self):
        '''
        file.absent
        '''
        name = os.path.join(TMP, 'link_to_kill')
        tgt = '{0}.tgt'.format(name)

        # Windows must have a source directory to link to
        if IS_WINDOWS and not os.path.isdir(tgt):
            os.mkdir(tgt)

        if not self.run_function('file.is_link', [name]):
            self.run_function('file.symlink', [tgt, name])

        ret = self.run_state('file.absent', name=name)

        try:
            self.assertSaltTrueReturn(ret)
            self.assertFalse(self.run_function('file.is_link', [name]))
        finally:
            if self.run_function('file.is_link', [name]):
                self.run_function('file.remove', [name])

    @with_tempfile()
    def test_test_absent(self, name):
        '''
        file.absent test interface
        '''
        with salt.utils.files.fopen(name, 'w+') as fp_:
            fp_.write('killme')
        ret = self.run_state('file.absent', test=True, name=name)
        self.assertSaltNoneReturn(ret)
        self.assertTrue(os.path.isfile(name))

    def test_managed(self):
        '''
        file.managed
        '''
        name = os.path.join(TMP, 'grail_scene33')
        ret = self.run_state(
            'file.managed', name=name, source='salt://grail/scene33'
        )
        src = os.path.join(BASE_FILES, 'grail', 'scene33')
        with salt.utils.files.fopen(src, 'r') as fp_:
            master_data = fp_.read()
        with salt.utils.files.fopen(name, 'r') as fp_:
            minion_data = fp_.read()
        self.assertEqual(master_data, minion_data)
        self.assertSaltTrueReturn(ret)

    def test_managed_file_mode(self):
        '''
        file.managed, correct file permissions
        '''
        desired_mode = 504    # 0770 octal
        name = os.path.join(TMP, 'grail_scene33')
        ret = self.run_state(
            'file.managed', name=name, mode='0770', source='salt://grail/scene33'
        )

        if IS_WINDOWS:
            expected = 'The \'mode\' option is not supported on Windows'
            self.assertEqual(ret[ret.keys()[0]]['comment'], expected)
            self.assertSaltFalseReturn(ret)
            return

        resulting_mode = stat.S_IMODE(
            os.stat(name).st_mode
        )
        self.assertEqual(oct(desired_mode), oct(resulting_mode))
        self.assertSaltTrueReturn(ret)

    def test_managed_file_mode_keep(self):
        '''
        Test using "mode: keep" in a file.managed state
        '''
        _test_managed_file_mode_keep_helper(self, local=False)

    def test_managed_file_mode_keep_local_source(self):
        '''
        Test using "mode: keep" in a file.managed state, with a local file path
        as the source.
        '''
        _test_managed_file_mode_keep_helper(self, local=True)

    def test_managed_file_mode_file_exists_replace(self):
        '''
        file.managed, existing file with replace=True, change permissions
        '''
        initial_mode = 504    # 0770 octal
        desired_mode = 384    # 0600 octal
        name = os.path.join(TMP, 'grail_scene33')
        ret = self.run_state(
            'file.managed', name=name, mode=oct(initial_mode), source='salt://grail/scene33'
        )

        if IS_WINDOWS:
            expected = 'The \'mode\' option is not supported on Windows'
            self.assertEqual(ret[ret.keys()[0]]['comment'], expected)
            self.assertSaltFalseReturn(ret)
            return

        resulting_mode = stat.S_IMODE(
            os.stat(name).st_mode
        )
        self.assertEqual(oct(initial_mode), oct(resulting_mode))

        name = os.path.join(TMP, 'grail_scene33')
        ret = self.run_state(
            'file.managed', name=name, replace=True, mode=oct(desired_mode), source='salt://grail/scene33'
        )
        resulting_mode = stat.S_IMODE(
            os.stat(name).st_mode
        )
        self.assertEqual(oct(desired_mode), oct(resulting_mode))
        self.assertSaltTrueReturn(ret)

    def test_managed_file_mode_file_exists_noreplace(self):
        '''
        file.managed, existing file with replace=False, change permissions
        '''
        initial_mode = 504    # 0770 octal
        desired_mode = 384    # 0600 octal
        name = os.path.join(TMP, 'grail_scene33')
        ret = self.run_state(
            'file.managed', name=name, replace=True, mode=oct(initial_mode), source='salt://grail/scene33'
        )

        if IS_WINDOWS:
            expected = 'The \'mode\' option is not supported on Windows'
            self.assertEqual(ret[ret.keys()[0]]['comment'], expected)
            self.assertSaltFalseReturn(ret)
            return

        ret = self.run_state(
            'file.managed', name=name, replace=False, mode=oct(desired_mode), source='salt://grail/scene33'
        )
        resulting_mode = stat.S_IMODE(
            os.stat(name).st_mode
        )
        self.assertEqual(oct(desired_mode), oct(resulting_mode))
        self.assertSaltTrueReturn(ret)

    def test_managed_file_with_grains_data(self):
        '''
        Test to ensure we can render grains data into a managed
        file.
        '''
        grain_path = os.path.join(TMP, 'file-grain-test')
        self.run_function('grains.set', ['grain_path', grain_path])
        state_file = 'file-grainget'

        self.run_function('state.sls', [state_file])
        self.assertTrue(os.path.exists(grain_path))

        with salt.utils.files.fopen(grain_path, 'r') as fp_:
            file_contents = fp_.readlines()

        if salt.utils.is_windows():
            match = '^minion\r\n'
        else:
            match = '^minion\n'
        self.assertTrue(re.match(match, file_contents[0]))

    def test_managed_file_with_pillar_sls(self):
        '''
        Test to ensure pillar data in sls file
        is rendered properly and file is created.
        '''
        state_name = 'file-pillarget'

        ret = self.run_function('state.sls', [state_name])
        self.assertSaltTrueReturn(ret)

        # Check to make sure the file was created
        check_file = self.run_function('file.file_exists', [FILEPILLAR])
        self.assertTrue(check_file)

    def test_managed_file_with_pillardefault_sls(self):
        '''
        Test to ensure when pillar data is not available
        in sls file with pillar.get it uses the default
        value.
        '''
        state_name = 'file-pillardefaultget'

        ret = self.run_function('state.sls', [state_name])
        self.assertSaltTrueReturn(ret)

        # Check to make sure the file was created
        check_file = self.run_function('file.file_exists', [FILEPILLARDEF])
        self.assertTrue(check_file)

    @skip_if_not_root
    def test_managed_dir_mode(self):
        '''
        Tests to ensure that file.managed creates directories with the
        permissions requested with the dir_mode argument
        '''
        desired_mode = 511  # 0777 in octal
        name = os.path.join(TMP, 'a', 'managed_dir_mode_test_file')
        desired_owner = 'nobody'
        ret = self.run_state(
            'file.managed',
            name=name,
            source='salt://grail/scene33',
            mode=600,
            makedirs=True,
            user=desired_owner,
            dir_mode=oct(desired_mode)  # 0777
        )
        if IS_WINDOWS:
            expected = 'The \'mode\' option is not supported on Windows'
            self.assertEqual(ret[ret.keys()[0]]['comment'], expected)
            self.assertSaltFalseReturn(ret)
            return

        resulting_mode = stat.S_IMODE(
            os.stat(os.path.join(TMP, 'a')).st_mode
        )
        resulting_owner = pwd.getpwuid(os.stat(os.path.join(TMP, 'a')).st_uid).pw_name
        self.assertEqual(oct(desired_mode), oct(resulting_mode))
        self.assertSaltTrueReturn(ret)
        self.assertEqual(desired_owner, resulting_owner)

    def test_test_managed(self):
        '''
        file.managed test interface
        '''
        name = os.path.join(TMP, 'grail_not_not_scene33')
        ret = self.run_state(
            'file.managed', test=True, name=name, source='salt://grail/scene33'
        )
        self.assertSaltNoneReturn(ret)
        self.assertFalse(os.path.isfile(name))

    def test_managed_show_changes_false(self):
        '''
        file.managed test interface
        '''
        name = os.path.join(TMP, 'grail_not_scene33')
        with salt.utils.files.fopen(name, 'wb') as fp_:
            fp_.write(b'test_managed_show_changes_false\n')

        ret = self.run_state(
            'file.managed', name=name, source='salt://grail/scene33',
            show_changes=False
        )

        changes = next(six.itervalues(ret))['changes']
        self.assertEqual('<show_changes=False>', changes['diff'])

    @skipIf(IS_WINDOWS, 'Don\'t know how to fix for Windows')
    def test_managed_escaped_file_path(self):
        '''
        file.managed test that 'salt://|' protects unusual characters in file path
        '''
        funny_file = salt.utils.files.mkstemp(prefix='?f!le? n@=3&', suffix='.file type')
        funny_file_name = os.path.split(funny_file)[1]
        funny_url = 'salt://|' + funny_file_name
        funny_url_path = os.path.join(BASE_FILES, funny_file_name)

        state_name = 'funny_file'
        state_file_name = state_name + '.sls'
        state_file = os.path.join(BASE_FILES, state_file_name)
        state_key = 'file_|-{0}_|-{0}_|-managed'.format(funny_file)

        self.addCleanup(os.remove, state_file)
        self.addCleanup(os.remove, funny_file)
        self.addCleanup(os.remove, funny_url_path)

        with salt.utils.files.fopen(funny_url_path, 'w'):
            pass
        with salt.utils.files.fopen(state_file, 'w') as fp_:
            fp_.write(textwrap.dedent('''\
            {0}:
              file.managed:
                - source: {1}
                - makedirs: True
            '''.format(funny_file, funny_url)))

        ret = self.run_function('state.sls', [state_name])
        self.assertTrue(ret[state_key]['result'])

    def test_managed_contents(self):
        '''
        test file.managed with contents that is a boolean, string, integer,
        float, list, and dictionary
        '''
        state_name = 'file-FileTest-test_managed_contents'
        state_filename = state_name + '.sls'
        state_file = os.path.join(BASE_FILES, state_filename)

        managed_files = {}
        state_keys = {}
        for typ in ('bool', 'str', 'int', 'float', 'list', 'dict'):
            fd_, managed_files[typ] = tempfile.mkstemp()

            # Release the handle so they can be removed in Windows
            try:
                os.close(fd_)
            except OSError as exc:
                if exc.errno != errno.EBADF:
                    raise exc

            state_keys[typ] = 'file_|-{0} file_|-{1}_|-managed'.format(typ, managed_files[typ])
        try:
            with salt.utils.files.fopen(state_file, 'w') as fd_:
                fd_.write(textwrap.dedent('''\
                    bool file:
                      file.managed:
                        - name: {bool}
                        - contents: True

                    str file:
                      file.managed:
                        - name: {str}
                        - contents: Salt was here.

                    int file:
                      file.managed:
                        - name: {int}
                        - contents: 340282366920938463463374607431768211456

                    float file:
                      file.managed:
                        - name: {float}
                        - contents: 1.7518e-45  # gravitational coupling constant

                    list file:
                      file.managed:
                        - name: {list}
                        - contents: [1, 1, 2, 3, 5, 8, 13]

                    dict file:
                      file.managed:
                        - name: {dict}
                        - contents:
                            C: charge
                            P: parity
                            T: time
                    '''.format(**managed_files)))

            ret = self.run_function('state.sls', [state_name])
            for typ in state_keys:
                self.assertTrue(ret[state_keys[typ]]['result'])
                self.assertIn('diff', ret[state_keys[typ]]['changes'])
        finally:
            os.remove(state_file)
            for typ in managed_files:
                os.remove(managed_files[typ])

    @skip_if_not_root
    @skipIf(IS_WINDOWS, 'Windows does not support "mode" kwarg. Skipping.')
    @skipIf(not salt.utils.path.which('visudo'), 'sudo is missing')
    def test_managed_check_cmd(self):
        '''
        Test file.managed passing a basic check_cmd kwarg. See Issue #38111.
        '''
        r_group = 'root'
        if salt.utils.platform.is_darwin():
            r_group = 'wheel'
        try:
            ret = self.run_state(
                'file.managed',
                name='/tmp/sudoers',
                user='root',
                group=r_group,
                mode=440,
                check_cmd='visudo -c -s -f'
            )
            self.assertSaltTrueReturn(ret)
            self.assertInSaltComment('Empty file', ret)
            self.assertEqual(ret['file_|-/tmp/sudoers_|-/tmp/sudoers_|-managed']['changes'],
                             {'new': 'file /tmp/sudoers created', 'mode': '0440'})
        finally:
            # Clean Up File
            if os.path.exists('/tmp/sudoers'):
                os.remove('/tmp/sudoers')

    def test_managed_local_source_with_source_hash(self):
        '''
        Make sure that we enforce the source_hash even with local files
        '''
        name = os.path.join(TMP, 'local_source_with_source_hash')
        local_path = os.path.join(BASE_FILES, 'grail', 'scene33')
        actual_hash = '567fd840bf1548edc35c48eb66cdd78bfdfcccff'
        if salt.utils.is_windows():
            # CRLF vs LF causes a differnt hash on windows
            actual_hash = 'f658a0ec121d9c17088795afcc6ff3c43cb9842a'
        # Reverse the actual hash
        bad_hash = actual_hash[::-1]

        def remove_file():
            try:
                os.remove(name)
            except OSError as exc:
                if exc.errno != errno.ENOENT:
                    raise

        def do_test(clean=False):
            for proto in ('file://', ''):
                source = proto + local_path
                log.debug('Trying source %s', source)
                try:
                    ret = self.run_state(
                        'file.managed',
                        name=name,
                        source=source,
                        source_hash='sha1={0}'.format(bad_hash))
                    self.assertSaltFalseReturn(ret)
                    ret = ret[next(iter(ret))]
                    # Shouldn't be any changes
                    self.assertFalse(ret['changes'])
                    # Check that we identified a hash mismatch
                    self.assertIn(
                        'does not match actual checksum', ret['comment'])

                    ret = self.run_state(
                        'file.managed',
                        name=name,
                        source=source,
                        source_hash='sha1={0}'.format(actual_hash))
                    self.assertSaltTrueReturn(ret)
                finally:
                    if clean:
                        remove_file()

        remove_file()
        log.debug('Trying with nonexistant destination file')
        do_test()
        log.debug('Trying with destination file already present')
        with salt.utils.files.fopen(name, 'w'):
            pass
        try:
            do_test(clean=False)
        finally:
            remove_file()

    def test_managed_local_source_does_not_exist(self):
        '''
        Make sure that we exit gracefully when a local source doesn't exist
        '''
        name = os.path.join(TMP, 'local_source_does_not_exist')
        local_path = os.path.join(BASE_FILES, 'grail', 'scene99')

        for proto in ('file://', ''):
            source = proto + local_path
            log.debug('Trying source %s', source)
            ret = self.run_state(
                'file.managed',
                name=name,
                source=source)
            self.assertSaltFalseReturn(ret)
            ret = ret[next(iter(ret))]
            # Shouldn't be any changes
            self.assertFalse(ret['changes'])
            # Check that we identified a hash mismatch
            self.assertIn(
                'does not exist', ret['comment'])

    def test_managed_source_hash_indifferent_case(self):
        '''
        Test passing a source_hash as an uppercase hash.

        This is a regression test for Issue #38914 and Issue #48230 (test=true use).
        '''
        name = os.path.join(TMP, 'source_hash_indifferent_case')
        state_name = 'file_|-{0}_|' \
                     '-{0}_|-managed'.format(name)
        local_path = os.path.join(BASE_FILES, 'hello_world.txt')
        actual_hash = 'c98c24b677eff44860afea6f493bbaec5bb1c4cbb209c6fc2bbb47f66ff2ad31'
        if salt.utils.is_windows():
            # CRLF vs LF causes a differnt hash on windows
            actual_hash = '92b772380a3f8e27a93e57e6deeca6c01da07f5aadce78bb2fbb20de10a66925'
        uppercase_hash = actual_hash.upper()

        try:
            # Lay down tmp file to test against
            self.run_state(
                'file.managed',
                name=name,
                source=local_path,
                source_hash=actual_hash
            )

            # Test uppercase source_hash: should return True with no changes
            ret = self.run_state(
                'file.managed',
                name=name,
                source=local_path,
                source_hash=uppercase_hash
            )
            assert ret[state_name]['result'] is True
            assert ret[state_name]['pchanges'] == {}
            assert ret[state_name]['changes'] == {}

            # Test uppercase source_hash using test=true
            # Should return True with no changes
            ret = self.run_state(
                'file.managed',
                name=name,
                source=local_path,
                source_hash=uppercase_hash,
                test=True
            )
            assert ret[state_name]['result'] is True
            assert ret[state_name]['pchanges'] == {}
            assert ret[state_name]['changes'] == {}

        finally:
            # Clean Up File
            if os.path.exists(name):
                os.remove(name)

    @with_tempfile(create=False)
    def test_managed_latin1_diff(self, name):
        '''
        Tests that latin-1 file contents are represented properly in the diff
        '''
        # Lay down the initial file
        ret = self.run_state(
            'file.managed',
            name=name,
            source='salt://issue-48777/old.html')
        ret = ret[next(iter(ret))]
        assert ret['result'] is True, ret

        # Replace it with the new file and check the diff
        ret = self.run_state(
            'file.managed',
            name=name,
            source='salt://issue-48777/new.html')
        ret = ret[next(iter(ret))]
        assert ret['result'] is True, ret
        diff_lines = ret['changes']['diff'].split('\n')
        assert '+räksmörgås' in diff_lines, diff_lines

    def test_directory(self):
        '''
        file.directory
        '''
        name = os.path.join(TMP, 'a_new_dir')
        ret = self.run_state('file.directory', name=name)
        self.assertSaltTrueReturn(ret)
        self.assertTrue(os.path.isdir(name))

    def test_directory_symlink_dry_run(self):
        '''
        Ensure that symlinks are followed when file.directory is run with
        test=True
        '''
        try:
            tmp_dir = os.path.join(TMP, 'pgdata')
            sym_dir = os.path.join(TMP, 'pg_data')

            if IS_WINDOWS:
                self.run_function('file.mkdir', [tmp_dir, 'Administrators'])
            else:
                os.mkdir(tmp_dir, 0o700)

            self.run_function('file.symlink', [tmp_dir, sym_dir])

            if IS_WINDOWS:
                ret = self.run_state(
                    'file.directory', test=True, name=sym_dir,
                    follow_symlinks=True, win_owner='Administrators')
            else:
                ret = self.run_state(
                    'file.directory', test=True, name=sym_dir,
                    follow_symlinks=True, mode=700)

            self.assertSaltTrueReturn(ret)
        finally:
            if os.path.isdir(tmp_dir):
                self.run_function('file.remove', [tmp_dir])
            if os.path.islink(sym_dir):
                self.run_function('file.remove', [sym_dir])

    @skip_if_not_root
    @skipIf(IS_WINDOWS, 'Mode not available in Windows')
    def test_directory_max_depth(self):
        '''
        file.directory
        Test the max_depth option by iteratively increasing the depth and
        checking that no changes deeper than max_depth have been attempted
        '''

        def _get_oct_mode(name):
            '''
            Return a string octal representation of the permissions for name
            '''
            return salt.utils.files.normalize_mode(oct(os.stat(name).st_mode & 0o777))

        top = os.path.join(TMP, 'top_dir')
        sub = os.path.join(top, 'sub_dir')
        subsub = os.path.join(sub, 'sub_sub_dir')
        dirs = [top, sub, subsub]

        initial_mode = '0111'
        changed_mode = '0555'

        if not os.path.isdir(subsub):
            os.makedirs(subsub, int(initial_mode, 8))

        try:
            for depth in range(0, 3):
                ret = self.run_state('file.directory',
                                     name=top,
                                     max_depth=depth,
                                     dir_mode=changed_mode,
                                     recurse=['mode'])
                self.assertSaltTrueReturn(ret)
                for changed_dir in dirs[0:depth+1]:
                    self.assertEqual(changed_mode,
                                     _get_oct_mode(changed_dir))
                for untouched_dir in dirs[depth+1:]:
                    self.assertEqual(initial_mode,
                                     _get_oct_mode(untouched_dir))
        finally:
            shutil.rmtree(top)

    def test_test_directory(self):
        '''
        file.directory
        '''
        name = os.path.join(TMP, 'a_not_dir')
        ret = self.run_state('file.directory', test=True, name=name)
        self.assertSaltNoneReturn(ret)
        self.assertFalse(os.path.isdir(name))

    @with_tempdir()
    def test_directory_clean(self, base_dir):
        '''
        file.directory with clean=True
        '''
        name = os.path.join(base_dir, 'directory_clean_dir')
        os.mkdir(name)

        strayfile = os.path.join(name, 'strayfile')
        with salt.utils.files.fopen(strayfile, 'w'):
            pass

        straydir = os.path.join(name, 'straydir')
        if not os.path.isdir(straydir):
            os.makedirs(straydir)

        with salt.utils.files.fopen(os.path.join(straydir, 'strayfile2'), 'w'):
            pass

        ret = self.run_state('file.directory', name=name, clean=True)
        self.assertSaltTrueReturn(ret)
        self.assertFalse(os.path.exists(strayfile))
        self.assertFalse(os.path.exists(straydir))
        self.assertTrue(os.path.isdir(name))

<<<<<<< HEAD
    @with_tempdir()
    def test_directory_clean_exclude(self, base_dir):
=======
    @skipIf(salt.utils.is_windows(), 'Skip on windows')
    def test_directory_clean_exclude(self):
>>>>>>> d46e23f4
        '''
        file.directory with clean=True and exclude_pat set

        Skipped on windows because clean and exclude_pat not supported by
        salt.sates.file._check_directory_win
        '''
        name = os.path.join(base_dir, 'directory_clean_dir')
        if not os.path.isdir(name):
            os.makedirs(name)

        strayfile = os.path.join(name, 'strayfile')
        with salt.utils.files.fopen(strayfile, 'w'):
            pass

        straydir = os.path.join(name, 'straydir')
        if not os.path.isdir(straydir):
            os.makedirs(straydir)

        strayfile2 = os.path.join(straydir, 'strayfile2')
        with salt.utils.files.fopen(strayfile2, 'w'):
            pass

        keepfile = os.path.join(straydir, 'keepfile')
        with salt.utils.files.fopen(keepfile, 'w'):
            pass

        exclude_pat = 'E@^straydir(|/keepfile)$'
        if IS_WINDOWS:
            exclude_pat = 'E@^straydir(|\\\\keepfile)$'

        ret = self.run_state('file.directory',
                             name=name,
                             clean=True,
                             exclude_pat=exclude_pat)

        self.assertSaltTrueReturn(ret)
        self.assertFalse(os.path.exists(strayfile))
        self.assertFalse(os.path.exists(strayfile2))
        self.assertTrue(os.path.exists(keepfile))

    @with_tempdir()
    def test_test_directory_clean_exclude(self, base_dir):
        '''
        file.directory with test=True, clean=True and exclude_pat set
        '''
        name = os.path.join(base_dir, 'directory_clean_dir')
        os.mkdir(name)

        strayfile = os.path.join(name, 'strayfile')
        with salt.utils.files.fopen(strayfile, 'w'):
            pass

        straydir = os.path.join(name, 'straydir')
        if not os.path.isdir(straydir):
            os.makedirs(straydir)

        strayfile2 = os.path.join(straydir, 'strayfile2')
        with salt.utils.files.fopen(strayfile2, 'w'):
            pass

        keepfile = os.path.join(straydir, 'keepfile')
        with salt.utils.files.fopen(keepfile, 'w'):
            pass

        exclude_pat = 'E@^straydir(|/keepfile)$'
        if IS_WINDOWS:
            exclude_pat = 'E@^straydir(|\\\\keepfile)$'

        ret = self.run_state('file.directory',
                             test=True,
                             name=name,
                             clean=True,
                             exclude_pat=exclude_pat)

        comment = next(six.itervalues(ret))['comment']

        self.assertSaltNoneReturn(ret)
        self.assertTrue(os.path.exists(strayfile))
        self.assertTrue(os.path.exists(strayfile2))
        self.assertTrue(os.path.exists(keepfile))

        self.assertIn(strayfile, comment)
        self.assertIn(strayfile2, comment)
        self.assertNotIn(keepfile, comment)

    def test_directory_clean_require_in(self):
        '''
        file.directory test with clean=True and require_in file
        '''
        state_name = 'file-FileTest-test_directory_clean_require_in'
        state_filename = state_name + '.sls'
        state_file = os.path.join(BASE_FILES, state_filename)

        directory = tempfile.mkdtemp()
        self.addCleanup(lambda: shutil.rmtree(directory))

        wrong_file = os.path.join(directory, "wrong")
        with salt.utils.files.fopen(wrong_file, "w") as fp:
            fp.write("foo")
        good_file = os.path.join(directory, "bar")

        with salt.utils.files.fopen(state_file, 'w') as fp:
            self.addCleanup(lambda: os.remove(state_file))
            fp.write(textwrap.dedent('''\
                some_dir:
                  file.directory:
                    - name: {directory}
                    - clean: true

                {good_file}:
                  file.managed:
                    - require_in:
                      - file: some_dir
                '''.format(directory=directory, good_file=good_file)))

        ret = self.run_function('state.sls', [state_name])
        self.assertTrue(os.path.exists(good_file))
        self.assertFalse(os.path.exists(wrong_file))

    def test_directory_clean_require_in_with_id(self):
        '''
        file.directory test with clean=True and require_in file with an ID
        different from the file name
        '''
        state_name = 'file-FileTest-test_directory_clean_require_in_with_id'
        state_filename = state_name + '.sls'
        state_file = os.path.join(BASE_FILES, state_filename)

        directory = tempfile.mkdtemp()
        self.addCleanup(lambda: shutil.rmtree(directory))

        wrong_file = os.path.join(directory, "wrong")
        with salt.utils.files.fopen(wrong_file, "w") as fp:
            fp.write("foo")
        good_file = os.path.join(directory, "bar")

        with salt.utils.files.fopen(state_file, 'w') as fp:
            self.addCleanup(lambda: os.remove(state_file))
            fp.write(textwrap.dedent('''\
                some_dir:
                  file.directory:
                    - name: {directory}
                    - clean: true

                some_file:
                  file.managed:
                    - name: {good_file}
                    - require_in:
                      - file: some_dir
                '''.format(directory=directory, good_file=good_file)))

        ret = self.run_function('state.sls', [state_name])
        self.assertTrue(os.path.exists(good_file))
        self.assertFalse(os.path.exists(wrong_file))

    def test_directory_clean_require_with_name(self):
        '''
        file.directory test with clean=True and require with a file state
        relatively to the state's name, not its ID.
        '''
        state_name = 'file-FileTest-test_directory_clean_require_in_with_id'
        state_filename = state_name + '.sls'
        state_file = os.path.join(BASE_FILES, state_filename)

        directory = tempfile.mkdtemp()
        self.addCleanup(lambda: shutil.rmtree(directory))

        wrong_file = os.path.join(directory, "wrong")
        with salt.utils.files.fopen(wrong_file, "w") as fp:
            fp.write("foo")
        good_file = os.path.join(directory, "bar")

        with salt.utils.files.fopen(state_file, 'w') as fp:
            self.addCleanup(lambda: os.remove(state_file))
            fp.write(textwrap.dedent('''\
                some_dir:
                  file.directory:
                    - name: {directory}
                    - clean: true
                    - require:
                      # This requirement refers to the name of the following
                      # state, not its ID.
                      - file: {good_file}

                some_file:
                  file.managed:
                    - name: {good_file}
                '''.format(directory=directory, good_file=good_file)))

        ret = self.run_function('state.sls', [state_name])
        self.assertTrue(os.path.exists(good_file))
        self.assertFalse(os.path.exists(wrong_file))

    def test_directory_broken_symlink(self):
        '''
        Ensure that file.directory works even if a directory
        contains broken symbolic link
        '''
        try:
            tmp_dir = os.path.join(TMP, 'foo')
            null_file = '{0}/null'.format(tmp_dir)
            broken_link = '{0}/broken'.format(tmp_dir)

            if IS_WINDOWS:
                self.run_function('file.mkdir', [tmp_dir, 'Administrators'])
            else:
                os.mkdir(tmp_dir, 0o700)

            self.run_function('file.symlink', [null_file, broken_link])

            if IS_WINDOWS:
                ret = self.run_state(
                    'file.directory', name=tmp_dir, recurse={'mode'},
                    follow_symlinks=True, win_owner='Administrators')
            else:
                ret = self.run_state(
                    'file.directory', name=tmp_dir, recurse={'mode'},
                    file_mode=644, dir_mode=755)

            self.assertSaltTrueReturn(ret)
        finally:
            if os.path.isdir(tmp_dir):
                self.run_function('file.remove', [tmp_dir])

    @with_tempdir(create=False)
    def test_recurse(self, name):
        '''
        file.recurse
        '''
        ret = self.run_state('file.recurse', name=name, source='salt://grail')
        self.assertSaltTrueReturn(ret)
        self.assertTrue(os.path.isfile(os.path.join(name, '36', 'scene')))

    @with_tempdir(create=False)
    @with_tempdir(create=False)
    def test_recurse_specific_env(self, dir1, dir2):
        '''
        file.recurse passing __env__
        '''
        ret = self.run_state('file.recurse',
                             name=dir1,
                             source='salt://holy',
                             __env__='prod')
        self.assertSaltTrueReturn(ret)
        self.assertTrue(os.path.isfile(os.path.join(dir1, '32', 'scene')))

        ret = self.run_state('file.recurse',
                             name=dir2,
                             source='salt://holy',
                             saltenv='prod')
        self.assertSaltTrueReturn(ret)
        self.assertTrue(os.path.isfile(os.path.join(dir2, '32', 'scene')))

    @with_tempdir(create=False)
    @with_tempdir(create=False)
    def test_recurse_specific_env_in_url(self, dir1, dir2):
        '''
        file.recurse passing __env__
        '''
        ret = self.run_state('file.recurse',
                             name=dir1,
                             source='salt://holy?saltenv=prod')
        self.assertSaltTrueReturn(ret)
        self.assertTrue(os.path.isfile(os.path.join(dir1, '32', 'scene')))

        ret = self.run_state('file.recurse',
                             name=dir2,
                             source='salt://holy?saltenv=prod')
        self.assertSaltTrueReturn(ret)
        self.assertTrue(os.path.isfile(os.path.join(dir2, '32', 'scene')))

    @with_tempdir(create=False)
    def test_test_recurse(self, name):
        '''
        file.recurse test interface
        '''
        ret = self.run_state(
            'file.recurse', test=True, name=name, source='salt://grail',
        )
        self.assertSaltNoneReturn(ret)
        self.assertFalse(os.path.isfile(os.path.join(name, '36', 'scene')))
        self.assertFalse(os.path.exists(name))

    @with_tempdir(create=False)
    @with_tempdir(create=False)
    def test_test_recurse_specific_env(self, dir1, dir2):
        '''
        file.recurse test interface
        '''
        ret = self.run_state('file.recurse',
                             test=True,
                             name=dir1,
                             source='salt://holy',
                             __env__='prod'
        )
        self.assertSaltNoneReturn(ret)
        self.assertFalse(os.path.isfile(os.path.join(dir1, '32', 'scene')))
        self.assertFalse(os.path.exists(dir1))

        ret = self.run_state('file.recurse',
                             test=True,
                             name=dir2,
                             source='salt://holy',
                             saltenv='prod'
        )
        self.assertSaltNoneReturn(ret)
        self.assertFalse(os.path.isfile(os.path.join(dir2, '32', 'scene')))
        self.assertFalse(os.path.exists(dir2))

    @with_tempdir(create=False)
    def test_recurse_template(self, name):
        '''
        file.recurse with jinja template enabled
        '''
        _ts = 'TEMPLATE TEST STRING'
        ret = self.run_state(
            'file.recurse', name=name, source='salt://grail',
            template='jinja', defaults={'spam': _ts})
        self.assertSaltTrueReturn(ret)
        with salt.utils.files.fopen(os.path.join(name, 'scene33'), 'r') as fp_:
            contents = fp_.read()
        self.assertIn(_ts, contents)

    @with_tempdir()
    def test_recurse_clean(self, name):
        '''
        file.recurse with clean=True
        '''
        strayfile = os.path.join(name, 'strayfile')
        with salt.utils.files.fopen(strayfile, 'w'):
            pass

        # Corner cases: replacing file with a directory and vice versa
        with salt.utils.files.fopen(os.path.join(name, '36'), 'w'):
            pass
        os.makedirs(os.path.join(name, 'scene33'))
        ret = self.run_state(
            'file.recurse', name=name, source='salt://grail', clean=True)
        self.assertSaltTrueReturn(ret)
        self.assertFalse(os.path.exists(strayfile))
        self.assertTrue(os.path.isfile(os.path.join(name, '36', 'scene')))
        self.assertTrue(os.path.isfile(os.path.join(name, 'scene33')))

    @with_tempdir()
    def test_recurse_clean_specific_env(self, name):
        '''
        file.recurse with clean=True and __env__=prod
        '''
        strayfile = os.path.join(name, 'strayfile')
        with salt.utils.files.fopen(strayfile, 'w'):
            pass

        # Corner cases: replacing file with a directory and vice versa
        with salt.utils.files.fopen(os.path.join(name, '32'), 'w'):
            pass
        os.makedirs(os.path.join(name, 'scene34'))
        ret = self.run_state('file.recurse',
                             name=name,
                             source='salt://holy',
                             clean=True,
                             __env__='prod')
        self.assertSaltTrueReturn(ret)
        self.assertFalse(os.path.exists(strayfile))
        self.assertTrue(os.path.isfile(os.path.join(name, '32', 'scene')))
        self.assertTrue(os.path.isfile(os.path.join(name, 'scene34')))

<<<<<<< HEAD
    @with_tempdir()
    def test_recurse_issue_34945(self, base_dir):
=======
    @skipIf(salt.utils.is_windows(), 'Skip on windows')
    def test_recurse_issue_34945(self):
>>>>>>> d46e23f4
        '''
        This tests the case where the source dir for the file.recurse state
        does not contain any files (only subdirectories), and the dir_mode is
        being managed. For a long time, this corner case resulted in the top
        level of the destination directory being created with the wrong initial
        permissions, a problem that would be corrected later on in the
        file.recurse state via running state.directory. However, the
        file.directory state only gets called when there are files to be
        managed in that directory, and when the source directory contains only
        subdirectories, the incorrectly-set initial perms would not be
        repaired.

        This was fixed in https://github.com/saltstack/salt/pull/35309

        Skipped on windows because dir_mode is not supported.
        '''
        dir_mode = '2775'
        issue_dir = 'issue-34945'
        name = os.path.join(base_dir, issue_dir)

        ret = self.run_state('file.recurse',
                             name=name,
                             source='salt://' + issue_dir,
                             dir_mode=dir_mode)
        self.assertSaltTrueReturn(ret)
        actual_dir_mode = oct(stat.S_IMODE(os.stat(name).st_mode))[-4:]
        self.assertEqual(dir_mode, actual_dir_mode)

    @with_tempdir(create=False)
    def test_recurse_issue_40578(self, name):
        '''
        This ensures that the state doesn't raise an exception when it
        encounters a file with a unicode filename in the process of invoking
        file.source_list.
        '''
        ret = self.run_state('file.recurse',
                             name=name,
                             source='salt://соль')
        self.assertSaltTrueReturn(ret)
        self.assertEqual(
            sorted(salt.utils.data.decode(os.listdir(name), normalize=True)),
            sorted(['foo.txt', 'спам.txt', 'яйца.txt']),
        )

    @with_tempfile()
    def test_replace(self, name):
        '''
        file.replace
        '''
        with salt.utils.files.fopen(name, 'w+') as fp_:
            fp_.write('change_me')

        ret = self.run_state('file.replace',
                name=name, pattern='change', repl='salt', backup=False)

        with salt.utils.files.fopen(name, 'r') as fp_:
            self.assertIn('salt', fp_.read())

        self.assertSaltTrueReturn(ret)

    @with_tempdir()
    def test_replace_issue_18612(self, base_dir):
        '''
        Test the (mis-)behaviour of file.replace as described in #18612:

        Using 'prepend_if_not_found' or 'append_if_not_found' resulted in
        an infinitely growing file as 'file.replace' didn't check beforehand
        whether the changes had already been done to the file

        # Case description:

        The tested file contains one commented line
        The commented line should be uncommented in the end, nothing else should change
        '''
        test_name = 'test_replace_issue_18612'
        path_test = os.path.join(base_dir, test_name)

        with salt.utils.files.fopen(path_test, 'w+') as fp_test_:
            fp_test_.write('# en_US.UTF-8')

        ret = []
        for x in range(0, 3):
            ret.append(self.run_state('file.replace',
                name=path_test, pattern='^# en_US.UTF-8$', repl='en_US.UTF-8', append_if_not_found=True))

        # ensure, the number of lines didn't change, even after invoking 'file.replace' 3 times
        with salt.utils.files.fopen(path_test, 'r') as fp_test_:
            self.assertTrue((sum(1 for _ in fp_test_) == 1))

        # ensure, the replacement succeeded
        with salt.utils.files.fopen(path_test, 'r') as fp_test_:
            self.assertTrue(fp_test_.read().startswith('en_US.UTF-8'))

        # ensure, all runs of 'file.replace' reported success
        for item in ret:
            self.assertSaltTrueReturn(item)

    @with_tempdir()
    def test_replace_issue_18612_prepend(self, base_dir):
        '''
        Test the (mis-)behaviour of file.replace as described in #18612:

        Using 'prepend_if_not_found' or 'append_if_not_found' resulted in
        an infinitely growing file as 'file.replace' didn't check beforehand
        whether the changes had already been done to the file

        # Case description:

        The tested multifile contains multiple lines not matching the pattern or replacement in any way
        The replacement pattern should be prepended to the file
        '''
        test_name = 'test_replace_issue_18612_prepend'
        path_in = os.path.join(
            FILES, 'file.replace', '{0}.in'.format(test_name)
        )
        path_out = os.path.join(
            FILES, 'file.replace', '{0}.out'.format(test_name)
        )
        path_test = os.path.join(base_dir, test_name)

        # create test file based on initial template
        shutil.copyfile(path_in, path_test)

        ret = []
        for x in range(0, 3):
            ret.append(self.run_state('file.replace',
                name=path_test, pattern='^# en_US.UTF-8$', repl='en_US.UTF-8', prepend_if_not_found=True))

        # ensure, the resulting file contains the expected lines
        self.assertTrue(filecmp.cmp(path_test, path_out))

        # ensure the initial file was properly backed up
        self.assertTrue(filecmp.cmp(path_test + '.bak', path_in))

        # ensure, all runs of 'file.replace' reported success
        for item in ret:
            self.assertSaltTrueReturn(item)

    @with_tempdir()
    def test_replace_issue_18612_append(self, base_dir):
        '''
        Test the (mis-)behaviour of file.replace as described in #18612:

        Using 'prepend_if_not_found' or 'append_if_not_found' resulted in
        an infinitely growing file as 'file.replace' didn't check beforehand
        whether the changes had already been done to the file

        # Case description:

        The tested multifile contains multiple lines not matching the pattern or replacement in any way
        The replacement pattern should be appended to the file
        '''
        test_name = 'test_replace_issue_18612_append'
        path_in = os.path.join(
            FILES, 'file.replace', '{0}.in'.format(test_name)
        )
        path_out = os.path.join(
            FILES, 'file.replace', '{0}.out'.format(test_name)
        )
        path_test = os.path.join(base_dir, test_name)

        # create test file based on initial template
        shutil.copyfile(path_in, path_test)

        ret = []
        for x in range(0, 3):
            ret.append(self.run_state('file.replace',
                name=path_test, pattern='^# en_US.UTF-8$', repl='en_US.UTF-8', append_if_not_found=True))

        # ensure, the resulting file contains the expected lines
        self.assertTrue(filecmp.cmp(path_test, path_out))

        # ensure the initial file was properly backed up
        self.assertTrue(filecmp.cmp(path_test + '.bak', path_in))

        # ensure, all runs of 'file.replace' reported success
        for item in ret:
            self.assertSaltTrueReturn(item)

    @with_tempdir()
    def test_replace_issue_18612_append_not_found_content(self, base_dir):
        '''
        Test the (mis-)behaviour of file.replace as described in #18612:

        Using 'prepend_if_not_found' or 'append_if_not_found' resulted in
        an infinitely growing file as 'file.replace' didn't check beforehand
        whether the changes had already been done to the file

        # Case description:

        The tested multifile contains multiple lines not matching the pattern or replacement in any way
        The 'not_found_content' value should be appended to the file
        '''
        test_name = 'test_replace_issue_18612_append_not_found_content'
        path_in = os.path.join(
            FILES, 'file.replace', '{0}.in'.format(test_name)
        )
        path_out = os.path.join(
            FILES, 'file.replace', '{0}.out'.format(test_name)
        )
        path_test = os.path.join(base_dir, test_name)

        # create test file based on initial template
        shutil.copyfile(path_in, path_test)

        ret = []
        for x in range(0, 3):
            ret.append(
                self.run_state('file.replace',
                    name=path_test,
                    pattern='^# en_US.UTF-8$',
                    repl='en_US.UTF-8',
                    append_if_not_found=True,
                    not_found_content='THIS LINE WASN\'T FOUND! SO WE\'RE APPENDING IT HERE!'
            ))

        # ensure, the resulting file contains the expected lines
        self.assertTrue(filecmp.cmp(path_test, path_out))

        # ensure the initial file was properly backed up
        self.assertTrue(filecmp.cmp(path_test + '.bak', path_in))

        # ensure, all runs of 'file.replace' reported success
        for item in ret:
            self.assertSaltTrueReturn(item)

    @with_tempdir()
    def test_replace_issue_18612_change_mid_line_with_comment(self, base_dir):
        '''
        Test the (mis-)behaviour of file.replace as described in #18612:

        Using 'prepend_if_not_found' or 'append_if_not_found' resulted in
        an infinitely growing file as 'file.replace' didn't check beforehand
        whether the changes had already been done to the file

        # Case description:

        The tested file contains 5 key=value pairs
        The commented key=value pair #foo=bar should be changed to foo=salt
        The comment char (#) in front of foo=bar should be removed
        '''
        test_name = 'test_replace_issue_18612_change_mid_line_with_comment'
        path_in = os.path.join(
            FILES, 'file.replace', '{0}.in'.format(test_name)
        )
        path_out = os.path.join(
            FILES, 'file.replace', '{0}.out'.format(test_name)
        )
        path_test = os.path.join(base_dir, test_name)

        # create test file based on initial template
        shutil.copyfile(path_in, path_test)

        ret = []
        for x in range(0, 3):
            ret.append(self.run_state('file.replace',
                name=path_test, pattern='^#foo=bar($|(?=\r\n))', repl='foo=salt', append_if_not_found=True))

        # ensure, the resulting file contains the expected lines
        self.assertTrue(filecmp.cmp(path_test, path_out))

        # ensure the initial file was properly backed up
        self.assertTrue(filecmp.cmp(path_test + '.bak', path_in))

        # ensure, all 'file.replace' runs reported success
        for item in ret:
            self.assertSaltTrueReturn(item)

    @with_tempdir()
    def test_replace_issue_18841_no_changes(self, base_dir):
        '''
        Test the (mis-)behaviour of file.replace as described in #18841:

        Using file.replace in a way which shouldn't modify the file at all
        results in changed mtime of the original file and a backup file being created.

        # Case description

        The tested file contains multiple lines
        The tested file contains a line already matching the replacement (no change needed)
        The tested file's content shouldn't change at all
        The tested file's mtime shouldn't change at all
        No backup file should be created
        '''
        test_name = 'test_replace_issue_18841_no_changes'
        path_in = os.path.join(
            FILES, 'file.replace', '{0}.in'.format(test_name)
        )
        path_test = os.path.join(base_dir, test_name)

        # create test file based on initial template
        shutil.copyfile(path_in, path_test)

        # get (m|a)time of file
        fstats_orig = os.stat(path_test)

        # define how far we predate the file
        age = 5*24*60*60

        # set (m|a)time of file 5 days into the past
        os.utime(path_test, (fstats_orig.st_mtime-age, fstats_orig.st_atime-age))

        ret = self.run_state('file.replace',
            name=path_test,
            pattern='^hello world$',
            repl='goodbye world',
            show_changes=True,
            flags=['IGNORECASE'],
            backup=False
        )

        # get (m|a)time of file
        fstats_post = os.stat(path_test)

        # ensure, the file content didn't change
        self.assertTrue(filecmp.cmp(path_in, path_test))

        # ensure no backup file was created
        self.assertFalse(os.path.exists(path_test + '.bak'))

        # ensure the file's mtime didn't change
        self.assertTrue(fstats_post.st_mtime, fstats_orig.st_mtime-age)

        # ensure, all 'file.replace' runs reported success
        self.assertSaltTrueReturn(ret)

    def test_serialize(self):
        '''
        Test to ensure that file.serialize returns a data structure that's
        both serialized and formatted properly
        '''
        path_test = os.path.join(TMP, 'test_serialize')
        ret = self.run_state('file.serialize',
                name=path_test,
                dataset={'name': 'naive',
                    'description': 'A basic test',
                    'a_list': ['first_element', 'second_element'],
                    'finally': 'the last item'},
                formatter='json')

        with salt.utils.files.fopen(path_test, 'r') as fp_:
            serialized_file = fp_.read()

        expected_file = os.linesep.join([
            '{',
            '  "a_list": [',
            '    "first_element",',
            '    "second_element"',
            '  ],',
            '  "description": "A basic test",',
            '  "finally": "the last item",',
            '  "name": "naive"',
            '}',
            '',
        ])
        self.assertEqual(serialized_file, expected_file)

    @with_tempdir()
    def test_replace_issue_18841_omit_backup(self, base_dir):
        '''
        Test the (mis-)behaviour of file.replace as described in #18841:

        Using file.replace in a way which shouldn't modify the file at all
        results in changed mtime of the original file and a backup file being created.

        # Case description

        The tested file contains multiple lines
        The tested file contains a line already matching the replacement (no change needed)
        The tested file's content shouldn't change at all
        The tested file's mtime shouldn't change at all
        No backup file should be created, although backup=False isn't explicitly defined
        '''
        test_name = 'test_replace_issue_18841_omit_backup'
        path_in = os.path.join(
            FILES, 'file.replace', '{0}.in'.format(test_name)
        )
        path_test = os.path.join(base_dir, test_name)

        # create test file based on initial template
        shutil.copyfile(path_in, path_test)

        # get (m|a)time of file
        fstats_orig = os.stat(path_test)

        # define how far we predate the file
        age = 5*24*60*60

        # set (m|a)time of file 5 days into the past
        os.utime(path_test, (fstats_orig.st_mtime-age, fstats_orig.st_atime-age))

        ret = self.run_state('file.replace',
            name=path_test,
            pattern='^hello world$',
            repl='goodbye world',
            show_changes=True,
            flags=['IGNORECASE']
        )

        # get (m|a)time of file
        fstats_post = os.stat(path_test)

        # ensure, the file content didn't change
        self.assertTrue(filecmp.cmp(path_in, path_test))

        # ensure no backup file was created
        self.assertFalse(os.path.exists(path_test + '.bak'))

        # ensure the file's mtime didn't change
        self.assertTrue(fstats_post.st_mtime, fstats_orig.st_mtime-age)

        # ensure, all 'file.replace' runs reported success
        self.assertSaltTrueReturn(ret)

    @with_tempfile()
    def test_comment(self, name):
        '''
        file.comment
        '''
        # write a line to file
        with salt.utils.files.fopen(name, 'w+') as fp_:
            fp_.write('comment_me')

        # Look for changes with test=True: return should be "None" at the first run
        ret = self.run_state('file.comment', test=True, name=name, regex='^comment')
        self.assertSaltNoneReturn(ret)

        # comment once
        ret = self.run_state('file.comment', name=name, regex='^comment')
        # result is positive
        self.assertSaltTrueReturn(ret)
        # line is commented
        with salt.utils.files.fopen(name, 'r') as fp_:
            self.assertTrue(fp_.read().startswith('#comment'))

        # comment twice
        ret = self.run_state('file.comment', name=name, regex='^comment')

        # result is still positive
        self.assertSaltTrueReturn(ret)
        # line is still commented
        with salt.utils.files.fopen(name, 'r') as fp_:
            self.assertTrue(fp_.read().startswith('#comment'))

        # Test previously commented file returns "True" now and not "None" with test=True
        ret = self.run_state('file.comment', test=True, name=name, regex='^comment')
        self.assertSaltTrueReturn(ret)

    @with_tempfile()
    def test_test_comment(self, name):
        '''
        file.comment test interface
        '''
        with salt.utils.files.fopen(name, 'w+') as fp_:
            fp_.write('comment_me')
        ret = self.run_state(
            'file.comment', test=True, name=name, regex='.*comment.*',
        )
        with salt.utils.files.fopen(name, 'r') as fp_:
            self.assertNotIn('#comment', fp_.read())
        self.assertSaltNoneReturn(ret)

    @with_tempfile()
    def test_uncomment(self, name):
        '''
        file.uncomment
        '''
        with salt.utils.files.fopen(name, 'w+') as fp_:
            fp_.write('#comment_me')
        ret = self.run_state('file.uncomment', name=name, regex='^comment')
        with salt.utils.files.fopen(name, 'r') as fp_:
            self.assertNotIn('#comment', fp_.read())
        self.assertSaltTrueReturn(ret)

    @with_tempfile()
    def test_test_uncomment(self, name):
        '''
        file.comment test interface
        '''
        with salt.utils.files.fopen(name, 'w+') as fp_:
            fp_.write('#comment_me')
        ret = self.run_state(
            'file.uncomment', test=True, name=name, regex='^comment.*'
        )
        with salt.utils.files.fopen(name, 'r') as fp_:
            self.assertIn('#comment', fp_.read())
        self.assertSaltNoneReturn(ret)

    @with_tempfile()
    def test_append(self, name):
        '''
        file.append
        '''
        with salt.utils.files.fopen(name, 'w+') as fp_:
            fp_.write('#salty!')
        ret = self.run_state('file.append', name=name, text='cheese')
        with salt.utils.files.fopen(name, 'r') as fp_:
            self.assertIn('cheese', fp_.read())
        self.assertSaltTrueReturn(ret)

    @with_tempfile()
    def test_test_append(self, name):
        '''
        file.append test interface
        '''
        with salt.utils.files.fopen(name, 'w+') as fp_:
            fp_.write('#salty!')
        ret = self.run_state(
            'file.append', test=True, name=name, text='cheese'
        )
        with salt.utils.files.fopen(name, 'r') as fp_:
            self.assertNotIn('cheese', fp_.read())
        self.assertSaltNoneReturn(ret)

    @with_tempdir()
    def test_append_issue_1864_makedirs(self, base_dir):
        '''
        file.append but create directories if needed as an option, and create
        the file if it doesn't exist
        '''
        fname = 'append_issue_1864_makedirs'
        name = os.path.join(base_dir, fname)

        # Non existing file get's touched
        ret = self.run_state(
            'file.append', name=name, text='cheese', makedirs=True
        )
        self.assertSaltTrueReturn(ret)

        # Nested directory and file get's touched
        name = os.path.join(base_dir, 'issue_1864', fname)
        ret = self.run_state(
            'file.append', name=name, text='cheese', makedirs=True
        )
        self.assertSaltTrueReturn(ret)

        # Parent directory exists but file does not and makedirs is False
        name = os.path.join(base_dir, 'issue_1864', fname + '2')
        ret = self.run_state(
            'file.append', name=name, text='cheese'
        )
        self.assertSaltTrueReturn(ret)
        self.assertTrue(os.path.isfile(name))

    @with_tempdir()
    def test_prepend_issue_27401_makedirs(self, base_dir):
        '''
        file.prepend but create directories if needed as an option, and create
        the file if it doesn't exist
        '''
        fname = 'prepend_issue_27401'
        name = os.path.join(base_dir, fname)

        # Non existing file get's touched
        ret = self.run_state(
            'file.prepend', name=name, text='cheese', makedirs=True
        )
        self.assertSaltTrueReturn(ret)

        # Nested directory and file get's touched
        name = os.path.join(base_dir, 'issue_27401', fname)
        ret = self.run_state(
            'file.prepend', name=name, text='cheese', makedirs=True
        )
        self.assertSaltTrueReturn(ret)

        # Parent directory exists but file does not and makedirs is False
        name = os.path.join(base_dir, 'issue_27401', fname + '2')
        ret = self.run_state(
            'file.prepend', name=name, text='cheese'
        )
        self.assertSaltTrueReturn(ret)
        self.assertTrue(os.path.isfile(name))

    @with_tempfile()
    def test_touch(self, name):
        '''
        file.touch
        '''
        ret = self.run_state('file.touch', name=name)
        self.assertTrue(os.path.isfile(name))
        self.assertSaltTrueReturn(ret)

    @with_tempfile(create=False)
    def test_test_touch(self, name):
        '''
        file.touch test interface
        '''
        ret = self.run_state('file.touch', test=True, name=name)
        self.assertFalse(os.path.isfile(name))
        self.assertSaltNoneReturn(ret)

    @with_tempdir()
    def test_touch_directory(self, base_dir):
        '''
        file.touch a directory
        '''
        name = os.path.join(base_dir, 'touch_test_dir')
        os.mkdir(name)

        ret = self.run_state('file.touch', name=name)
        self.assertSaltTrueReturn(ret)
        self.assertTrue(os.path.isdir(name))

    @with_tempdir()
    def test_issue_2227_file_append(self, base_dir):
        '''
        Text to append includes a percent symbol
        '''
        # let's make use of existing state to create a file with contents to
        # test against
        tmp_file_append = os.path.join(base_dir, 'test.append')

        self.run_state('file.touch', name=tmp_file_append)
        self.run_state(
            'file.append',
            name=tmp_file_append,
            source='salt://testappend/firstif')
        self.run_state(
            'file.append',
            name=tmp_file_append,
            source='salt://testappend/secondif')

        # Now our real test
        try:
            ret = self.run_state(
                'file.append',
                name=tmp_file_append,
                text="HISTTIMEFORMAT='%F %T '")
            self.assertSaltTrueReturn(ret)
            with salt.utils.files.fopen(tmp_file_append, 'r') as fp_:
                contents_pre = fp_.read()

            # It should not append text again
            ret = self.run_state(
                'file.append',
                name=tmp_file_append,
                text="HISTTIMEFORMAT='%F %T '")
            self.assertSaltTrueReturn(ret)

            with salt.utils.files.fopen(tmp_file_append, 'r') as fp_:
                contents_post = fp_.read()

            self.assertEqual(contents_pre, contents_post)
        except AssertionError:
            if os.path.exists(tmp_file_append):
                shutil.copy(tmp_file_append, tmp_file_append + '.bak')
            raise

    def do_patch(self, patch_name='hello', src='Hello\n'):
        if not self.run_function('cmd.has_exec', ['patch']):
            self.skipTest('patch is not installed')
        src_file = os.path.join(TMP, 'src.txt')
        with salt.utils.files.fopen(src_file, 'w+') as fp:
            fp.write(src)
        ret = self.run_state(
            'file.patch',
            name=src_file,
            source='salt://{0}.patch'.format(patch_name),
            hash='md5=f0ef7081e1539ac00ef5b761b4fb01b3',
        )
        return src_file, ret

    def test_patch(self):
        src_file, ret = self.do_patch()
        self.assertSaltTrueReturn(ret)
        with salt.utils.files.fopen(src_file) as fp:
            self.assertEqual(fp.read(), 'Hello world\n')

    def test_patch_hash_mismatch(self):
        src_file, ret = self.do_patch('hello_dolly')
        self.assertSaltFalseReturn(ret)
        self.assertInSaltComment(
            'Hash mismatch after patch was applied',
            ret
        )

    def test_patch_already_applied(self):
        src_file, ret = self.do_patch(src='Hello world\n')
        self.assertSaltTrueReturn(ret)
        self.assertInSaltComment('Patch is already applied', ret)

    @with_tempdir()
    def test_issue_2401_file_comment(self, base_dir):
        # Get a path to the temporary file
        tmp_file = os.path.join(base_dir, 'issue-2041-comment.txt')
        # Write some data to it
        with salt.utils.files.fopen(tmp_file, 'w') as fp_:
            fp_.write('hello\nworld\n')
        # create the sls template
        template_lines = [
            '{0}:'.format(tmp_file),
            '  file.comment:',
            '    - regex: ^world'
        ]
        template = '\n'.join(template_lines)
        try:
            ret = self.run_function(
                'state.template_str', [template], timeout=120
            )
            self.assertSaltTrueReturn(ret)
            self.assertNotInSaltComment('Pattern already commented', ret)
            self.assertInSaltComment('Commented lines successfully', ret)

            # This next time, it is already commented.
            ret = self.run_function(
                'state.template_str', [template], timeout=120
            )

            self.assertSaltTrueReturn(ret)
            self.assertInSaltComment('Pattern already commented', ret)
        except AssertionError:
            shutil.copy(tmp_file, tmp_file + '.bak')
            raise

    @with_tempdir()
    def test_issue_2379_file_append(self, base_dir):
        # Get a path to the temporary file
        tmp_file = os.path.join(base_dir, 'issue-2379-file-append.txt')
        # Write some data to it
        with salt.utils.files.fopen(tmp_file, 'w') as fp_:
            fp_.write(
                'hello\nworld\n'           # Some junk
                '#PermitRootLogin yes\n'   # Commented text
                '# PermitRootLogin yes\n'  # Commented text with space
            )
        # create the sls template
        template_lines = [
            '{0}:'.format(tmp_file),
            '  file.append:',
            '    - text: PermitRootLogin yes'
        ]
        template = '\n'.join(template_lines)
        try:
            ret = self.run_function('state.template_str', [template])

            self.assertSaltTrueReturn(ret)
            self.assertInSaltComment('Appended 1 lines', ret)
        except AssertionError:
            shutil.copy(tmp_file, tmp_file + '.bak')
            raise

    @skipIf(IS_WINDOWS, 'Mode not available in Windows')
    @with_tempdir(create=False)
    @with_tempdir(create=False)
    def test_issue_2726_mode_kwarg(self, dir1, dir2):
        # Let's test for the wrong usage approach
        bad_mode_kwarg_testfile = os.path.join(
            dir1, 'bad_mode_kwarg', 'testfile'
        )
        bad_template = [
            '{0}:'.format(bad_mode_kwarg_testfile),
            '  file.recurse:',
            '    - source: salt://testfile',
            '    - mode: 644'
        ]
        ret = self.run_function(
            'state.template_str', [os.linesep.join(bad_template)]
        )
        self.assertSaltFalseReturn(ret)
        self.assertInSaltComment(
            '\'mode\' is not allowed in \'file.recurse\'. Please use '
            '\'file_mode\' and \'dir_mode\'.',
            ret
        )
        self.assertNotInSaltComment(
            'TypeError: managed() got multiple values for keyword '
            'argument \'mode\'',
            ret
        )

        # Now, the correct usage approach
        good_mode_kwargs_testfile = os.path.join(
            dir2, 'good_mode_kwargs', 'testappend'
        )
        good_template = [
            '{0}:'.format(good_mode_kwargs_testfile),
            '  file.recurse:',
            '    - source: salt://testappend',
            '    - dir_mode: 744',
            '    - file_mode: 644',
        ]
        ret = self.run_function(
            'state.template_str', [os.linesep.join(good_template)]
        )
        self.assertSaltTrueReturn(ret)

    @with_tempdir()
    def test_issue_8343_accumulated_require_in(self, base_dir):
        template_path = os.path.join(TMP_STATE_TREE, 'issue-8343.sls')
<<<<<<< HEAD
        testcase_filedest = os.path.join(base_dir, 'issue-8343.txt')
=======
        testcase_filedest = os.path.join(TMP, 'issue-8343.txt')
        if os.path.exists(template_path):
            os.remove(template_path)
        if os.path.exists(testcase_filedest):
            os.remove(testcase_filedest)
>>>>>>> d46e23f4
        sls_template = [
            '{0}:',
            '  file.managed:',
            '    - contents: |',
            '                #',
            '',
            'prepend-foo-accumulator-from-pillar:',
            '  file.accumulated:',
            '    - require_in:',
            '      - file: prepend-foo-management',
            '    - filename: {0}',
            '    - text: |',
            '            foo',
            '',
            'append-foo-accumulator-from-pillar:',
            '  file.accumulated:',
            '    - require_in:',
            '      - file: append-foo-management',
            '    - filename: {0}',
            '    - text: |',
            '            bar',
            '',
            'prepend-foo-management:',
            '  file.blockreplace:',
            '    - name: {0}',
            '    - marker_start: "#-- start salt managed zonestart -- PLEASE, DO NOT EDIT"',
            '    - marker_end: "#-- end salt managed zonestart --"',
            "    - content: ''",
            '    - prepend_if_not_found: True',
            "    - backup: '.bak'",
            '    - show_changes: True',
            '',
            'append-foo-management:',
            '  file.blockreplace:',
            '    - name: {0}',
            '    - marker_start: "#-- start salt managed zoneend -- PLEASE, DO NOT EDIT"',
            '    - marker_end: "#-- end salt managed zoneend --"',
            "    - content: ''",
            '    - append_if_not_found: True',
            "    - backup: '.bak2'",
            '    - show_changes: True',
            '']
        with salt.utils.files.fopen(template_path, 'w') as fp_:
            fp_.write(
                os.linesep.join(sls_template).format(testcase_filedest))

        ret = self.run_function('state.sls', mods='issue-8343')
        for name, step in six.iteritems(ret):
            self.assertSaltTrueReturn({name: step})
        with salt.utils.files.fopen(testcase_filedest) as fp_:
            contents = fp_.read().split(os.linesep)

        expected = [
            '#-- start salt managed zonestart -- PLEASE, DO NOT EDIT',
            'foo',
            '#-- end salt managed zonestart --',
            '#',
            '#-- start salt managed zoneend -- PLEASE, DO NOT EDIT',
            'bar',
            '#-- end salt managed zoneend --',
            '']

        self.assertEqual(expected, contents)

    @with_tempdir()
    def test_issue_11003_immutable_lazy_proxy_sum(self, base_dir):
        # causes the Import-Module ServerManager error on Windows
        template_path = os.path.join(TMP_STATE_TREE, 'issue-11003.sls')
        testcase_filedest = os.path.join(base_dir, 'issue-11003.txt')
        sls_template = [
            'a{0}:',
            '  file.absent:',
            '    - name: {0}',
            '',
            '{0}:',
            '  file.managed:',
            '    - contents: |',
            '                #',
            '',
            'test-acc1:',
            '  file.accumulated:',
            '    - require_in:',
            '      - file: final',
            '    - filename: {0}',
            '    - text: |',
            '            bar',
            '',
            'test-acc2:',
            '  file.accumulated:',
            '    - watch_in:',
            '      - file: final',
            '    - filename: {0}',
            '    - text: |',
            '            baz',
            '',
            'final:',
            '  file.blockreplace:',
            '    - name: {0}',
            '    - marker_start: "#-- start managed zone PLEASE, DO NOT EDIT"',
            '    - marker_end: "#-- end managed zone"',
            '    - content: \'\'',
            '    - append_if_not_found: True',
            '    - show_changes: True'
        ]

        with salt.utils.files.fopen(template_path, 'w') as fp_:
            fp_.write(os.linesep.join(sls_template).format(testcase_filedest))

        ret = self.run_function('state.sls', mods='issue-11003')
        for name, step in six.iteritems(ret):
            self.assertSaltTrueReturn({name: step})
        with salt.utils.files.fopen(testcase_filedest) as fp_:
            contents = fp_.read().split(os.linesep)

        begin = contents.index(
            '#-- start managed zone PLEASE, DO NOT EDIT') + 1
        end = contents.index('#-- end managed zone')
        block_contents = contents[begin:end]
        for item in ('', 'bar', 'baz'):
            block_contents.remove(item)
        self.assertEqual(block_contents, [])

    @with_tempdir()
    def test_issue_8947_utf8_sls(self, base_dir):
        '''
        Test some file operation with utf-8 characters on the sls

        This is more generic than just a file test. Feel free to move
        '''
        self.maxDiff = None
        korean_1 = '한국어 시험'
        korean_2 = '첫 번째 행'
        korean_3 = '마지막 행'
        test_file = os.path.join(base_dir, '{0}.txt'.format(korean_1))
        test_file_encoded = test_file
        template_path = os.path.join(TMP_STATE_TREE, 'issue-8947.sls')
        # create the sls template
        template = textwrap.dedent('''\
            some-utf8-file-create:
              file.managed:
                - name: {test_file}
                - contents: {korean_1}
                - makedirs: True
                - replace: True
                - show_diff: True
            some-utf8-file-create2:
              file.managed:
                - name: {test_file}
                - contents: |
                   {korean_2}
                   {korean_1}
                   {korean_3}
                - replace: True
                - show_diff: True
            some-utf8-file-content-test:
              cmd.run:
                - name: 'cat "{test_file}"'
                - require:
                  - file: some-utf8-file-create2
            '''.format(**locals()))

        # Save template file
        with salt.utils.files.fopen(template_path, 'wb') as fp_:
            fp_.write(salt.utils.stringutils.to_bytes(template))

        try:
            result = self.run_function('state.sls', mods='issue-8947')
            if not isinstance(result, dict):
                raise AssertionError(
                    ('Something went really wrong while testing this sls:'
                    ' {0}').format(repr(result))
                )
            # difflib produces different output on python 2.6 than on >=2.7
            if sys.version_info < (2, 7):
                diff = '---  \n+++  \n@@ -1,1 +1,3 @@\n'
            else:
                diff = '--- \n+++ \n@@ -1 +1,3 @@\n'
            diff += (
                '+첫 번째 행\n'
                ' 한국어 시험\n'
                '+마지막 행\n'
            )

            ret = {x.split('_|-')[1]: y for x, y in six.iteritems(result)}

            # Confirm initial creation of file
            self.assertEqual(
                ret['some-utf8-file-create']['comment'],
                'File {0} updated'.format(test_file_encoded)
            )
            self.assertEqual(
                ret['some-utf8-file-create']['changes'],
                {'diff': 'New file'}
            )

            # Confirm file was modified and that the diff was as expected
            self.assertEqual(
                ret['some-utf8-file-create2']['comment'],
                'File {0} updated'.format(test_file_encoded)
            )
            self.assertEqual(
                ret['some-utf8-file-create2']['changes'],
                {'diff': diff}
            )

            # Confirm that the file has the expected contents as specified in
            # the prior state.
            self.assertEqual(
                ret['some-utf8-file-content-test']['comment'],
                'Command "cat "{0}"" run'.format(test_file_encoded)
            )
            self.assertEqual(
                ret['some-utf8-file-content-test']['changes']['stdout'],
                '\n'.join((korean_2, korean_1, korean_3))
            )

        finally:
            try:
                os.remove(template_path)
            except OSError:
                pass

    @skip_if_not_root
    @skipIf(not HAS_PWD, "pwd not available. Skipping test")
    @skipIf(not HAS_GRP, "grp not available. Skipping test")
    @with_system_user_and_group('user12209', 'group12209',
                                on_existing='delete', delete=True)
    @with_tempdir()
    def test_issue_12209_follow_symlinks(self, tempdir, user, group):
        '''
        Ensure that symlinks are properly chowned when recursing (following
        symlinks)
        '''
        # Make the directories for this test
        onedir = os.path.join(tempdir, 'one')
        twodir = os.path.join(tempdir, 'two')
        os.mkdir(onedir)
        os.symlink(onedir, twodir)

        # Run the state
        ret = self.run_state(
            'file.directory', name=tempdir, follow_symlinks=True,
            user=user, group=group, recurse=['user', 'group']
        )
        self.assertSaltTrueReturn(ret)

        # Double-check, in case state mis-reported a True result. Since we are
        # following symlinks, we expect twodir to still be owned by root, but
        # onedir should be owned by the 'issue12209' user.
        onestats = os.stat(onedir)
        twostats = os.lstat(twodir)
        self.assertEqual(pwd.getpwuid(onestats.st_uid).pw_name, user)
        self.assertEqual(pwd.getpwuid(twostats.st_uid).pw_name, 'root')
        self.assertEqual(grp.getgrgid(onestats.st_gid).gr_name, group)
        if salt.utils.path.which('id'):
            root_group = self.run_function('user.primary_group', ['root'])
            self.assertEqual(grp.getgrgid(twostats.st_gid).gr_name, root_group)

    @skip_if_not_root
    @skipIf(not HAS_PWD, "pwd not available. Skipping test")
    @skipIf(not HAS_GRP, "grp not available. Skipping test")
    @with_system_user_and_group('user12209', 'group12209',
                                on_existing='delete', delete=True)
    @with_tempdir()
    def test_issue_12209_no_follow_symlinks(self, tempdir, user, group):
        '''
        Ensure that symlinks are properly chowned when recursing (not following
        symlinks)
        '''
        # Make the directories for this test
        onedir = os.path.join(tempdir, 'one')
        twodir = os.path.join(tempdir, 'two')
        os.mkdir(onedir)
        os.symlink(onedir, twodir)

        # Run the state
        ret = self.run_state(
            'file.directory', name=tempdir, follow_symlinks=False,
            user=user, group=group, recurse=['user', 'group']
        )
        self.assertSaltTrueReturn(ret)

        # Double-check, in case state mis-reported a True result. Since we
        # are not following symlinks, we expect twodir to now be owned by
        # the 'issue12209' user, just link onedir.
        onestats = os.stat(onedir)
        twostats = os.lstat(twodir)
        self.assertEqual(pwd.getpwuid(onestats.st_uid).pw_name, user)
        self.assertEqual(pwd.getpwuid(twostats.st_uid).pw_name, user)
        self.assertEqual(grp.getgrgid(onestats.st_gid).gr_name, group)
        self.assertEqual(grp.getgrgid(twostats.st_gid).gr_name, group)

    @with_tempfile(create=False)
    @with_tempfile()
    def test_template_local_file(self, source, dest):
        '''
        Test a file.managed state with a local file as the source. Test both
        with the file:// protocol designation prepended, and without it.
        '''
        with salt.utils.files.fopen(source, 'w') as fp_:
            fp_.write('{{ foo }}\n')

        for prefix in ('file://', ''):
            ret = self.run_state(
                'file.managed',
                name=dest,
                source=prefix + source,
                template='jinja',
                context={'foo': 'Hello world!'}
            )
            self.assertSaltTrueReturn(ret)

    @with_tempfile()
    def test_template_local_file_noclobber(self, source):
        '''
        Test the case where a source file is in the minion's local filesystem,
        and the source path is the same as the destination path.
        '''
        with salt.utils.files.fopen(source, 'w') as fp_:
            fp_.write('{{ foo }}\n')

        ret = self.run_state(
            'file.managed',
            name=source,
            source=source,
            template='jinja',
            context={'foo': 'Hello world!'}
        )
        self.assertSaltFalseReturn(ret)
        self.assertIn(
            ('Source file cannot be the same as destination'),
            ret[next(iter(ret))]['comment'],
        )

    @with_tempfile(create=False)
    @with_tempfile(create=False)
    def test_issue_25250_force_copy_deletes(self, source, dest):
        '''
        ensure force option in copy state does not delete target file
        '''
        shutil.copyfile(os.path.join(FILES, 'hosts'), source)
        shutil.copyfile(os.path.join(FILES, 'file/base/cheese'), dest)

        self.run_state('file.copy', name=dest, source=source, force=True)
        self.assertTrue(os.path.exists(dest))
        self.assertTrue(filecmp.cmp(source, dest))

        os.remove(source)
        os.remove(dest)

    @destructiveTest
    @with_tempfile()
    def test_file_copy_make_dirs(self, source):
        '''
        ensure make_dirs creates correct user perms
        '''
        shutil.copyfile(os.path.join(FILES, 'hosts'), source)
        dest = os.path.join(TMP, 'dir1', 'dir2', 'copied_file.txt')

        user = 'salt'
        mode = '0644'
        self.run_function('user.add', [user])
        ret = self.run_state('file.copy', name=dest, source=source, user=user,
                             makedirs=True, mode=mode)
        file_checks = [dest, os.path.join(TMP, 'dir1'), os.path.join(TMP, 'dir1', 'dir2')]
        for check in file_checks:
            user_check = self.run_function('file.get_user', [check])
            mode_check = self.run_function('file.get_mode', [check])
            assert user_check == user
            assert salt.utils.files.normalize_mode(mode_check) == mode

    def test_contents_pillar_with_pillar_list(self):
        '''
        This tests for any regressions for this issue:
        https://github.com/saltstack/salt/issues/30934
        '''
        state_file = 'file_contents_pillar'

        ret = self.run_function('state.sls', mods=state_file)
        self.assertSaltTrueReturn(ret)

    def test_binary_contents(self):
        '''
        This tests to ensure that binary contents do not cause a traceback.
        '''
        name = os.path.join(TMP, '1px.gif')
        try:
            ret = self.run_state(
                'file.managed',
                name=name,
                contents=BINARY_FILE)
            self.assertSaltTrueReturn(ret)
        finally:
            try:
                os.remove(name)
            except OSError:
                pass

    @skip_if_not_root
    @skipIf(not HAS_PWD, "pwd not available. Skipping test")
    @skipIf(not HAS_GRP, "grp not available. Skipping test")
    @with_system_user_and_group('user12209', 'group12209',
                                on_existing='delete', delete=True)
    @with_tempdir()
    def test_issue_48336_file_managed_mode_setuid(self, tempdir, user, group):
        '''
        Ensure that mode is correct with changing of ownership and group
        symlinks)
        '''
        tempfile = os.path.join(tempdir, 'temp_file_issue_48336')

        # Run the state
        ret = self.run_state(
            'file.managed', name=tempfile,
            user=user, group=group, mode='4750',
        )
        self.assertSaltTrueReturn(ret)

        # Check that the owner and group are correct, and
        # the mode is what we expect
        temp_file_stats = os.stat(tempfile)

        # Normalize the mode
        temp_file_mode = six.text_type(oct(stat.S_IMODE(temp_file_stats.st_mode)))
        temp_file_mode = salt.utils.files.normalize_mode(temp_file_mode)

        self.assertEqual(temp_file_mode, '4750')
        self.assertEqual(pwd.getpwuid(temp_file_stats.st_uid).pw_name, user)
        self.assertEqual(grp.getgrgid(temp_file_stats.st_gid).gr_name, group)

    @with_tempdir()
    def test_issue_48557(self, tempdir):
        tempfile = os.path.join(tempdir, 'temp_file_issue_48557')
        with salt.utils.files.fopen(tempfile, 'wb') as fp:
            fp.write(os.linesep.join([
                'test1',
                'test2',
                'test3',
                '',
            ]).encode('utf-8'))
        ret = self.run_state('file.line',
                             name=tempfile,
                             after='test2',
                             mode='insert',
                             content='test4')
        self.assertSaltTrueReturn(ret)
        with salt.utils.files.fopen(tempfile, 'rb') as fp:
            content = fp.read()
        self.assertEqual(content, os.linesep.join([
            'test1',
            'test2',
            'test4',
            'test3',
            '',
        ]).encode('utf-8'))


class BlockreplaceTest(ModuleCase, SaltReturnAssertsMixin):
    marker_start = '# start'
    marker_end = '# end'
    content = os.linesep.join([
        'Line 1 of block',
        'Line 2 of block',
        ''
    ])
    without_block = os.linesep.join([
        'Hello world!',
        '',
        '# comment here',
        ''
    ])
    with_non_matching_block = os.linesep.join([
        'Hello world!',
        '',
        '# start',
        'No match here',
        '# end',
        '# comment here',
        ''
    ])
    with_non_matching_block_and_marker_end_not_after_newline = os.linesep.join([
        'Hello world!',
        '',
        '# start',
        'No match here# end',
        '# comment here',
        ''
    ])
    with_matching_block = os.linesep.join([
        'Hello world!',
        '',
        '# start',
        'Line 1 of block',
        'Line 2 of block',
        '# end',
        '# comment here',
        ''
    ])
    with_matching_block_and_extra_newline = os.linesep.join([
        'Hello world!',
        '',
        '# start',
        'Line 1 of block',
        'Line 2 of block',
        '',
        '# end',
        '# comment here',
        ''
    ])
    with_matching_block_and_marker_end_not_after_newline = os.linesep.join([
        'Hello world!',
        '',
        '# start',
        'Line 1 of block',
        'Line 2 of block# end',
        '# comment here',
        ''
    ])
    content_explicit_posix_newlines = ('Line 1 of block\n'
                                       'Line 2 of block\n')
    content_explicit_windows_newlines = ('Line 1 of block\r\n'
                                         'Line 2 of block\r\n')
    without_block_explicit_posix_newlines = ('Hello world!\n\n'
                                             '# comment here\n')
    without_block_explicit_windows_newlines = ('Hello world!\r\n\r\n'
                                               '# comment here\r\n')
    with_block_prepended_explicit_posix_newlines = ('# start\n'
                                                    'Line 1 of block\n'
                                                    'Line 2 of block\n'
                                                    '# end\n'
                                                    'Hello world!\n\n'
                                                    '# comment here\n')
    with_block_prepended_explicit_windows_newlines = ('# start\r\n'
                                                      'Line 1 of block\r\n'
                                                      'Line 2 of block\r\n'
                                                      '# end\r\n'
                                                      'Hello world!\r\n\r\n'
                                                      '# comment here\r\n')
    with_block_appended_explicit_posix_newlines = ('Hello world!\n\n'
                                                   '# comment here\n'
                                                   '# start\n'
                                                   'Line 1 of block\n'
                                                   'Line 2 of block\n'
                                                   '# end\n')
    with_block_appended_explicit_windows_newlines = ('Hello world!\r\n\r\n'
                                                     '# comment here\r\n'
                                                     '# start\r\n'
                                                     'Line 1 of block\r\n'
                                                     'Line 2 of block\r\n'
                                                     '# end\r\n')

    @staticmethod
    def _write(dest, content):
        with salt.utils.files.fopen(dest, 'wb') as fp_:
            fp_.write(salt.utils.stringutils.to_bytes(content))

    @staticmethod
    def _read(src):
        with salt.utils.files.fopen(src, 'rb') as fp_:
            return salt.utils.stringutils.to_unicode(fp_.read())

    @with_tempfile()
    def test_prepend(self, name):
        '''
        Test blockreplace when prepend_if_not_found=True and block doesn't
        exist in file.
        '''
        expected = self.marker_start + '\n' + self.content + \
            self.marker_end + '\n' + self.without_block

        # Pass 1: content ends in newline
        self._write(name, self.without_block)
        ret = self.run_state('file.blockreplace',
                             name=name,
                             content=self.content,
                             marker_start=self.marker_start,
                             marker_end=self.marker_end,
                             prepend_if_not_found=True)
        self.assertSaltTrueReturn(ret)
        self.assertTrue(ret[next(iter(ret))]['changes'])
        self.assertEqual(self._read(name), expected)
        # Pass 1a: Re-run state, no changes should be made
        ret = self.run_state('file.blockreplace',
                             name=name,
                             content=self.content,
                             marker_start=self.marker_start,
                             marker_end=self.marker_end,
                             prepend_if_not_found=True)
        self.assertSaltTrueReturn(ret)
        self.assertFalse(ret[next(iter(ret))]['changes'])
        self.assertEqual(self._read(name), expected)

        # Pass 2: content does not end in newline
        self._write(name, self.without_block)
        ret = self.run_state('file.blockreplace',
                             name=name,
                             content=self.content.rstrip('\r\n'),
                             marker_start=self.marker_start,
                             marker_end=self.marker_end,
                             prepend_if_not_found=True)
        self.assertSaltTrueReturn(ret)
        self.assertTrue(ret[next(iter(ret))]['changes'])
        self.assertEqual(self._read(name), expected)
        # Pass 2a: Re-run state, no changes should be made
        ret = self.run_state('file.blockreplace',
                             name=name,
                             content=self.content.rstrip('\r\n'),
                             marker_start=self.marker_start,
                             marker_end=self.marker_end,
                             prepend_if_not_found=True)
        self.assertSaltTrueReturn(ret)
        self.assertFalse(ret[next(iter(ret))]['changes'])
        self.assertEqual(self._read(name), expected)

    @with_tempfile()
    def test_prepend_append_newline(self, name):
        '''
        Test blockreplace when prepend_if_not_found=True and block doesn't
        exist in file. Test with append_newline explicitly set to True.
        '''
        # Pass 1: content ends in newline
        expected = self.marker_start + '\n' + self.content + \
            '\n' + self.marker_end + '\n' + self.without_block
        self._write(name, self.without_block)
        ret = self.run_state('file.blockreplace',
                             name=name,
                             content=self.content,
                             marker_start=self.marker_start,
                             marker_end=self.marker_end,
                             prepend_if_not_found=True,
                             append_newline=True)
        self.assertSaltTrueReturn(ret)
        self.assertTrue(ret[next(iter(ret))]['changes'])
        self.assertEqual(self._read(name), expected)
        # Pass 1a: Re-run state, no changes should be made
        ret = self.run_state('file.blockreplace',
                             name=name,
                             content=self.content,
                             marker_start=self.marker_start,
                             marker_end=self.marker_end,
                             prepend_if_not_found=True,
                             append_newline=True)
        self.assertSaltTrueReturn(ret)
        self.assertFalse(ret[next(iter(ret))]['changes'])
        self.assertEqual(self._read(name), expected)

        # Pass 2: content does not end in newline
        expected = self.marker_start + '\n' + self.content + \
            self.marker_end + '\n' + self.without_block
        self._write(name, self.without_block)
        ret = self.run_state('file.blockreplace',
                             name=name,
                             content=self.content.rstrip('\r\n'),
                             marker_start=self.marker_start,
                             marker_end=self.marker_end,
                             prepend_if_not_found=True,
                             append_newline=True)
        self.assertSaltTrueReturn(ret)
        self.assertTrue(ret[next(iter(ret))]['changes'])
        self.assertEqual(self._read(name), expected)
        # Pass 2a: Re-run state, no changes should be made
        ret = self.run_state('file.blockreplace',
                             name=name,
                             content=self.content.rstrip('\r\n'),
                             marker_start=self.marker_start,
                             marker_end=self.marker_end,
                             prepend_if_not_found=True,
                             append_newline=True)
        self.assertSaltTrueReturn(ret)
        self.assertFalse(ret[next(iter(ret))]['changes'])
        self.assertEqual(self._read(name), expected)

    @with_tempfile()
    def test_prepend_no_append_newline(self, name):
        '''
        Test blockreplace when prepend_if_not_found=True and block doesn't
        exist in file. Test with append_newline explicitly set to False.
        '''
        # Pass 1: content ends in newline
        expected = self.marker_start + '\n' + self.content + \
            self.marker_end + '\n' + self.without_block
        self._write(name, self.without_block)
        ret = self.run_state('file.blockreplace',
                             name=name,
                             content=self.content,
                             marker_start=self.marker_start,
                             marker_end=self.marker_end,
                             prepend_if_not_found=True,
                             append_newline=False)
        self.assertSaltTrueReturn(ret)
        self.assertTrue(ret[next(iter(ret))]['changes'])
        self.assertEqual(self._read(name), expected)
        # Pass 1a: Re-run state, no changes should be made
        ret = self.run_state('file.blockreplace',
                             name=name,
                             content=self.content,
                             marker_start=self.marker_start,
                             marker_end=self.marker_end,
                             prepend_if_not_found=True,
                             append_newline=False)
        self.assertSaltTrueReturn(ret)
        self.assertFalse(ret[next(iter(ret))]['changes'])
        self.assertEqual(self._read(name), expected)

        # Pass 2: content does not end in newline
        expected = self.marker_start + '\n' + \
            self.content.rstrip('\r\n') + self.marker_end + '\n' + \
            self.without_block
        self._write(name, self.without_block)
        ret = self.run_state('file.blockreplace',
                             name=name,
                             content=self.content.rstrip('\r\n'),
                             marker_start=self.marker_start,
                             marker_end=self.marker_end,
                             prepend_if_not_found=True,
                             append_newline=False)
        self.assertSaltTrueReturn(ret)
        self.assertTrue(ret[next(iter(ret))]['changes'])
        self.assertEqual(self._read(name), expected)
        # Pass 2a: Re-run state, no changes should be made
        ret = self.run_state('file.blockreplace',
                             name=name,
                             content=self.content.rstrip('\r\n'),
                             marker_start=self.marker_start,
                             marker_end=self.marker_end,
                             prepend_if_not_found=True,
                             append_newline=False)
        self.assertSaltTrueReturn(ret)
        self.assertFalse(ret[next(iter(ret))]['changes'])
        self.assertEqual(self._read(name), expected)

    @with_tempfile()
    def test_append(self, name):
        '''
        Test blockreplace when append_if_not_found=True and block doesn't
        exist in file.
        '''
        expected = self.without_block + self.marker_start + '\n' + \
            self.content + self.marker_end + '\n'

        # Pass 1: content ends in newline
        self._write(name, self.without_block)
        ret = self.run_state('file.blockreplace',
                             name=name,
                             content=self.content,
                             marker_start=self.marker_start,
                             marker_end=self.marker_end,
                             append_if_not_found=True)
        self.assertSaltTrueReturn(ret)
        self.assertTrue(ret[next(iter(ret))]['changes'])
        self.assertEqual(self._read(name), expected)
        # Pass 1a: Re-run state, no changes should be made
        ret = self.run_state('file.blockreplace',
                             name=name,
                             content=self.content,
                             marker_start=self.marker_start,
                             marker_end=self.marker_end,
                             append_if_not_found=True)
        self.assertSaltTrueReturn(ret)
        self.assertFalse(ret[next(iter(ret))]['changes'])
        self.assertEqual(self._read(name), expected)

        # Pass 2: content does not end in newline
        self._write(name, self.without_block)
        ret = self.run_state('file.blockreplace',
                             name=name,
                             content=self.content.rstrip('\r\n'),
                             marker_start=self.marker_start,
                             marker_end=self.marker_end,
                             append_if_not_found=True)
        self.assertSaltTrueReturn(ret)
        self.assertTrue(ret[next(iter(ret))]['changes'])
        self.assertEqual(self._read(name), expected)
        # Pass 2a: Re-run state, no changes should be made
        ret = self.run_state('file.blockreplace',
                             name=name,
                             content=self.content.rstrip('\r\n'),
                             marker_start=self.marker_start,
                             marker_end=self.marker_end,
                             append_if_not_found=True)
        self.assertSaltTrueReturn(ret)
        self.assertFalse(ret[next(iter(ret))]['changes'])
        self.assertEqual(self._read(name), expected)

    @with_tempfile()
    def test_append_append_newline(self, name):
        '''
        Test blockreplace when append_if_not_found=True and block doesn't
        exist in file. Test with append_newline explicitly set to True.
        '''
        # Pass 1: content ends in newline
        expected = self.without_block + self.marker_start + '\n' + \
            self.content + '\n' + self.marker_end + '\n'
        self._write(name, self.without_block)
        ret = self.run_state('file.blockreplace',
                             name=name,
                             content=self.content,
                             marker_start=self.marker_start,
                             marker_end=self.marker_end,
                             append_if_not_found=True,
                             append_newline=True)
        self.assertSaltTrueReturn(ret)
        self.assertTrue(ret[next(iter(ret))]['changes'])
        self.assertEqual(self._read(name), expected)
        # Pass 1a: Re-run state, no changes should be made
        ret = self.run_state('file.blockreplace',
                             name=name,
                             content=self.content,
                             marker_start=self.marker_start,
                             marker_end=self.marker_end,
                             append_if_not_found=True,
                             append_newline=True)
        self.assertSaltTrueReturn(ret)
        self.assertFalse(ret[next(iter(ret))]['changes'])
        self.assertEqual(self._read(name), expected)

        # Pass 2: content does not end in newline
        expected = self.without_block + self.marker_start + '\n' + \
            self.content + self.marker_end + '\n'
        self._write(name, self.without_block)
        ret = self.run_state('file.blockreplace',
                             name=name,
                             content=self.content.rstrip('\r\n'),
                             marker_start=self.marker_start,
                             marker_end=self.marker_end,
                             append_if_not_found=True,
                             append_newline=True)
        self.assertSaltTrueReturn(ret)
        self.assertTrue(ret[next(iter(ret))]['changes'])
        self.assertEqual(self._read(name), expected)
        # Pass 2a: Re-run state, no changes should be made
        ret = self.run_state('file.blockreplace',
                             name=name,
                             content=self.content.rstrip('\r\n'),
                             marker_start=self.marker_start,
                             marker_end=self.marker_end,
                             append_if_not_found=True,
                             append_newline=True)
        self.assertSaltTrueReturn(ret)
        self.assertFalse(ret[next(iter(ret))]['changes'])
        self.assertEqual(self._read(name), expected)

    @with_tempfile()
    def test_append_no_append_newline(self, name):
        '''
        Test blockreplace when append_if_not_found=True and block doesn't
        exist in file. Test with append_newline explicitly set to False.
        '''
        # Pass 1: content ends in newline
        expected = self.without_block + self.marker_start + '\n' + \
            self.content + self.marker_end + '\n'
        self._write(name, self.without_block)
        ret = self.run_state('file.blockreplace',
                             name=name,
                             content=self.content,
                             marker_start=self.marker_start,
                             marker_end=self.marker_end,
                             append_if_not_found=True,
                             append_newline=False)
        self.assertSaltTrueReturn(ret)
        self.assertTrue(ret[next(iter(ret))]['changes'])
        self.assertEqual(self._read(name), expected)
        # Pass 1a: Re-run state, no changes should be made
        ret = self.run_state('file.blockreplace',
                             name=name,
                             content=self.content,
                             marker_start=self.marker_start,
                             marker_end=self.marker_end,
                             append_if_not_found=True,
                             append_newline=False)
        self.assertSaltTrueReturn(ret)
        self.assertFalse(ret[next(iter(ret))]['changes'])
        self.assertEqual(self._read(name), expected)

        # Pass 2: content does not end in newline
        expected = self.without_block + self.marker_start + '\n' + \
            self.content.rstrip('\r\n') + self.marker_end + '\n'
        self._write(name, self.without_block)
        ret = self.run_state('file.blockreplace',
                             name=name,
                             content=self.content.rstrip('\r\n'),
                             marker_start=self.marker_start,
                             marker_end=self.marker_end,
                             append_if_not_found=True,
                             append_newline=False)
        self.assertSaltTrueReturn(ret)
        self.assertTrue(ret[next(iter(ret))]['changes'])
        self.assertEqual(self._read(name), expected)
        # Pass 2a: Re-run state, no changes should be made
        ret = self.run_state('file.blockreplace',
                             name=name,
                             content=self.content.rstrip('\r\n'),
                             marker_start=self.marker_start,
                             marker_end=self.marker_end,
                             append_if_not_found=True,
                             append_newline=False)
        self.assertSaltTrueReturn(ret)
        self.assertFalse(ret[next(iter(ret))]['changes'])
        self.assertEqual(self._read(name), expected)

    @with_tempfile()
    def test_prepend_auto_line_separator(self, name):
        '''
        This tests the line separator auto-detection when prepending the block
        '''
        # POSIX newlines to Windows newlines
        self._write(name, self.without_block_explicit_windows_newlines)
        ret = self.run_state('file.blockreplace',
                             name=name,
                             content=self.content_explicit_posix_newlines,
                             marker_start=self.marker_start,
                             marker_end=self.marker_end,
                             prepend_if_not_found=True)
        self.assertSaltTrueReturn(ret)
        self.assertTrue(ret[next(iter(ret))]['changes'])
        self.assertEqual(
            self._read(name),
            self.with_block_prepended_explicit_windows_newlines)
        # Re-run state, no changes should be made
        ret = self.run_state('file.blockreplace',
                             name=name,
                             content=self.content_explicit_posix_newlines,
                             marker_start=self.marker_start,
                             marker_end=self.marker_end,
                             prepend_if_not_found=True)
        self.assertSaltTrueReturn(ret)
        self.assertFalse(ret[next(iter(ret))]['changes'])
        self.assertEqual(
            self._read(name),
            self.with_block_prepended_explicit_windows_newlines)

        # Windows newlines to POSIX newlines
        self._write(name, self.without_block_explicit_posix_newlines)
        ret = self.run_state('file.blockreplace',
                             name=name,
                             content=self.content_explicit_windows_newlines,
                             marker_start=self.marker_start,
                             marker_end=self.marker_end,
                             prepend_if_not_found=True)
        self.assertSaltTrueReturn(ret)
        self.assertTrue(ret[next(iter(ret))]['changes'])
        self.assertEqual(
            self._read(name),
            self.with_block_prepended_explicit_posix_newlines)
        # Re-run state, no changes should be made
        ret = self.run_state('file.blockreplace',
                             name=name,
                             content=self.content_explicit_windows_newlines,
                             marker_start=self.marker_start,
                             marker_end=self.marker_end,
                             prepend_if_not_found=True)
        self.assertSaltTrueReturn(ret)
        self.assertFalse(ret[next(iter(ret))]['changes'])
        self.assertEqual(
            self._read(name),
            self.with_block_prepended_explicit_posix_newlines)

    @with_tempfile()
    def test_append_auto_line_separator(self, name):
        '''
        This tests the line separator auto-detection when appending the block
        '''
        # POSIX newlines to Windows newlines
        self._write(name, self.without_block_explicit_windows_newlines)
        ret = self.run_state('file.blockreplace',
                             name=name,
                             content=self.content_explicit_posix_newlines,
                             marker_start=self.marker_start,
                             marker_end=self.marker_end,
                             append_if_not_found=True)
        self.assertSaltTrueReturn(ret)
        self.assertTrue(ret[next(iter(ret))]['changes'])
        self.assertEqual(
            self._read(name),
            self.with_block_appended_explicit_windows_newlines)
        # Re-run state, no changes should be made
        ret = self.run_state('file.blockreplace',
                             name=name,
                             content=self.content_explicit_posix_newlines,
                             marker_start=self.marker_start,
                             marker_end=self.marker_end,
                             append_if_not_found=True)
        self.assertSaltTrueReturn(ret)
        self.assertFalse(ret[next(iter(ret))]['changes'])
        self.assertEqual(
            self._read(name),
            self.with_block_appended_explicit_windows_newlines)

        # Windows newlines to POSIX newlines
        self._write(name, self.without_block_explicit_posix_newlines)
        ret = self.run_state('file.blockreplace',
                             name=name,
                             content=self.content_explicit_windows_newlines,
                             marker_start=self.marker_start,
                             marker_end=self.marker_end,
                             append_if_not_found=True)
        self.assertSaltTrueReturn(ret)
        self.assertTrue(ret[next(iter(ret))]['changes'])
        self.assertEqual(
            self._read(name),
            self.with_block_appended_explicit_posix_newlines)
        # Re-run state, no changes should be made
        ret = self.run_state('file.blockreplace',
                             name=name,
                             content=self.content_explicit_windows_newlines,
                             marker_start=self.marker_start,
                             marker_end=self.marker_end,
                             append_if_not_found=True)
        self.assertSaltTrueReturn(ret)
        self.assertFalse(ret[next(iter(ret))]['changes'])
        self.assertEqual(
            self._read(name),
            self.with_block_appended_explicit_posix_newlines)

    @with_tempfile()
    def test_non_matching_block(self, name):
        '''
        Test blockreplace when block exists but its contents are not a
        match.
        '''
        # Pass 1: content ends in newline
        self._write(name, self.with_non_matching_block)
        ret = self.run_state('file.blockreplace',
                             name=name,
                             content=self.content,
                             marker_start=self.marker_start,
                             marker_end=self.marker_end)
        self.assertSaltTrueReturn(ret)
        self.assertTrue(ret[next(iter(ret))]['changes'])
        self.assertEqual(self._read(name), self.with_matching_block)
        # Pass 1a: Re-run state, no changes should be made
        ret = self.run_state('file.blockreplace',
                             name=name,
                             content=self.content,
                             marker_start=self.marker_start,
                             marker_end=self.marker_end)
        self.assertSaltTrueReturn(ret)
        self.assertFalse(ret[next(iter(ret))]['changes'])
        self.assertEqual(self._read(name), self.with_matching_block)

        # Pass 2: content does not end in newline
        self._write(name, self.with_non_matching_block)
        ret = self.run_state('file.blockreplace',
                             name=name,
                             content=self.content.rstrip('\r\n'),
                             marker_start=self.marker_start,
                             marker_end=self.marker_end)
        self.assertSaltTrueReturn(ret)
        self.assertTrue(ret[next(iter(ret))]['changes'])
        self.assertEqual(self._read(name), self.with_matching_block)
        # Pass 2a: Re-run state, no changes should be made
        ret = self.run_state('file.blockreplace',
                             name=name,
                             content=self.content.rstrip('\r\n'),
                             marker_start=self.marker_start,
                             marker_end=self.marker_end)
        self.assertSaltTrueReturn(ret)
        self.assertFalse(ret[next(iter(ret))]['changes'])
        self.assertEqual(self._read(name), self.with_matching_block)

    @with_tempfile()
    def test_non_matching_block_append_newline(self, name):
        '''
        Test blockreplace when block exists but its contents are not a
        match. Test with append_newline explicitly set to True.
        '''
        # Pass 1: content ends in newline
        self._write(name, self.with_non_matching_block)
        ret = self.run_state('file.blockreplace',
                             name=name,
                             content=self.content,
                             marker_start=self.marker_start,
                             marker_end=self.marker_end,
                             append_newline=True)
        self.assertSaltTrueReturn(ret)
        self.assertTrue(ret[next(iter(ret))]['changes'])
        self.assertEqual(
            self._read(name),
            self.with_matching_block_and_extra_newline)
        # Pass 1a: Re-run state, no changes should be made
        ret = self.run_state('file.blockreplace',
                             name=name,
                             content=self.content,
                             marker_start=self.marker_start,
                             marker_end=self.marker_end,
                             append_newline=True)
        self.assertSaltTrueReturn(ret)
        self.assertFalse(ret[next(iter(ret))]['changes'])
        self.assertEqual(
            self._read(name),
            self.with_matching_block_and_extra_newline)

        # Pass 2: content does not end in newline
        self._write(name, self.with_non_matching_block)
        ret = self.run_state('file.blockreplace',
                             name=name,
                             content=self.content.rstrip('\r\n'),
                             marker_start=self.marker_start,
                             marker_end=self.marker_end,
                             append_newline=True)
        self.assertSaltTrueReturn(ret)
        self.assertTrue(ret[next(iter(ret))]['changes'])
        self.assertEqual(self._read(name), self.with_matching_block)
        # Pass 2a: Re-run state, no changes should be made
        ret = self.run_state('file.blockreplace',
                             name=name,
                             content=self.content.rstrip('\r\n'),
                             marker_start=self.marker_start,
                             marker_end=self.marker_end,
                             append_newline=True)
        self.assertSaltTrueReturn(ret)
        self.assertFalse(ret[next(iter(ret))]['changes'])
        self.assertEqual(self._read(name), self.with_matching_block)

    @with_tempfile()
    def test_non_matching_block_no_append_newline(self, name):
        '''
        Test blockreplace when block exists but its contents are not a
        match. Test with append_newline explicitly set to False.
        '''
        # Pass 1: content ends in newline
        self._write(name, self.with_non_matching_block)
        ret = self.run_state('file.blockreplace',
                             name=name,
                             content=self.content,
                             marker_start=self.marker_start,
                             marker_end=self.marker_end,
                             append_newline=False)
        self.assertSaltTrueReturn(ret)
        self.assertTrue(ret[next(iter(ret))]['changes'])
        self.assertEqual(self._read(name), self.with_matching_block)
        # Pass 1a: Re-run state, no changes should be made
        ret = self.run_state('file.blockreplace',
                             name=name,
                             content=self.content,
                             marker_start=self.marker_start,
                             marker_end=self.marker_end,
                             append_newline=False)
        self.assertSaltTrueReturn(ret)
        self.assertFalse(ret[next(iter(ret))]['changes'])
        self.assertEqual(self._read(name), self.with_matching_block)

        # Pass 2: content does not end in newline
        self._write(name, self.with_non_matching_block)
        ret = self.run_state('file.blockreplace',
                             name=name,
                             content=self.content.rstrip('\r\n'),
                             marker_start=self.marker_start,
                             marker_end=self.marker_end,
                             append_newline=False)
        self.assertSaltTrueReturn(ret)
        self.assertTrue(ret[next(iter(ret))]['changes'])
        self.assertEqual(
            self._read(name),
            self.with_matching_block_and_marker_end_not_after_newline)
        # Pass 2a: Re-run state, no changes should be made
        ret = self.run_state('file.blockreplace',
                             name=name,
                             content=self.content.rstrip('\r\n'),
                             marker_start=self.marker_start,
                             marker_end=self.marker_end,
                             append_newline=False)
        self.assertSaltTrueReturn(ret)
        self.assertFalse(ret[next(iter(ret))]['changes'])
        self.assertEqual(
            self._read(name),
            self.with_matching_block_and_marker_end_not_after_newline)

    @with_tempfile()
    def test_non_matching_block_and_marker_not_after_newline(self, name):
        '''
        Test blockreplace when block exists but its contents are not a
        match, and the marker_end is not directly preceded by a newline.
        '''
        # Pass 1: content ends in newline
        self._write(
            name,
            self.with_non_matching_block_and_marker_end_not_after_newline)
        ret = self.run_state('file.blockreplace',
                             name=name,
                             content=self.content,
                             marker_start=self.marker_start,
                             marker_end=self.marker_end)
        self.assertSaltTrueReturn(ret)
        self.assertTrue(ret[next(iter(ret))]['changes'])
        self.assertEqual(self._read(name), self.with_matching_block)
        # Pass 1a: Re-run state, no changes should be made
        ret = self.run_state('file.blockreplace',
                             name=name,
                             content=self.content,
                             marker_start=self.marker_start,
                             marker_end=self.marker_end)
        self.assertSaltTrueReturn(ret)
        self.assertFalse(ret[next(iter(ret))]['changes'])
        self.assertEqual(self._read(name), self.with_matching_block)

        # Pass 2: content does not end in newline
        self._write(
            name,
            self.with_non_matching_block_and_marker_end_not_after_newline)
        ret = self.run_state('file.blockreplace',
                             name=name,
                             content=self.content.rstrip('\r\n'),
                             marker_start=self.marker_start,
                             marker_end=self.marker_end)
        self.assertSaltTrueReturn(ret)
        self.assertTrue(ret[next(iter(ret))]['changes'])
        self.assertEqual(self._read(name), self.with_matching_block)
        # Pass 2a: Re-run state, no changes should be made
        ret = self.run_state('file.blockreplace',
                             name=name,
                             content=self.content.rstrip('\r\n'),
                             marker_start=self.marker_start,
                             marker_end=self.marker_end)
        self.assertSaltTrueReturn(ret)
        self.assertFalse(ret[next(iter(ret))]['changes'])
        self.assertEqual(self._read(name), self.with_matching_block)

    @with_tempfile()
    def test_non_matching_block_and_marker_not_after_newline_append_newline(self, name):
        '''
        Test blockreplace when block exists but its contents are not a match,
        and the marker_end is not directly preceded by a newline. Test with
        append_newline explicitly set to True.
        '''
        # Pass 1: content ends in newline
        self._write(
            name,
            self.with_non_matching_block_and_marker_end_not_after_newline)
        ret = self.run_state('file.blockreplace',
                             name=name,
                             content=self.content,
                             marker_start=self.marker_start,
                             marker_end=self.marker_end,
                             append_newline=True)
        self.assertSaltTrueReturn(ret)
        self.assertTrue(ret[next(iter(ret))]['changes'])
        self.assertEqual(
            self._read(name),
            self.with_matching_block_and_extra_newline)
        # Pass 1a: Re-run state, no changes should be made
        ret = self.run_state('file.blockreplace',
                             name=name,
                             content=self.content,
                             marker_start=self.marker_start,
                             marker_end=self.marker_end,
                             append_newline=True)
        self.assertSaltTrueReturn(ret)
        self.assertFalse(ret[next(iter(ret))]['changes'])
        self.assertEqual(
            self._read(name),
            self.with_matching_block_and_extra_newline)

        # Pass 2: content does not end in newline
        self._write(
            name,
            self.with_non_matching_block_and_marker_end_not_after_newline)
        ret = self.run_state('file.blockreplace',
                             name=name,
                             content=self.content.rstrip('\r\n'),
                             marker_start=self.marker_start,
                             marker_end=self.marker_end,
                             append_newline=True)
        self.assertSaltTrueReturn(ret)
        self.assertTrue(ret[next(iter(ret))]['changes'])
        self.assertEqual(self._read(name), self.with_matching_block)
        # Pass 2a: Re-run state, no changes should be made
        ret = self.run_state('file.blockreplace',
                             name=name,
                             content=self.content.rstrip('\r\n'),
                             marker_start=self.marker_start,
                             marker_end=self.marker_end,
                             append_newline=True)
        self.assertSaltTrueReturn(ret)
        self.assertFalse(ret[next(iter(ret))]['changes'])
        self.assertEqual(self._read(name), self.with_matching_block)

    @with_tempfile()
    def test_non_matching_block_and_marker_not_after_newline_no_append_newline(self, name):
        '''
        Test blockreplace when block exists but its contents are not a match,
        and the marker_end is not directly preceded by a newline. Test with
        append_newline explicitly set to False.
        '''
        # Pass 1: content ends in newline
        self._write(
            name,
            self.with_non_matching_block_and_marker_end_not_after_newline)
        ret = self.run_state('file.blockreplace',
                             name=name,
                             content=self.content,
                             marker_start=self.marker_start,
                             marker_end=self.marker_end,
                             append_newline=False)
        self.assertSaltTrueReturn(ret)
        self.assertTrue(ret[next(iter(ret))]['changes'])
        self.assertEqual(self._read(name), self.with_matching_block)
        # Pass 1a: Re-run state, no changes should be made
        ret = self.run_state('file.blockreplace',
                             name=name,
                             content=self.content,
                             marker_start=self.marker_start,
                             marker_end=self.marker_end,
                             append_newline=False)
        self.assertSaltTrueReturn(ret)
        self.assertFalse(ret[next(iter(ret))]['changes'])
        self.assertEqual(self._read(name), self.with_matching_block)

        # Pass 2: content does not end in newline
        self._write(
            name,
            self.with_non_matching_block_and_marker_end_not_after_newline)
        ret = self.run_state('file.blockreplace',
                             name=name,
                             content=self.content.rstrip('\r\n'),
                             marker_start=self.marker_start,
                             marker_end=self.marker_end,
                             append_newline=False)
        self.assertSaltTrueReturn(ret)
        self.assertTrue(ret[next(iter(ret))]['changes'])
        self.assertEqual(
            self._read(name),
            self.with_matching_block_and_marker_end_not_after_newline)
        # Pass 2a: Re-run state, no changes should be made
        ret = self.run_state('file.blockreplace',
                             name=name,
                             content=self.content.rstrip('\r\n'),
                             marker_start=self.marker_start,
                             marker_end=self.marker_end,
                             append_newline=False)
        self.assertSaltTrueReturn(ret)
        self.assertFalse(ret[next(iter(ret))]['changes'])
        self.assertEqual(
            self._read(name),
            self.with_matching_block_and_marker_end_not_after_newline)

    @with_tempfile()
    def test_matching_block(self, name):
        '''
        Test blockreplace when block exists and its contents are a match. No
        changes should be made.
        '''
        # Pass 1: content ends in newline
        self._write(name, self.with_matching_block)
        ret = self.run_state('file.blockreplace',
                             name=name,
                             content=self.content,
                             marker_start=self.marker_start,
                             marker_end=self.marker_end)
        self.assertSaltTrueReturn(ret)
        self.assertFalse(ret[next(iter(ret))]['changes'])
        self.assertEqual(self._read(name), self.with_matching_block)
        # Pass 1a: Re-run state, no changes should be made
        ret = self.run_state('file.blockreplace',
                             name=name,
                             content=self.content,
                             marker_start=self.marker_start,
                             marker_end=self.marker_end)
        self.assertSaltTrueReturn(ret)
        self.assertFalse(ret[next(iter(ret))]['changes'])
        self.assertEqual(self._read(name), self.with_matching_block)

        # Pass 2: content does not end in newline
        self._write(name, self.with_matching_block)
        ret = self.run_state('file.blockreplace',
                             name=name,
                             content=self.content.rstrip('\r\n'),
                             marker_start=self.marker_start,
                             marker_end=self.marker_end)
        self.assertSaltTrueReturn(ret)
        self.assertFalse(ret[next(iter(ret))]['changes'])
        self.assertEqual(self._read(name), self.with_matching_block)
        # Pass 2a: Re-run state, no changes should be made
        ret = self.run_state('file.blockreplace',
                             name=name,
                             content=self.content.rstrip('\r\n'),
                             marker_start=self.marker_start,
                             marker_end=self.marker_end)
        self.assertSaltTrueReturn(ret)
        self.assertFalse(ret[next(iter(ret))]['changes'])
        self.assertEqual(self._read(name), self.with_matching_block)

    @with_tempfile()
    def test_matching_block_append_newline(self, name):
        '''
        Test blockreplace when block exists and its contents are a match. Test
        with append_newline explicitly set to True. This will result in an
        extra newline when the content ends in a newline, and will not when the
        content does not end in a newline.
        '''
        # Pass 1: content ends in newline
        self._write(name, self.with_matching_block)
        ret = self.run_state('file.blockreplace',
                             name=name,
                             content=self.content,
                             marker_start=self.marker_start,
                             marker_end=self.marker_end,
                             append_newline=True)
        self.assertSaltTrueReturn(ret)
        self.assertTrue(ret[next(iter(ret))]['changes'])
        self.assertEqual(
            self._read(name),
            self.with_matching_block_and_extra_newline)
        # Pass 1a: Re-run state, no changes should be made
        ret = self.run_state('file.blockreplace',
                             name=name,
                             content=self.content,
                             marker_start=self.marker_start,
                             marker_end=self.marker_end,
                             append_newline=True)
        self.assertSaltTrueReturn(ret)
        self.assertFalse(ret[next(iter(ret))]['changes'])
        self.assertEqual(
            self._read(name),
            self.with_matching_block_and_extra_newline)

        # Pass 2: content does not end in newline
        self._write(name, self.with_matching_block)
        ret = self.run_state('file.blockreplace',
                             name=name,
                             content=self.content.rstrip('\r\n'),
                             marker_start=self.marker_start,
                             marker_end=self.marker_end,
                             append_newline=True)
        self.assertSaltTrueReturn(ret)
        self.assertFalse(ret[next(iter(ret))]['changes'])
        self.assertEqual(self._read(name), self.with_matching_block)
        # Pass 2a: Re-run state, no changes should be made
        ret = self.run_state('file.blockreplace',
                             name=name,
                             content=self.content.rstrip('\r\n'),
                             marker_start=self.marker_start,
                             marker_end=self.marker_end,
                             append_newline=True)
        self.assertSaltTrueReturn(ret)
        self.assertFalse(ret[next(iter(ret))]['changes'])
        self.assertEqual(self._read(name), self.with_matching_block)

    @with_tempfile()
    def test_matching_block_no_append_newline(self, name):
        '''
        Test blockreplace when block exists and its contents are a match. Test
        with append_newline explicitly set to False. This will result in the
        marker_end not being directly preceded by a newline when the content
        does not end in a newline.
        '''
        # Pass 1: content ends in newline
        self._write(name, self.with_matching_block)
        ret = self.run_state('file.blockreplace',
                             name=name,
                             content=self.content,
                             marker_start=self.marker_start,
                             marker_end=self.marker_end,
                             append_newline=False)
        self.assertSaltTrueReturn(ret)
        self.assertFalse(ret[next(iter(ret))]['changes'])
        self.assertEqual(self._read(name), self.with_matching_block)
        # Pass 1a: Re-run state, no changes should be made
        ret = self.run_state('file.blockreplace',
                             name=name,
                             content=self.content,
                             marker_start=self.marker_start,
                             marker_end=self.marker_end,
                             append_newline=False)
        self.assertSaltTrueReturn(ret)
        self.assertFalse(ret[next(iter(ret))]['changes'])
        self.assertEqual(self._read(name), self.with_matching_block)

        # Pass 2: content does not end in newline
        self._write(name, self.with_matching_block)
        ret = self.run_state('file.blockreplace',
                             name=name,
                             content=self.content.rstrip('\r\n'),
                             marker_start=self.marker_start,
                             marker_end=self.marker_end,
                             append_newline=False)
        self.assertSaltTrueReturn(ret)
        self.assertTrue(ret[next(iter(ret))]['changes'])
        self.assertEqual(
            self._read(name),
            self.with_matching_block_and_marker_end_not_after_newline)
        # Pass 2a: Re-run state, no changes should be made
        ret = self.run_state('file.blockreplace',
                             name=name,
                             content=self.content.rstrip('\r\n'),
                             marker_start=self.marker_start,
                             marker_end=self.marker_end,
                             append_newline=False)
        self.assertSaltTrueReturn(ret)
        self.assertFalse(ret[next(iter(ret))]['changes'])
        self.assertEqual(
            self._read(name),
            self.with_matching_block_and_marker_end_not_after_newline)

    @with_tempfile()
    def test_matching_block_and_marker_not_after_newline(self, name):
        '''
        Test blockreplace when block exists and its contents are a match, but
        the marker_end is not directly preceded by a newline.
        '''
        # Pass 1: content ends in newline
        self._write(
            name,
            self.with_matching_block_and_marker_end_not_after_newline)
        ret = self.run_state('file.blockreplace',
                             name=name,
                             content=self.content,
                             marker_start=self.marker_start,
                             marker_end=self.marker_end)
        self.assertSaltTrueReturn(ret)
        self.assertTrue(ret[next(iter(ret))]['changes'])
        self.assertEqual(self._read(name), self.with_matching_block)
        # Pass 1a: Re-run state, no changes should be made
        ret = self.run_state('file.blockreplace',
                             name=name,
                             content=self.content,
                             marker_start=self.marker_start,
                             marker_end=self.marker_end)
        self.assertSaltTrueReturn(ret)
        self.assertFalse(ret[next(iter(ret))]['changes'])
        self.assertEqual(self._read(name), self.with_matching_block)

        # Pass 2: content does not end in newline
        self._write(
            name,
            self.with_matching_block_and_marker_end_not_after_newline)
        ret = self.run_state('file.blockreplace',
                             name=name,
                             content=self.content.rstrip('\r\n'),
                             marker_start=self.marker_start,
                             marker_end=self.marker_end)
        self.assertSaltTrueReturn(ret)
        self.assertTrue(ret[next(iter(ret))]['changes'])
        self.assertEqual(self._read(name), self.with_matching_block)
        # Pass 2a: Re-run state, no changes should be made
        ret = self.run_state('file.blockreplace',
                             name=name,
                             content=self.content.rstrip('\r\n'),
                             marker_start=self.marker_start,
                             marker_end=self.marker_end)
        self.assertSaltTrueReturn(ret)
        self.assertFalse(ret[next(iter(ret))]['changes'])
        self.assertEqual(self._read(name), self.with_matching_block)

    @with_tempfile()
    def test_matching_block_and_marker_not_after_newline_append_newline(self, name):
        '''
        Test blockreplace when block exists and its contents are a match, but
        the marker_end is not directly preceded by a newline. Test with
        append_newline explicitly set to True. This will result in an extra
        newline when the content ends in a newline, and will not when the
        content does not end in a newline.
        '''
        # Pass 1: content ends in newline
        self._write(
            name,
            self.with_matching_block_and_marker_end_not_after_newline)
        ret = self.run_state('file.blockreplace',
                             name=name,
                             content=self.content,
                             marker_start=self.marker_start,
                             marker_end=self.marker_end,
                             append_newline=True)
        self.assertSaltTrueReturn(ret)
        self.assertTrue(ret[next(iter(ret))]['changes'])
        self.assertEqual(
            self._read(name),
            self.with_matching_block_and_extra_newline)
        # Pass 1a: Re-run state, no changes should be made
        ret = self.run_state('file.blockreplace',
                             name=name,
                             content=self.content,
                             marker_start=self.marker_start,
                             marker_end=self.marker_end,
                             append_newline=True)
        self.assertSaltTrueReturn(ret)
        self.assertFalse(ret[next(iter(ret))]['changes'])
        self.assertEqual(
            self._read(name),
            self.with_matching_block_and_extra_newline)

        # Pass 2: content does not end in newline
        self._write(
            name,
            self.with_matching_block_and_marker_end_not_after_newline)
        ret = self.run_state('file.blockreplace',
                             name=name,
                             content=self.content.rstrip('\r\n'),
                             marker_start=self.marker_start,
                             marker_end=self.marker_end,
                             append_newline=True)
        self.assertSaltTrueReturn(ret)
        self.assertTrue(ret[next(iter(ret))]['changes'])
        self.assertEqual(self._read(name), self.with_matching_block)
        # Pass 2a: Re-run state, no changes should be made
        ret = self.run_state('file.blockreplace',
                             name=name,
                             content=self.content.rstrip('\r\n'),
                             marker_start=self.marker_start,
                             marker_end=self.marker_end,
                             append_newline=True)
        self.assertSaltTrueReturn(ret)
        self.assertFalse(ret[next(iter(ret))]['changes'])
        self.assertEqual(self._read(name), self.with_matching_block)

    @with_tempfile()
    def test_matching_block_and_marker_not_after_newline_no_append_newline(self, name):
        '''
        Test blockreplace when block exists and its contents are a match, but
        the marker_end is not directly preceded by a newline. Test with
        append_newline explicitly set to False.
        '''
        # Pass 1: content ends in newline
        self._write(
            name,
            self.with_matching_block_and_marker_end_not_after_newline)
        ret = self.run_state('file.blockreplace',
                             name=name,
                             content=self.content,
                             marker_start=self.marker_start,
                             marker_end=self.marker_end,
                             append_newline=False)
        self.assertSaltTrueReturn(ret)
        self.assertTrue(ret[next(iter(ret))]['changes'])
        self.assertEqual(self._read(name), self.with_matching_block)
        # Pass 1a: Re-run state, no changes should be made
        ret = self.run_state('file.blockreplace',
                             name=name,
                             content=self.content,
                             marker_start=self.marker_start,
                             marker_end=self.marker_end,
                             append_newline=False)
        self.assertSaltTrueReturn(ret)
        self.assertFalse(ret[next(iter(ret))]['changes'])
        self.assertEqual(self._read(name), self.with_matching_block)

        # Pass 2: content does not end in newline
        self._write(
            name,
            self.with_matching_block_and_marker_end_not_after_newline)
        ret = self.run_state('file.blockreplace',
                             name=name,
                             content=self.content.rstrip('\r\n'),
                             marker_start=self.marker_start,
                             marker_end=self.marker_end,
                             append_newline=False)
        self.assertSaltTrueReturn(ret)
        self.assertFalse(ret[next(iter(ret))]['changes'])
        self.assertEqual(
            self._read(name),
            self.with_matching_block_and_marker_end_not_after_newline)
        # Pass 2a: Re-run state, no changes should be made
        ret = self.run_state('file.blockreplace',
                             name=name,
                             content=self.content.rstrip('\r\n'),
                             marker_start=self.marker_start,
                             marker_end=self.marker_end,
                             append_newline=False)
        self.assertSaltTrueReturn(ret)
        self.assertFalse(ret[next(iter(ret))]['changes'])
        self.assertEqual(
            self._read(name),
            self.with_matching_block_and_marker_end_not_after_newline)


class RemoteFileTest(ModuleCase, SaltReturnAssertsMixin):
    '''
    Uses a local tornado webserver to test http(s) file.managed states with and
    without skip_verify
    '''
    @classmethod
    def setUpClass(cls):
        cls.webserver = Webserver()
        cls.webserver.start()
        cls.source = cls.webserver.url('grail/scene33')
        if salt.utils.is_windows():
            # CRLF vs LF causes a differnt hash on windows
            cls.source_hash = '21438b3d5fd2c0028bcab92f7824dc69'
        else:
            cls.source_hash = 'd2feb3beb323c79fc7a0f44f1408b4a3'

    @classmethod
    def tearDownClass(cls):
        cls.webserver.stop()

    @with_tempfile(create=False)
    def setUp(self, name):  # pylint: disable=arguments-differ
        self.name = name

    def tearDown(self):
        try:
            os.remove(self.name)
        except OSError as exc:
            if exc.errno != errno.ENOENT:
                raise exc

    def test_file_managed_http_source_no_hash(self):
        '''
        Test a remote file with no hash
        '''
        ret = self.run_state('file.managed',
                             name=self.name,
                             source=self.source,
                             skip_verify=False)
        log.debug('ret = %s', ret)
        # This should fail because no hash was provided
        self.assertSaltFalseReturn(ret)

    def test_file_managed_http_source(self):
        '''
        Test a remote file with no hash
        '''
        ret = self.run_state('file.managed',
                             name=self.name,
                             source=self.source,
                             source_hash=self.source_hash,
                             skip_verify=False)
        log.debug('ret = %s', ret)
        self.assertSaltTrueReturn(ret)

    def test_file_managed_http_source_skip_verify(self):
        '''
        Test a remote file using skip_verify
        '''
        ret = self.run_state('file.managed',
                             name=self.name,
                             source=self.source,
                             skip_verify=True)
        log.debug('ret = %s', ret)
        self.assertSaltTrueReturn(ret)

WIN_TEST_FILE = 'c:/testfile'


@destructiveTest
@skipIf(not IS_WINDOWS, 'windows test only')
class WinFileTest(ModuleCase):
    '''
    Test for the file state on Windows
    '''
    def setUp(self):
        self.run_state('file.managed', name=WIN_TEST_FILE, makedirs=True, contents='Only a test')

    def tearDown(self):
        self.run_state('file.absent', name=WIN_TEST_FILE)

    def test_file_managed(self):
        '''
        Test file.managed on Windows
        '''
        self.assertTrue(self.run_state('file.exists', name=WIN_TEST_FILE))

    def test_file_copy(self):
        '''
        Test file.copy on Windows
        '''
        ret = self.run_state('file.copy', name='c:/testfile_copy', makedirs=True, source=WIN_TEST_FILE)
        self.assertTrue(ret)

    def test_file_comment(self):
        '''
        Test file.comment on Windows
        '''
        self.run_state('file.comment', name=WIN_TEST_FILE, regex='^Only')
        with salt.utils.files.fopen(WIN_TEST_FILE, 'r') as fp_:
            self.assertTrue(fp_.read().startswith('#Only'))

    def test_file_replace(self):
        '''
        Test file.replace on Windows
        '''
        self.run_state('file.replace', name=WIN_TEST_FILE, pattern='test', repl='testing')
        with salt.utils.files.fopen(WIN_TEST_FILE, 'r') as fp_:
            self.assertIn('testing', fp_.read())

    def test_file_absent(self):
        '''
        Test file.absent on Windows
        '''
        ret = self.run_state('file.absent', name=WIN_TEST_FILE)
        self.assertTrue(ret)<|MERGE_RESOLUTION|>--- conflicted
+++ resolved
@@ -861,13 +861,9 @@
         self.assertFalse(os.path.exists(straydir))
         self.assertTrue(os.path.isdir(name))
 
-<<<<<<< HEAD
+    @skipIf(salt.utils.platform.is_windows(), 'Skip on windows')
     @with_tempdir()
     def test_directory_clean_exclude(self, base_dir):
-=======
-    @skipIf(salt.utils.is_windows(), 'Skip on windows')
-    def test_directory_clean_exclude(self):
->>>>>>> d46e23f4
         '''
         file.directory with clean=True and exclude_pat set
 
@@ -1234,13 +1230,9 @@
         self.assertTrue(os.path.isfile(os.path.join(name, '32', 'scene')))
         self.assertTrue(os.path.isfile(os.path.join(name, 'scene34')))
 
-<<<<<<< HEAD
+    @skipIf(salt.utils.platform.is_windows(), 'Skip on windows')
     @with_tempdir()
     def test_recurse_issue_34945(self, base_dir):
-=======
-    @skipIf(salt.utils.is_windows(), 'Skip on windows')
-    def test_recurse_issue_34945(self):
->>>>>>> d46e23f4
         '''
         This tests the case where the source dir for the file.recurse state
         does not contain any files (only subdirectories), and the dir_mode is
@@ -2031,15 +2023,11 @@
     @with_tempdir()
     def test_issue_8343_accumulated_require_in(self, base_dir):
         template_path = os.path.join(TMP_STATE_TREE, 'issue-8343.sls')
-<<<<<<< HEAD
         testcase_filedest = os.path.join(base_dir, 'issue-8343.txt')
-=======
-        testcase_filedest = os.path.join(TMP, 'issue-8343.txt')
         if os.path.exists(template_path):
             os.remove(template_path)
         if os.path.exists(testcase_filedest):
             os.remove(testcase_filedest)
->>>>>>> d46e23f4
         sls_template = [
             '{0}:',
             '  file.managed:',
