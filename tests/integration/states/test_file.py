# -*- coding: utf-8 -*-

'''
Tests for the file state
'''

# Import Python libs
from __future__ import absolute_import, print_function, unicode_literals
import errno
import logging
import os
import re
import sys
import shutil
import stat
import tempfile
import textwrap
import filecmp

log = logging.getLogger(__name__)

# Import Salt Testing libs
from tests.support.case import ModuleCase
from tests.support.unit import skipIf
from tests.support.paths import BASE_FILES, FILES, TMP, TMP_STATE_TREE
from tests.support.helpers import (
    destructiveTest,
    skip_if_not_root,
    with_system_user_and_group,
    with_tempdir,
    with_tempfile,
    Webserver,
    destructiveTest
)
from tests.support.mixins import SaltReturnAssertsMixin

# Import Salt libs
import salt.utils.data
import salt.utils.files
import salt.utils.path
import salt.utils.platform
import salt.utils.stringutils

HAS_PWD = True
try:
    import pwd
except ImportError:
    HAS_PWD = False

HAS_GRP = True
try:
    import grp
except ImportError:
    HAS_GRP = False

# Import 3rd-party libs
from salt.ext import six
from salt.ext.six.moves import range  # pylint: disable=import-error,redefined-builtin

IS_WINDOWS = salt.utils.platform.is_windows()

BINARY_FILE = b'GIF89a\x01\x00\x01\x00\x80\x00\x00\x05\x04\x04\x00\x00\x00,\x00\x00\x00\x00\x01\x00\x01\x00\x00\x02\x02D\x01\x00;'

if IS_WINDOWS:
    FILEPILLAR = 'C:\\Windows\\Temp\\filepillar-python'
    FILEPILLARDEF = 'C:\\Windows\\Temp\\filepillar-defaultvalue'
    FILEPILLARGIT = 'C:\\Windows\\Temp\\filepillar-bar'
else:
    FILEPILLAR = '/tmp/filepillar-python'
    FILEPILLARDEF = '/tmp/filepillar-defaultvalue'
    FILEPILLARGIT = '/tmp/filepillar-bar'


def _test_managed_file_mode_keep_helper(testcase, local=False):
    '''
    DRY helper function to run the same test with a local or remote path
    '''
    name = os.path.join(TMP, 'scene33')
    grail_fs_path = os.path.join(BASE_FILES, 'grail', 'scene33')
    grail = 'salt://grail/scene33' if not local else grail_fs_path

    # Get the current mode so that we can put the file back the way we
    # found it when we're done.
    grail_fs_mode = int(testcase.run_function('file.get_mode', [grail_fs_path]), 8)
    initial_mode = 0o770
    new_mode_1 = 0o600
    new_mode_2 = 0o644

    # Set the initial mode, so we can be assured that when we set the mode
    # to "keep", we're actually changing the permissions of the file to the
    # new mode.
    ret = testcase.run_state(
        'file.managed',
        name=name,
        mode=oct(initial_mode),
        source=grail,
    )

    if IS_WINDOWS:
        testcase.assertSaltFalseReturn(ret)
        return

    testcase.assertSaltTrueReturn(ret)

    try:
        # Update the mode on the fileserver (pass 1)
        os.chmod(grail_fs_path, new_mode_1)
        ret = testcase.run_state(
            'file.managed',
            name=name,
            mode='keep',
            source=grail,
        )
        testcase.assertSaltTrueReturn(ret)
        managed_mode = stat.S_IMODE(os.stat(name).st_mode)
        testcase.assertEqual(oct(managed_mode), oct(new_mode_1))
        # Update the mode on the fileserver (pass 2)
        # This assures us that if the file in file_roots was originally set
        # to the same mode as new_mode_1, we definitely get an updated mode
        # this time.
        os.chmod(grail_fs_path, new_mode_2)
        ret = testcase.run_state(
            'file.managed',
            name=name,
            mode='keep',
            source=grail,
        )
        testcase.assertSaltTrueReturn(ret)
        managed_mode = stat.S_IMODE(os.stat(name).st_mode)
        testcase.assertEqual(oct(managed_mode), oct(new_mode_2))
    except Exception:
        raise
    finally:
        # Set the mode of the file in the file_roots back to what it
        # originally was.
        os.chmod(grail_fs_path, grail_fs_mode)


class FileTest(ModuleCase, SaltReturnAssertsMixin):
    '''
    Validate the file state
    '''
    def tearDown(self):
        '''
        remove files created in previous tests
        '''
        user = 'salt'
        if user in str(self.run_function('user.list_users', [user])):
            self.run_function('user.delete', [user])

        for path in (FILEPILLAR, FILEPILLARDEF, FILEPILLARGIT):
            try:
                os.remove(path)
            except OSError as exc:
                if exc.errno != os.errno.ENOENT:
                    log.error('Failed to remove %s: %s', path, exc)

    def test_symlink(self):
        '''
        file.symlink
        '''
        name = os.path.join(TMP, 'symlink')
        tgt = os.path.join(TMP, 'target')

        # Windows must have a source directory to link to
        if IS_WINDOWS and not os.path.isdir(tgt):
            os.mkdir(tgt)

        # Windows cannot create a symlink if it already exists
        if IS_WINDOWS and self.run_function('file.is_link', [name]):
            self.run_function('file.remove', [name])

        ret = self.run_state('file.symlink', name=name, target=tgt)
        self.assertSaltTrueReturn(ret)

    def test_test_symlink(self):
        '''
        file.symlink test interface
        '''
        name = os.path.join(TMP, 'symlink2')
        tgt = os.path.join(TMP, 'target')
        ret = self.run_state('file.symlink', test=True, name=name, target=tgt)
        self.assertSaltNoneReturn(ret)

    def test_absent_file(self):
        '''
        file.absent
        '''
        name = os.path.join(TMP, 'file_to_kill')
        with salt.utils.files.fopen(name, 'w+') as fp_:
            fp_.write('killme')
        ret = self.run_state('file.absent', name=name)
        self.assertSaltTrueReturn(ret)
        self.assertFalse(os.path.isfile(name))

    def test_absent_dir(self):
        '''
        file.absent
        '''
        name = os.path.join(TMP, 'dir_to_kill')
        if not os.path.isdir(name):
            # left behind... Don't fail because of this!
            os.makedirs(name)
        ret = self.run_state('file.absent', name=name)
        self.assertSaltTrueReturn(ret)
        self.assertFalse(os.path.isdir(name))

    def test_absent_link(self):
        '''
        file.absent
        '''
        name = os.path.join(TMP, 'link_to_kill')
        tgt = '{0}.tgt'.format(name)

        # Windows must have a source directory to link to
        if IS_WINDOWS and not os.path.isdir(tgt):
            os.mkdir(tgt)

        if not self.run_function('file.is_link', [name]):
            self.run_function('file.symlink', [tgt, name])

        ret = self.run_state('file.absent', name=name)

        try:
            self.assertSaltTrueReturn(ret)
            self.assertFalse(self.run_function('file.is_link', [name]))
        finally:
            if self.run_function('file.is_link', [name]):
                self.run_function('file.remove', [name])

    @with_tempfile()
    def test_test_absent(self, name):
        '''
        file.absent test interface
        '''
        with salt.utils.files.fopen(name, 'w+') as fp_:
            fp_.write('killme')
        ret = self.run_state('file.absent', test=True, name=name)
        self.assertSaltNoneReturn(ret)
        self.assertTrue(os.path.isfile(name))

    def test_managed(self):
        '''
        file.managed
        '''
        name = os.path.join(TMP, 'grail_scene33')
        ret = self.run_state(
            'file.managed', name=name, source='salt://grail/scene33'
        )
        src = os.path.join(BASE_FILES, 'grail', 'scene33')
        with salt.utils.files.fopen(src, 'r') as fp_:
            master_data = fp_.read()
        with salt.utils.files.fopen(name, 'r') as fp_:
            minion_data = fp_.read()
        self.assertEqual(master_data, minion_data)
        self.assertSaltTrueReturn(ret)

    def test_managed_file_mode(self):
        '''
        file.managed, correct file permissions
        '''
        desired_mode = 504    # 0770 octal
        name = os.path.join(TMP, 'grail_scene33')
        ret = self.run_state(
            'file.managed', name=name, mode='0770', source='salt://grail/scene33'
        )

        if IS_WINDOWS:
            expected = 'The \'mode\' option is not supported on Windows'
            self.assertEqual(ret[list(ret)[0]]['comment'], expected)
            self.assertSaltFalseReturn(ret)
            return

        resulting_mode = stat.S_IMODE(
            os.stat(name).st_mode
        )
        self.assertEqual(oct(desired_mode), oct(resulting_mode))
        self.assertSaltTrueReturn(ret)

    def test_managed_file_mode_keep(self):
        '''
        Test using "mode: keep" in a file.managed state
        '''
        _test_managed_file_mode_keep_helper(self, local=False)

    def test_managed_file_mode_keep_local_source(self):
        '''
        Test using "mode: keep" in a file.managed state, with a local file path
        as the source.
        '''
        _test_managed_file_mode_keep_helper(self, local=True)

    def test_managed_file_mode_file_exists_replace(self):
        '''
        file.managed, existing file with replace=True, change permissions
        '''
        initial_mode = 504    # 0770 octal
        desired_mode = 384    # 0600 octal
        name = os.path.join(TMP, 'grail_scene33')
        ret = self.run_state(
            'file.managed', name=name, mode=oct(initial_mode), source='salt://grail/scene33'
        )

        if IS_WINDOWS:
            expected = 'The \'mode\' option is not supported on Windows'
            self.assertEqual(ret[list(ret)[0]]['comment'], expected)
            self.assertSaltFalseReturn(ret)
            return

        resulting_mode = stat.S_IMODE(
            os.stat(name).st_mode
        )
        self.assertEqual(oct(initial_mode), oct(resulting_mode))

        name = os.path.join(TMP, 'grail_scene33')
        ret = self.run_state(
            'file.managed', name=name, replace=True, mode=oct(desired_mode), source='salt://grail/scene33'
        )
        resulting_mode = stat.S_IMODE(
            os.stat(name).st_mode
        )
        self.assertEqual(oct(desired_mode), oct(resulting_mode))
        self.assertSaltTrueReturn(ret)

    def test_managed_file_mode_file_exists_noreplace(self):
        '''
        file.managed, existing file with replace=False, change permissions
        '''
        initial_mode = 504    # 0770 octal
        desired_mode = 384    # 0600 octal
        name = os.path.join(TMP, 'grail_scene33')
        ret = self.run_state(
            'file.managed', name=name, replace=True, mode=oct(initial_mode), source='salt://grail/scene33'
        )

        if IS_WINDOWS:
            expected = 'The \'mode\' option is not supported on Windows'
            self.assertEqual(ret[list(ret)[0]]['comment'], expected)
            self.assertSaltFalseReturn(ret)
            return

        ret = self.run_state(
            'file.managed', name=name, replace=False, mode=oct(desired_mode), source='salt://grail/scene33'
        )
        resulting_mode = stat.S_IMODE(
            os.stat(name).st_mode
        )
        self.assertEqual(oct(desired_mode), oct(resulting_mode))
        self.assertSaltTrueReturn(ret)

    def test_managed_file_with_grains_data(self):
        '''
        Test to ensure we can render grains data into a managed
        file.
        '''
        grain_path = os.path.join(TMP, 'file-grain-test')
        self.run_function('grains.set', ['grain_path', grain_path])
        state_file = 'file-grainget'

        self.run_function('state.sls', [state_file])
        self.assertTrue(os.path.exists(grain_path))

        with salt.utils.files.fopen(grain_path, 'r') as fp_:
            file_contents = fp_.readlines()

        if salt.utils.platform.is_windows():
            match = '^minion\r\n'
        else:
            match = '^minion\n'
        self.assertTrue(re.match(match, file_contents[0]))

    def test_managed_file_with_pillar_sls(self):
        '''
        Test to ensure pillar data in sls file
        is rendered properly and file is created.
        '''
        state_name = 'file-pillarget'

        ret = self.run_function('state.sls', [state_name])
        self.assertSaltTrueReturn(ret)

        # Check to make sure the file was created
        check_file = self.run_function('file.file_exists', [FILEPILLAR])
        self.assertTrue(check_file)

    def test_managed_file_with_pillardefault_sls(self):
        '''
        Test to ensure when pillar data is not available
        in sls file with pillar.get it uses the default
        value.
        '''
        state_name = 'file-pillardefaultget'

        ret = self.run_function('state.sls', [state_name])
        self.assertSaltTrueReturn(ret)

        # Check to make sure the file was created
        check_file = self.run_function('file.file_exists', [FILEPILLARDEF])
        self.assertTrue(check_file)

    @skip_if_not_root
    def test_managed_dir_mode(self):
        '''
        Tests to ensure that file.managed creates directories with the
        permissions requested with the dir_mode argument
        '''
        desired_mode = 511  # 0777 in octal
        name = os.path.join(TMP, 'a', 'managed_dir_mode_test_file')
        desired_owner = 'nobody'
        ret = self.run_state(
            'file.managed',
            name=name,
            source='salt://grail/scene33',
            mode=600,
            makedirs=True,
            user=desired_owner,
            dir_mode=oct(desired_mode)  # 0777
        )
        if IS_WINDOWS:
            expected = 'The \'mode\' option is not supported on Windows'
            self.assertEqual(ret[list(ret)[0]]['comment'], expected)
            self.assertSaltFalseReturn(ret)
            return

        resulting_mode = stat.S_IMODE(
            os.stat(os.path.join(TMP, 'a')).st_mode
        )
        resulting_owner = pwd.getpwuid(os.stat(os.path.join(TMP, 'a')).st_uid).pw_name
        self.assertEqual(oct(desired_mode), oct(resulting_mode))
        self.assertSaltTrueReturn(ret)
        self.assertEqual(desired_owner, resulting_owner)

    def test_test_managed(self):
        '''
        file.managed test interface
        '''
        name = os.path.join(TMP, 'grail_not_not_scene33')
        ret = self.run_state(
            'file.managed', test=True, name=name, source='salt://grail/scene33'
        )
        self.assertSaltNoneReturn(ret)
        self.assertFalse(os.path.isfile(name))

    def test_managed_show_changes_false(self):
        '''
        file.managed test interface
        '''
        name = os.path.join(TMP, 'grail_not_scene33')
        with salt.utils.files.fopen(name, 'wb') as fp_:
            fp_.write(b'test_managed_show_changes_false\n')

        ret = self.run_state(
            'file.managed', name=name, source='salt://grail/scene33',
            show_changes=False
        )

        changes = next(six.itervalues(ret))['changes']
        self.assertEqual('<show_changes=False>', changes['diff'])

    @skipIf(IS_WINDOWS, 'Don\'t know how to fix for Windows')
    def test_managed_escaped_file_path(self):
        '''
        file.managed test that 'salt://|' protects unusual characters in file path
        '''
        funny_file = salt.utils.files.mkstemp(prefix='?f!le? n@=3&', suffix='.file type')
        funny_file_name = os.path.split(funny_file)[1]
        funny_url = 'salt://|' + funny_file_name
        funny_url_path = os.path.join(BASE_FILES, funny_file_name)

        state_name = 'funny_file'
        state_file_name = state_name + '.sls'
        state_file = os.path.join(BASE_FILES, state_file_name)
        state_key = 'file_|-{0}_|-{0}_|-managed'.format(funny_file)

        self.addCleanup(os.remove, state_file)
        self.addCleanup(os.remove, funny_file)
        self.addCleanup(os.remove, funny_url_path)

        with salt.utils.files.fopen(funny_url_path, 'w'):
            pass
        with salt.utils.files.fopen(state_file, 'w') as fp_:
            fp_.write(textwrap.dedent('''\
            {0}:
              file.managed:
                - source: {1}
                - makedirs: True
            '''.format(funny_file, funny_url)))

        ret = self.run_function('state.sls', [state_name])
        self.assertTrue(ret[state_key]['result'])

    def test_managed_contents(self):
        '''
        test file.managed with contents that is a boolean, string, integer,
        float, list, and dictionary
        '''
        state_name = 'file-FileTest-test_managed_contents'
        state_filename = state_name + '.sls'
        state_file = os.path.join(BASE_FILES, state_filename)

        managed_files = {}
        state_keys = {}
        for typ in ('bool', 'str', 'int', 'float', 'list', 'dict'):
            fd_, managed_files[typ] = tempfile.mkstemp()

            # Release the handle so they can be removed in Windows
            try:
                os.close(fd_)
            except OSError as exc:
                if exc.errno != errno.EBADF:
                    raise exc

            state_keys[typ] = 'file_|-{0} file_|-{1}_|-managed'.format(typ, managed_files[typ])
        try:
            with salt.utils.files.fopen(state_file, 'w') as fd_:
                fd_.write(textwrap.dedent('''\
                    bool file:
                      file.managed:
                        - name: {bool}
                        - contents: True

                    str file:
                      file.managed:
                        - name: {str}
                        - contents: Salt was here.

                    int file:
                      file.managed:
                        - name: {int}
                        - contents: 340282366920938463463374607431768211456

                    float file:
                      file.managed:
                        - name: {float}
                        - contents: 1.7518e-45  # gravitational coupling constant

                    list file:
                      file.managed:
                        - name: {list}
                        - contents: [1, 1, 2, 3, 5, 8, 13]

                    dict file:
                      file.managed:
                        - name: {dict}
                        - contents:
                            C: charge
                            P: parity
                            T: time
                    '''.format(**managed_files)))

            ret = self.run_function('state.sls', [state_name])
            for typ in state_keys:
                self.assertTrue(ret[state_keys[typ]]['result'])
                self.assertIn('diff', ret[state_keys[typ]]['changes'])
        finally:
            os.remove(state_file)
            for typ in managed_files:
                os.remove(managed_files[typ])

    @skip_if_not_root
    @skipIf(IS_WINDOWS, 'Windows does not support "mode" kwarg. Skipping.')
    @skipIf(not salt.utils.path.which('visudo'), 'sudo is missing')
    def test_managed_check_cmd(self):
        '''
        Test file.managed passing a basic check_cmd kwarg. See Issue #38111.
        '''
        r_group = 'root'
        if salt.utils.platform.is_darwin():
            r_group = 'wheel'
        try:
            ret = self.run_state(
                'file.managed',
                name='/tmp/sudoers',
                user='root',
                group=r_group,
                mode=440,
                check_cmd='visudo -c -s -f'
            )
            self.assertSaltTrueReturn(ret)
            self.assertInSaltComment('Empty file', ret)
            self.assertEqual(ret['file_|-/tmp/sudoers_|-/tmp/sudoers_|-managed']['changes'],
                             {'new': 'file /tmp/sudoers created', 'mode': '0440'})
        finally:
            # Clean Up File
            if os.path.exists('/tmp/sudoers'):
                os.remove('/tmp/sudoers')

    def test_managed_local_source_with_source_hash(self):
        '''
        Make sure that we enforce the source_hash even with local files
        '''
        name = os.path.join(TMP, 'local_source_with_source_hash')
        local_path = os.path.join(BASE_FILES, 'grail', 'scene33')
        actual_hash = '567fd840bf1548edc35c48eb66cdd78bfdfcccff'
        if salt.utils.platform.is_windows():
            # CRLF vs LF causes a differnt hash on windows
            actual_hash = 'f658a0ec121d9c17088795afcc6ff3c43cb9842a'
        # Reverse the actual hash
        bad_hash = actual_hash[::-1]

        def remove_file():
            try:
                os.remove(name)
            except OSError as exc:
                if exc.errno != errno.ENOENT:
                    raise

        def do_test(clean=False):
            for proto in ('file://', ''):
                source = proto + local_path
                log.debug('Trying source %s', source)
                try:
                    ret = self.run_state(
                        'file.managed',
                        name=name,
                        source=source,
                        source_hash='sha1={0}'.format(bad_hash))
                    self.assertSaltFalseReturn(ret)
                    ret = ret[next(iter(ret))]
                    # Shouldn't be any changes
                    self.assertFalse(ret['changes'])
                    # Check that we identified a hash mismatch
                    self.assertIn(
                        'does not match actual checksum', ret['comment'])

                    ret = self.run_state(
                        'file.managed',
                        name=name,
                        source=source,
                        source_hash='sha1={0}'.format(actual_hash))
                    self.assertSaltTrueReturn(ret)
                finally:
                    if clean:
                        remove_file()

        remove_file()
        log.debug('Trying with nonexistant destination file')
        do_test()
        log.debug('Trying with destination file already present')
        with salt.utils.files.fopen(name, 'w'):
            pass
        try:
            do_test(clean=False)
        finally:
            remove_file()

    def test_managed_local_source_does_not_exist(self):
        '''
        Make sure that we exit gracefully when a local source doesn't exist
        '''
        name = os.path.join(TMP, 'local_source_does_not_exist')
        local_path = os.path.join(BASE_FILES, 'grail', 'scene99')

        for proto in ('file://', ''):
            source = proto + local_path
            log.debug('Trying source %s', source)
            ret = self.run_state(
                'file.managed',
                name=name,
                source=source)
            self.assertSaltFalseReturn(ret)
            ret = ret[next(iter(ret))]
            # Shouldn't be any changes
            self.assertFalse(ret['changes'])
            # Check that we identified a hash mismatch
            self.assertIn(
                'does not exist', ret['comment'])

    def test_managed_source_hash_indifferent_case(self):
        '''
        Test passing a source_hash as an uppercase hash.

        This is a regression test for Issue #38914 and Issue #48230 (test=true use).
        '''
        name = os.path.join(TMP, 'source_hash_indifferent_case')
        state_name = 'file_|-{0}_|' \
                     '-{0}_|-managed'.format(name)
        local_path = os.path.join(BASE_FILES, 'hello_world.txt')
        actual_hash = 'c98c24b677eff44860afea6f493bbaec5bb1c4cbb209c6fc2bbb47f66ff2ad31'
        if salt.utils.platform.is_windows():
            # CRLF vs LF causes a differnt hash on windows
            actual_hash = '92b772380a3f8e27a93e57e6deeca6c01da07f5aadce78bb2fbb20de10a66925'
        uppercase_hash = actual_hash.upper()

        try:
            # Lay down tmp file to test against
            self.run_state(
                'file.managed',
                name=name,
                source=local_path,
                source_hash=actual_hash
            )

            # Test uppercase source_hash: should return True with no changes
            ret = self.run_state(
                'file.managed',
                name=name,
                source=local_path,
                source_hash=uppercase_hash
            )
            assert ret[state_name]['result'] is True
            assert ret[state_name]['pchanges'] == {}
            assert ret[state_name]['changes'] == {}

            # Test uppercase source_hash using test=true
            # Should return True with no changes
            ret = self.run_state(
                'file.managed',
                name=name,
                source=local_path,
                source_hash=uppercase_hash,
                test=True
            )
            assert ret[state_name]['result'] is True
            assert ret[state_name]['pchanges'] == {}
            assert ret[state_name]['changes'] == {}

        finally:
            # Clean Up File
            if os.path.exists(name):
                os.remove(name)

<<<<<<< HEAD
    @with_tempfile(create=False)
    def test_managed_latin1_diff(self, name):
        '''
        Tests that latin-1 file contents are represented properly in the diff
        '''
        # Lay down the initial file
        ret = self.run_state(
            'file.managed',
            name=name,
            source='salt://issue-48777/old.html')
        ret = ret[next(iter(ret))]
        assert ret['result'] is True, ret

        # Replace it with the new file and check the diff
        ret = self.run_state(
            'file.managed',
            name=name,
            source='salt://issue-48777/new.html')
        ret = ret[next(iter(ret))]
        assert ret['result'] is True, ret
        diff_lines = ret['changes']['diff'].split(os.linesep)
        assert '+räksmörgås' in diff_lines, diff_lines
=======
    @with_tempfile
    def test_managed_keep_source_false_salt(self, name):
        '''
        This test ensures that we properly clean the cached file if keep_source
        is set to False, for source files using a salt:// URL
        '''
        source = 'salt://grail/scene33'
        saltenv = 'base'

        # Run the state
        ret = self.run_state(
            'file.managed',
            name=name,
            source=source,
            saltenv=saltenv,
            keep_source=False)
        ret = ret[next(iter(ret))]
        assert ret['result'] is True

        # Now make sure that the file is not cached
        result = self.run_function('cp.is_cached', [source, saltenv])
        assert result == '', 'File is still cached at {0}'.format(result)
>>>>>>> 879c3ad7

    def test_directory(self):
        '''
        file.directory
        '''
        name = os.path.join(TMP, 'a_new_dir')
        ret = self.run_state('file.directory', name=name)
        self.assertSaltTrueReturn(ret)
        self.assertTrue(os.path.isdir(name))

    def test_directory_symlink_dry_run(self):
        '''
        Ensure that symlinks are followed when file.directory is run with
        test=True
        '''
        try:
            tmp_dir = os.path.join(TMP, 'pgdata')
            sym_dir = os.path.join(TMP, 'pg_data')

            if IS_WINDOWS:
                self.run_function('file.mkdir', [tmp_dir, 'Administrators'])
            else:
                os.mkdir(tmp_dir, 0o700)

            self.run_function('file.symlink', [tmp_dir, sym_dir])

            if IS_WINDOWS:
                ret = self.run_state(
                    'file.directory', test=True, name=sym_dir,
                    follow_symlinks=True, win_owner='Administrators')
            else:
                ret = self.run_state(
                    'file.directory', test=True, name=sym_dir,
                    follow_symlinks=True, mode=700)

            self.assertSaltTrueReturn(ret)
        finally:
            if os.path.isdir(tmp_dir):
                self.run_function('file.remove', [tmp_dir])
            if os.path.islink(sym_dir):
                self.run_function('file.remove', [sym_dir])

    @skip_if_not_root
    @skipIf(IS_WINDOWS, 'Mode not available in Windows')
    def test_directory_max_depth(self):
        '''
        file.directory
        Test the max_depth option by iteratively increasing the depth and
        checking that no changes deeper than max_depth have been attempted
        '''

        def _get_oct_mode(name):
            '''
            Return a string octal representation of the permissions for name
            '''
            return salt.utils.files.normalize_mode(oct(os.stat(name).st_mode & 0o777))

        top = os.path.join(TMP, 'top_dir')
        sub = os.path.join(top, 'sub_dir')
        subsub = os.path.join(sub, 'sub_sub_dir')
        dirs = [top, sub, subsub]

        initial_mode = '0111'
        changed_mode = '0555'

        if not os.path.isdir(subsub):
            os.makedirs(subsub, int(initial_mode, 8))

        try:
            for depth in range(0, 3):
                ret = self.run_state('file.directory',
                                     name=top,
                                     max_depth=depth,
                                     dir_mode=changed_mode,
                                     recurse=['mode'])
                self.assertSaltTrueReturn(ret)
                for changed_dir in dirs[0:depth+1]:
                    self.assertEqual(changed_mode,
                                     _get_oct_mode(changed_dir))
                for untouched_dir in dirs[depth+1:]:
                    self.assertEqual(initial_mode,
                                     _get_oct_mode(untouched_dir))
        finally:
            shutil.rmtree(top)

    def test_test_directory(self):
        '''
        file.directory
        '''
        name = os.path.join(TMP, 'a_not_dir')
        ret = self.run_state('file.directory', test=True, name=name)
        self.assertSaltNoneReturn(ret)
        self.assertFalse(os.path.isdir(name))

    @with_tempdir()
    def test_directory_clean(self, base_dir):
        '''
        file.directory with clean=True
        '''
        name = os.path.join(base_dir, 'directory_clean_dir')
        os.mkdir(name)

        strayfile = os.path.join(name, 'strayfile')
        with salt.utils.files.fopen(strayfile, 'w'):
            pass

        straydir = os.path.join(name, 'straydir')
        if not os.path.isdir(straydir):
            os.makedirs(straydir)

        with salt.utils.files.fopen(os.path.join(straydir, 'strayfile2'), 'w'):
            pass

        ret = self.run_state('file.directory', name=name, clean=True)
        self.assertSaltTrueReturn(ret)
        self.assertFalse(os.path.exists(strayfile))
        self.assertFalse(os.path.exists(straydir))
        self.assertTrue(os.path.isdir(name))

<<<<<<< HEAD
    @skipIf(salt.utils.platform.is_windows(), 'Skip on windows')
    @with_tempdir()
    def test_directory_clean_exclude(self, base_dir):
=======
    def test_directory_clean_exclude(self):
>>>>>>> 879c3ad7
        '''
        file.directory with clean=True and exclude_pat set
        '''
        name = os.path.join(base_dir, 'directory_clean_dir')
        if not os.path.isdir(name):
            os.makedirs(name)

        strayfile = os.path.join(name, 'strayfile')
        with salt.utils.files.fopen(strayfile, 'w'):
            pass

        straydir = os.path.join(name, 'straydir')
        if not os.path.isdir(straydir):
            os.makedirs(straydir)

        strayfile2 = os.path.join(straydir, 'strayfile2')
        with salt.utils.files.fopen(strayfile2, 'w'):
            pass

        keepfile = os.path.join(straydir, 'keepfile')
        with salt.utils.files.fopen(keepfile, 'w'):
            pass

        exclude_pat = 'E@^straydir(|/keepfile)$'
        if IS_WINDOWS:
            exclude_pat = 'E@^straydir(|\\\\keepfile)$'

        ret = self.run_state('file.directory',
                             name=name,
                             clean=True,
                             exclude_pat=exclude_pat)

        self.assertSaltTrueReturn(ret)
        self.assertFalse(os.path.exists(strayfile))
        self.assertFalse(os.path.exists(strayfile2))
        self.assertTrue(os.path.exists(keepfile))

    @skipIf(salt.utils.is_windows(), 'Skip on windows')
<<<<<<< HEAD
    @with_tempdir()
    def test_test_directory_clean_exclude(self, base_dir):
=======
    def test_test_directory_clean_exclude(self):
>>>>>>> 879c3ad7
        '''
        file.directory with test=True, clean=True and exclude_pat set

        Skipped on windows because clean and exclude_pat not supported by
        salt.sates.file._check_directory_win
        '''
        name = os.path.join(base_dir, 'directory_clean_dir')
        os.mkdir(name)

        strayfile = os.path.join(name, 'strayfile')
        with salt.utils.files.fopen(strayfile, 'w'):
            pass

        straydir = os.path.join(name, 'straydir')
        if not os.path.isdir(straydir):
            os.makedirs(straydir)

        strayfile2 = os.path.join(straydir, 'strayfile2')
        with salt.utils.files.fopen(strayfile2, 'w'):
            pass

        keepfile = os.path.join(straydir, 'keepfile')
        with salt.utils.files.fopen(keepfile, 'w'):
            pass

        exclude_pat = 'E@^straydir(|/keepfile)$'
        if IS_WINDOWS:
            exclude_pat = 'E@^straydir(|\\\\keepfile)$'

        ret = self.run_state('file.directory',
                             test=True,
                             name=name,
                             clean=True,
                             exclude_pat=exclude_pat)

        comment = next(six.itervalues(ret))['comment']

        self.assertSaltNoneReturn(ret)
        self.assertTrue(os.path.exists(strayfile))
        self.assertTrue(os.path.exists(strayfile2))
        self.assertTrue(os.path.exists(keepfile))

        self.assertIn(strayfile, comment)
        self.assertIn(strayfile2, comment)
        self.assertNotIn(keepfile, comment)

    def test_directory_clean_require_in(self):
        '''
        file.directory test with clean=True and require_in file
        '''
        state_name = 'file-FileTest-test_directory_clean_require_in'
        state_filename = state_name + '.sls'
        state_file = os.path.join(BASE_FILES, state_filename)

        directory = tempfile.mkdtemp()
        self.addCleanup(lambda: shutil.rmtree(directory))

        wrong_file = os.path.join(directory, "wrong")
        with salt.utils.files.fopen(wrong_file, "w") as fp:
            fp.write("foo")
        good_file = os.path.join(directory, "bar")

        with salt.utils.files.fopen(state_file, 'w') as fp:
            self.addCleanup(lambda: os.remove(state_file))
            fp.write(textwrap.dedent('''\
                some_dir:
                  file.directory:
                    - name: {directory}
                    - clean: true

                {good_file}:
                  file.managed:
                    - require_in:
                      - file: some_dir
                '''.format(directory=directory, good_file=good_file)))

        ret = self.run_function('state.sls', [state_name])
        self.assertTrue(os.path.exists(good_file))
        self.assertFalse(os.path.exists(wrong_file))

    def test_directory_clean_require_in_with_id(self):
        '''
        file.directory test with clean=True and require_in file with an ID
        different from the file name
        '''
        state_name = 'file-FileTest-test_directory_clean_require_in_with_id'
        state_filename = state_name + '.sls'
        state_file = os.path.join(BASE_FILES, state_filename)

        directory = tempfile.mkdtemp()
        self.addCleanup(lambda: shutil.rmtree(directory))

        wrong_file = os.path.join(directory, "wrong")
        with salt.utils.files.fopen(wrong_file, "w") as fp:
            fp.write("foo")
        good_file = os.path.join(directory, "bar")

        with salt.utils.files.fopen(state_file, 'w') as fp:
            self.addCleanup(lambda: os.remove(state_file))
            fp.write(textwrap.dedent('''\
                some_dir:
                  file.directory:
                    - name: {directory}
                    - clean: true

                some_file:
                  file.managed:
                    - name: {good_file}
                    - require_in:
                      - file: some_dir
                '''.format(directory=directory, good_file=good_file)))

        ret = self.run_function('state.sls', [state_name])
        self.assertTrue(os.path.exists(good_file))
        self.assertFalse(os.path.exists(wrong_file))

    def test_directory_clean_require_with_name(self):
        '''
        file.directory test with clean=True and require with a file state
        relatively to the state's name, not its ID.
        '''
        state_name = 'file-FileTest-test_directory_clean_require_in_with_id'
        state_filename = state_name + '.sls'
        state_file = os.path.join(BASE_FILES, state_filename)

        directory = tempfile.mkdtemp()
        self.addCleanup(lambda: shutil.rmtree(directory))

        wrong_file = os.path.join(directory, "wrong")
        with salt.utils.files.fopen(wrong_file, "w") as fp:
            fp.write("foo")
        good_file = os.path.join(directory, "bar")

        with salt.utils.files.fopen(state_file, 'w') as fp:
            self.addCleanup(lambda: os.remove(state_file))
            fp.write(textwrap.dedent('''\
                some_dir:
                  file.directory:
                    - name: {directory}
                    - clean: true
                    - require:
                      # This requirement refers to the name of the following
                      # state, not its ID.
                      - file: {good_file}

                some_file:
                  file.managed:
                    - name: {good_file}
                '''.format(directory=directory, good_file=good_file)))

        ret = self.run_function('state.sls', [state_name])
        self.assertTrue(os.path.exists(good_file))
        self.assertFalse(os.path.exists(wrong_file))

    def test_directory_broken_symlink(self):
        '''
        Ensure that file.directory works even if a directory
        contains broken symbolic link
        '''
        try:
            tmp_dir = os.path.join(TMP, 'foo')
            null_file = '{0}/null'.format(tmp_dir)
            broken_link = '{0}/broken'.format(tmp_dir)

            if IS_WINDOWS:
                self.run_function('file.mkdir', [tmp_dir, 'Administrators'])
            else:
                os.mkdir(tmp_dir, 0o700)

            self.run_function('file.symlink', [null_file, broken_link])

            if IS_WINDOWS:
                ret = self.run_state(
                    'file.directory', name=tmp_dir, recurse={'mode'},
                    follow_symlinks=True, win_owner='Administrators')
            else:
                ret = self.run_state(
                    'file.directory', name=tmp_dir, recurse={'mode'},
                    file_mode=644, dir_mode=755)

            self.assertSaltTrueReturn(ret)
        finally:
            if os.path.isdir(tmp_dir):
                self.run_function('file.remove', [tmp_dir])

    @with_tempdir(create=False)
    def test_recurse(self, name):
        '''
        file.recurse
        '''
        ret = self.run_state('file.recurse', name=name, source='salt://grail')
        self.assertSaltTrueReturn(ret)
        self.assertTrue(os.path.isfile(os.path.join(name, '36', 'scene')))

    @with_tempdir(create=False)
    @with_tempdir(create=False)
    def test_recurse_specific_env(self, dir1, dir2):
        '''
        file.recurse passing __env__
        '''
        ret = self.run_state('file.recurse',
                             name=dir1,
                             source='salt://holy',
                             __env__='prod')
        self.assertSaltTrueReturn(ret)
        self.assertTrue(os.path.isfile(os.path.join(dir1, '32', 'scene')))

        ret = self.run_state('file.recurse',
                             name=dir2,
                             source='salt://holy',
                             saltenv='prod')
        self.assertSaltTrueReturn(ret)
        self.assertTrue(os.path.isfile(os.path.join(dir2, '32', 'scene')))

    @with_tempdir(create=False)
    @with_tempdir(create=False)
    def test_recurse_specific_env_in_url(self, dir1, dir2):
        '''
        file.recurse passing __env__
        '''
        ret = self.run_state('file.recurse',
                             name=dir1,
                             source='salt://holy?saltenv=prod')
        self.assertSaltTrueReturn(ret)
        self.assertTrue(os.path.isfile(os.path.join(dir1, '32', 'scene')))

        ret = self.run_state('file.recurse',
                             name=dir2,
                             source='salt://holy?saltenv=prod')
        self.assertSaltTrueReturn(ret)
        self.assertTrue(os.path.isfile(os.path.join(dir2, '32', 'scene')))

    @with_tempdir(create=False)
    def test_test_recurse(self, name):
        '''
        file.recurse test interface
        '''
        ret = self.run_state(
            'file.recurse', test=True, name=name, source='salt://grail',
        )
        self.assertSaltNoneReturn(ret)
        self.assertFalse(os.path.isfile(os.path.join(name, '36', 'scene')))
        self.assertFalse(os.path.exists(name))

    @with_tempdir(create=False)
    @with_tempdir(create=False)
    def test_test_recurse_specific_env(self, dir1, dir2):
        '''
        file.recurse test interface
        '''
        ret = self.run_state('file.recurse',
                             test=True,
                             name=dir1,
                             source='salt://holy',
                             __env__='prod'
        )
        self.assertSaltNoneReturn(ret)
        self.assertFalse(os.path.isfile(os.path.join(dir1, '32', 'scene')))
        self.assertFalse(os.path.exists(dir1))

        ret = self.run_state('file.recurse',
                             test=True,
                             name=dir2,
                             source='salt://holy',
                             saltenv='prod'
        )
        self.assertSaltNoneReturn(ret)
        self.assertFalse(os.path.isfile(os.path.join(dir2, '32', 'scene')))
        self.assertFalse(os.path.exists(dir2))

    @with_tempdir(create=False)
    def test_recurse_template(self, name):
        '''
        file.recurse with jinja template enabled
        '''
        _ts = 'TEMPLATE TEST STRING'
        ret = self.run_state(
            'file.recurse', name=name, source='salt://grail',
            template='jinja', defaults={'spam': _ts})
        self.assertSaltTrueReturn(ret)
        with salt.utils.files.fopen(os.path.join(name, 'scene33'), 'r') as fp_:
            contents = fp_.read()
        self.assertIn(_ts, contents)

    @with_tempdir()
    def test_recurse_clean(self, name):
        '''
        file.recurse with clean=True
        '''
        strayfile = os.path.join(name, 'strayfile')
        with salt.utils.files.fopen(strayfile, 'w'):
            pass

        # Corner cases: replacing file with a directory and vice versa
        with salt.utils.files.fopen(os.path.join(name, '36'), 'w'):
            pass
        os.makedirs(os.path.join(name, 'scene33'))
        ret = self.run_state(
            'file.recurse', name=name, source='salt://grail', clean=True)
        self.assertSaltTrueReturn(ret)
        self.assertFalse(os.path.exists(strayfile))
        self.assertTrue(os.path.isfile(os.path.join(name, '36', 'scene')))
        self.assertTrue(os.path.isfile(os.path.join(name, 'scene33')))

    @with_tempdir()
    def test_recurse_clean_specific_env(self, name):
        '''
        file.recurse with clean=True and __env__=prod
        '''
        strayfile = os.path.join(name, 'strayfile')
        with salt.utils.files.fopen(strayfile, 'w'):
            pass

        # Corner cases: replacing file with a directory and vice versa
        with salt.utils.files.fopen(os.path.join(name, '32'), 'w'):
            pass
        os.makedirs(os.path.join(name, 'scene34'))
        ret = self.run_state('file.recurse',
                             name=name,
                             source='salt://holy',
                             clean=True,
                             __env__='prod')
        self.assertSaltTrueReturn(ret)
        self.assertFalse(os.path.exists(strayfile))
        self.assertTrue(os.path.isfile(os.path.join(name, '32', 'scene')))
        self.assertTrue(os.path.isfile(os.path.join(name, 'scene34')))

    @skipIf(salt.utils.platform.is_windows(), 'Skip on windows')
    @with_tempdir()
    def test_recurse_issue_34945(self, base_dir):
        '''
        This tests the case where the source dir for the file.recurse state
        does not contain any files (only subdirectories), and the dir_mode is
        being managed. For a long time, this corner case resulted in the top
        level of the destination directory being created with the wrong initial
        permissions, a problem that would be corrected later on in the
        file.recurse state via running state.directory. However, the
        file.directory state only gets called when there are files to be
        managed in that directory, and when the source directory contains only
        subdirectories, the incorrectly-set initial perms would not be
        repaired.

        This was fixed in https://github.com/saltstack/salt/pull/35309

        Skipped on windows because dir_mode is not supported.
        '''
        dir_mode = '2775'
        issue_dir = 'issue-34945'
        name = os.path.join(base_dir, issue_dir)

        ret = self.run_state('file.recurse',
                             name=name,
                             source='salt://' + issue_dir,
                             dir_mode=dir_mode)
        self.assertSaltTrueReturn(ret)
        actual_dir_mode = oct(stat.S_IMODE(os.stat(name).st_mode))[-4:]
        self.assertEqual(dir_mode, actual_dir_mode)

    @with_tempdir(create=False)
    def test_recurse_issue_40578(self, name):
        '''
        This ensures that the state doesn't raise an exception when it
        encounters a file with a unicode filename in the process of invoking
        file.source_list.
        '''
        ret = self.run_state('file.recurse',
                             name=name,
                             source='salt://соль')
        self.assertSaltTrueReturn(ret)
        if six.PY2 and salt.utils.platform.is_windows():
            # Providing unicode to os.listdir so that we avoid having listdir
            # try to decode the filenames using the systemencoding on windows
            # python 2.
            files = os.listdir(name.decode('utf-8'))
        else:
            files = salt.utils.data.decode(os.listdir(name), normalize=True)
        self.assertEqual(
            sorted(files),
            sorted(['foo.txt', 'спам.txt', 'яйца.txt']),
        )

    @with_tempfile()
    def test_replace(self, name):
        '''
        file.replace
        '''
        with salt.utils.files.fopen(name, 'w+') as fp_:
            fp_.write('change_me')

        ret = self.run_state('file.replace',
                name=name, pattern='change', repl='salt', backup=False)

        with salt.utils.files.fopen(name, 'r') as fp_:
            self.assertIn('salt', fp_.read())

        self.assertSaltTrueReturn(ret)

    @with_tempdir()
    def test_replace_issue_18612(self, base_dir):
        '''
        Test the (mis-)behaviour of file.replace as described in #18612:

        Using 'prepend_if_not_found' or 'append_if_not_found' resulted in
        an infinitely growing file as 'file.replace' didn't check beforehand
        whether the changes had already been done to the file

        # Case description:

        The tested file contains one commented line
        The commented line should be uncommented in the end, nothing else should change
        '''
        test_name = 'test_replace_issue_18612'
        path_test = os.path.join(base_dir, test_name)

        with salt.utils.files.fopen(path_test, 'w+') as fp_test_:
            fp_test_.write('# en_US.UTF-8')

        ret = []
        for x in range(0, 3):
            ret.append(self.run_state('file.replace',
                name=path_test, pattern='^# en_US.UTF-8$', repl='en_US.UTF-8', append_if_not_found=True))

        # ensure, the number of lines didn't change, even after invoking 'file.replace' 3 times
        with salt.utils.files.fopen(path_test, 'r') as fp_test_:
            self.assertTrue((sum(1 for _ in fp_test_) == 1))

        # ensure, the replacement succeeded
        with salt.utils.files.fopen(path_test, 'r') as fp_test_:
            self.assertTrue(fp_test_.read().startswith('en_US.UTF-8'))

        # ensure, all runs of 'file.replace' reported success
        for item in ret:
            self.assertSaltTrueReturn(item)

    @with_tempdir()
    def test_replace_issue_18612_prepend(self, base_dir):
        '''
        Test the (mis-)behaviour of file.replace as described in #18612:

        Using 'prepend_if_not_found' or 'append_if_not_found' resulted in
        an infinitely growing file as 'file.replace' didn't check beforehand
        whether the changes had already been done to the file

        # Case description:

        The tested multifile contains multiple lines not matching the pattern or replacement in any way
        The replacement pattern should be prepended to the file
        '''
        test_name = 'test_replace_issue_18612_prepend'
        path_in = os.path.join(
            FILES, 'file.replace', '{0}.in'.format(test_name)
        )
        path_out = os.path.join(
            FILES, 'file.replace', '{0}.out'.format(test_name)
        )
        path_test = os.path.join(base_dir, test_name)

        # create test file based on initial template
        shutil.copyfile(path_in, path_test)

        ret = []
        for x in range(0, 3):
            ret.append(self.run_state('file.replace',
                name=path_test, pattern='^# en_US.UTF-8$', repl='en_US.UTF-8', prepend_if_not_found=True))

        # ensure, the resulting file contains the expected lines
        self.assertTrue(filecmp.cmp(path_test, path_out))

        # ensure the initial file was properly backed up
        self.assertTrue(filecmp.cmp(path_test + '.bak', path_in))

        # ensure, all runs of 'file.replace' reported success
        for item in ret:
            self.assertSaltTrueReturn(item)

    @with_tempdir()
    def test_replace_issue_18612_append(self, base_dir):
        '''
        Test the (mis-)behaviour of file.replace as described in #18612:

        Using 'prepend_if_not_found' or 'append_if_not_found' resulted in
        an infinitely growing file as 'file.replace' didn't check beforehand
        whether the changes had already been done to the file

        # Case description:

        The tested multifile contains multiple lines not matching the pattern or replacement in any way
        The replacement pattern should be appended to the file
        '''
        test_name = 'test_replace_issue_18612_append'
        path_in = os.path.join(
            FILES, 'file.replace', '{0}.in'.format(test_name)
        )
        path_out = os.path.join(
            FILES, 'file.replace', '{0}.out'.format(test_name)
        )
        path_test = os.path.join(base_dir, test_name)

        # create test file based on initial template
        shutil.copyfile(path_in, path_test)

        ret = []
        for x in range(0, 3):
            ret.append(self.run_state('file.replace',
                name=path_test, pattern='^# en_US.UTF-8$', repl='en_US.UTF-8', append_if_not_found=True))

        # ensure, the resulting file contains the expected lines
        self.assertTrue(filecmp.cmp(path_test, path_out))

        # ensure the initial file was properly backed up
        self.assertTrue(filecmp.cmp(path_test + '.bak', path_in))

        # ensure, all runs of 'file.replace' reported success
        for item in ret:
            self.assertSaltTrueReturn(item)

    @with_tempdir()
    def test_replace_issue_18612_append_not_found_content(self, base_dir):
        '''
        Test the (mis-)behaviour of file.replace as described in #18612:

        Using 'prepend_if_not_found' or 'append_if_not_found' resulted in
        an infinitely growing file as 'file.replace' didn't check beforehand
        whether the changes had already been done to the file

        # Case description:

        The tested multifile contains multiple lines not matching the pattern or replacement in any way
        The 'not_found_content' value should be appended to the file
        '''
        test_name = 'test_replace_issue_18612_append_not_found_content'
        path_in = os.path.join(
            FILES, 'file.replace', '{0}.in'.format(test_name)
        )
        path_out = os.path.join(
            FILES, 'file.replace', '{0}.out'.format(test_name)
        )
        path_test = os.path.join(base_dir, test_name)

        # create test file based on initial template
        shutil.copyfile(path_in, path_test)

        ret = []
        for x in range(0, 3):
            ret.append(
                self.run_state('file.replace',
                    name=path_test,
                    pattern='^# en_US.UTF-8$',
                    repl='en_US.UTF-8',
                    append_if_not_found=True,
                    not_found_content='THIS LINE WASN\'T FOUND! SO WE\'RE APPENDING IT HERE!'
            ))

        # ensure, the resulting file contains the expected lines
        self.assertTrue(filecmp.cmp(path_test, path_out))

        # ensure the initial file was properly backed up
        self.assertTrue(filecmp.cmp(path_test + '.bak', path_in))

        # ensure, all runs of 'file.replace' reported success
        for item in ret:
            self.assertSaltTrueReturn(item)

    @with_tempdir()
    def test_replace_issue_18612_change_mid_line_with_comment(self, base_dir):
        '''
        Test the (mis-)behaviour of file.replace as described in #18612:

        Using 'prepend_if_not_found' or 'append_if_not_found' resulted in
        an infinitely growing file as 'file.replace' didn't check beforehand
        whether the changes had already been done to the file

        # Case description:

        The tested file contains 5 key=value pairs
        The commented key=value pair #foo=bar should be changed to foo=salt
        The comment char (#) in front of foo=bar should be removed
        '''
        test_name = 'test_replace_issue_18612_change_mid_line_with_comment'
        path_in = os.path.join(
            FILES, 'file.replace', '{0}.in'.format(test_name)
        )
        path_out = os.path.join(
            FILES, 'file.replace', '{0}.out'.format(test_name)
        )
        path_test = os.path.join(base_dir, test_name)

        # create test file based on initial template
        shutil.copyfile(path_in, path_test)

        ret = []
        for x in range(0, 3):
            ret.append(self.run_state('file.replace',
                name=path_test, pattern='^#foo=bar($|(?=\r\n))', repl='foo=salt', append_if_not_found=True))

        # ensure, the resulting file contains the expected lines
        self.assertTrue(filecmp.cmp(path_test, path_out))

        # ensure the initial file was properly backed up
        self.assertTrue(filecmp.cmp(path_test + '.bak', path_in))

        # ensure, all 'file.replace' runs reported success
        for item in ret:
            self.assertSaltTrueReturn(item)

    @with_tempdir()
    def test_replace_issue_18841_no_changes(self, base_dir):
        '''
        Test the (mis-)behaviour of file.replace as described in #18841:

        Using file.replace in a way which shouldn't modify the file at all
        results in changed mtime of the original file and a backup file being created.

        # Case description

        The tested file contains multiple lines
        The tested file contains a line already matching the replacement (no change needed)
        The tested file's content shouldn't change at all
        The tested file's mtime shouldn't change at all
        No backup file should be created
        '''
        test_name = 'test_replace_issue_18841_no_changes'
        path_in = os.path.join(
            FILES, 'file.replace', '{0}.in'.format(test_name)
        )
        path_test = os.path.join(base_dir, test_name)

        # create test file based on initial template
        shutil.copyfile(path_in, path_test)

        # get (m|a)time of file
        fstats_orig = os.stat(path_test)

        # define how far we predate the file
        age = 5*24*60*60

        # set (m|a)time of file 5 days into the past
        os.utime(path_test, (fstats_orig.st_mtime-age, fstats_orig.st_atime-age))

        ret = self.run_state('file.replace',
            name=path_test,
            pattern='^hello world$',
            repl='goodbye world',
            show_changes=True,
            flags=['IGNORECASE'],
            backup=False
        )

        # get (m|a)time of file
        fstats_post = os.stat(path_test)

        # ensure, the file content didn't change
        self.assertTrue(filecmp.cmp(path_in, path_test))

        # ensure no backup file was created
        self.assertFalse(os.path.exists(path_test + '.bak'))

        # ensure the file's mtime didn't change
        self.assertTrue(fstats_post.st_mtime, fstats_orig.st_mtime-age)

        # ensure, all 'file.replace' runs reported success
        self.assertSaltTrueReturn(ret)

    def test_serialize(self):
        '''
        Test to ensure that file.serialize returns a data structure that's
        both serialized and formatted properly
        '''
        path_test = os.path.join(TMP, 'test_serialize')
        ret = self.run_state('file.serialize',
                name=path_test,
                dataset={'name': 'naive',
                    'description': 'A basic test',
                    'a_list': ['first_element', 'second_element'],
                    'finally': 'the last item'},
                formatter='json')

        with salt.utils.files.fopen(path_test, 'r') as fp_:
            serialized_file = fp_.read()

        expected_file = os.linesep.join([
            '{',
            '  "a_list": [',
            '    "first_element",',
            '    "second_element"',
            '  ],',
            '  "description": "A basic test",',
            '  "finally": "the last item",',
            '  "name": "naive"',
            '}',
            '',
        ])
        self.assertEqual(serialized_file, expected_file)

    @with_tempdir()
    def test_replace_issue_18841_omit_backup(self, base_dir):
        '''
        Test the (mis-)behaviour of file.replace as described in #18841:

        Using file.replace in a way which shouldn't modify the file at all
        results in changed mtime of the original file and a backup file being created.

        # Case description

        The tested file contains multiple lines
        The tested file contains a line already matching the replacement (no change needed)
        The tested file's content shouldn't change at all
        The tested file's mtime shouldn't change at all
        No backup file should be created, although backup=False isn't explicitly defined
        '''
        test_name = 'test_replace_issue_18841_omit_backup'
        path_in = os.path.join(
            FILES, 'file.replace', '{0}.in'.format(test_name)
        )
        path_test = os.path.join(base_dir, test_name)

        # create test file based on initial template
        shutil.copyfile(path_in, path_test)

        # get (m|a)time of file
        fstats_orig = os.stat(path_test)

        # define how far we predate the file
        age = 5*24*60*60

        # set (m|a)time of file 5 days into the past
        os.utime(path_test, (fstats_orig.st_mtime-age, fstats_orig.st_atime-age))

        ret = self.run_state('file.replace',
            name=path_test,
            pattern='^hello world$',
            repl='goodbye world',
            show_changes=True,
            flags=['IGNORECASE']
        )

        # get (m|a)time of file
        fstats_post = os.stat(path_test)

        # ensure, the file content didn't change
        self.assertTrue(filecmp.cmp(path_in, path_test))

        # ensure no backup file was created
        self.assertFalse(os.path.exists(path_test + '.bak'))

        # ensure the file's mtime didn't change
        self.assertTrue(fstats_post.st_mtime, fstats_orig.st_mtime-age)

        # ensure, all 'file.replace' runs reported success
        self.assertSaltTrueReturn(ret)

    @with_tempfile()
    def test_comment(self, name):
        '''
        file.comment
        '''
        # write a line to file
        with salt.utils.files.fopen(name, 'w+') as fp_:
            fp_.write('comment_me')

        # Look for changes with test=True: return should be "None" at the first run
        ret = self.run_state('file.comment', test=True, name=name, regex='^comment')
        self.assertSaltNoneReturn(ret)

        # comment once
        ret = self.run_state('file.comment', name=name, regex='^comment')
        # result is positive
        self.assertSaltTrueReturn(ret)
        # line is commented
        with salt.utils.files.fopen(name, 'r') as fp_:
            self.assertTrue(fp_.read().startswith('#comment'))

        # comment twice
        ret = self.run_state('file.comment', name=name, regex='^comment')

        # result is still positive
        self.assertSaltTrueReturn(ret)
        # line is still commented
        with salt.utils.files.fopen(name, 'r') as fp_:
            self.assertTrue(fp_.read().startswith('#comment'))

        # Test previously commented file returns "True" now and not "None" with test=True
        ret = self.run_state('file.comment', test=True, name=name, regex='^comment')
        self.assertSaltTrueReturn(ret)

    @with_tempfile()
    def test_test_comment(self, name):
        '''
        file.comment test interface
        '''
        with salt.utils.files.fopen(name, 'w+') as fp_:
            fp_.write('comment_me')
        ret = self.run_state(
            'file.comment', test=True, name=name, regex='.*comment.*',
        )
        with salt.utils.files.fopen(name, 'r') as fp_:
            self.assertNotIn('#comment', fp_.read())
        self.assertSaltNoneReturn(ret)

    @with_tempfile()
    def test_uncomment(self, name):
        '''
        file.uncomment
        '''
        with salt.utils.files.fopen(name, 'w+') as fp_:
            fp_.write('#comment_me')
        ret = self.run_state('file.uncomment', name=name, regex='^comment')
        with salt.utils.files.fopen(name, 'r') as fp_:
            self.assertNotIn('#comment', fp_.read())
        self.assertSaltTrueReturn(ret)

    @with_tempfile()
    def test_test_uncomment(self, name):
        '''
        file.comment test interface
        '''
        with salt.utils.files.fopen(name, 'w+') as fp_:
            fp_.write('#comment_me')
        ret = self.run_state(
            'file.uncomment', test=True, name=name, regex='^comment.*'
        )
        with salt.utils.files.fopen(name, 'r') as fp_:
            self.assertIn('#comment', fp_.read())
        self.assertSaltNoneReturn(ret)

    @with_tempfile()
    def test_append(self, name):
        '''
        file.append
        '''
        with salt.utils.files.fopen(name, 'w+') as fp_:
            fp_.write('#salty!')
        ret = self.run_state('file.append', name=name, text='cheese')
        with salt.utils.files.fopen(name, 'r') as fp_:
            self.assertIn('cheese', fp_.read())
        self.assertSaltTrueReturn(ret)

    @with_tempfile()
    def test_test_append(self, name):
        '''
        file.append test interface
        '''
        with salt.utils.files.fopen(name, 'w+') as fp_:
            fp_.write('#salty!')
        ret = self.run_state(
            'file.append', test=True, name=name, text='cheese'
        )
        with salt.utils.files.fopen(name, 'r') as fp_:
            self.assertNotIn('cheese', fp_.read())
        self.assertSaltNoneReturn(ret)

    @with_tempdir()
    def test_append_issue_1864_makedirs(self, base_dir):
        '''
        file.append but create directories if needed as an option, and create
        the file if it doesn't exist
        '''
        fname = 'append_issue_1864_makedirs'
        name = os.path.join(base_dir, fname)

        # Non existing file get's touched
        ret = self.run_state(
            'file.append', name=name, text='cheese', makedirs=True
        )
        self.assertSaltTrueReturn(ret)

        # Nested directory and file get's touched
        name = os.path.join(base_dir, 'issue_1864', fname)
        ret = self.run_state(
            'file.append', name=name, text='cheese', makedirs=True
        )
        self.assertSaltTrueReturn(ret)

        # Parent directory exists but file does not and makedirs is False
        name = os.path.join(base_dir, 'issue_1864', fname + '2')
        ret = self.run_state(
            'file.append', name=name, text='cheese'
        )
        self.assertSaltTrueReturn(ret)
        self.assertTrue(os.path.isfile(name))

    @with_tempdir()
    def test_prepend_issue_27401_makedirs(self, base_dir):
        '''
        file.prepend but create directories if needed as an option, and create
        the file if it doesn't exist
        '''
        fname = 'prepend_issue_27401'
        name = os.path.join(base_dir, fname)

        # Non existing file get's touched
        ret = self.run_state(
            'file.prepend', name=name, text='cheese', makedirs=True
        )
        self.assertSaltTrueReturn(ret)

        # Nested directory and file get's touched
        name = os.path.join(base_dir, 'issue_27401', fname)
        ret = self.run_state(
            'file.prepend', name=name, text='cheese', makedirs=True
        )
        self.assertSaltTrueReturn(ret)

        # Parent directory exists but file does not and makedirs is False
        name = os.path.join(base_dir, 'issue_27401', fname + '2')
        ret = self.run_state(
            'file.prepend', name=name, text='cheese'
        )
        self.assertSaltTrueReturn(ret)
        self.assertTrue(os.path.isfile(name))

    @with_tempfile()
    def test_touch(self, name):
        '''
        file.touch
        '''
        ret = self.run_state('file.touch', name=name)
        self.assertTrue(os.path.isfile(name))
        self.assertSaltTrueReturn(ret)

    @with_tempfile(create=False)
    def test_test_touch(self, name):
        '''
        file.touch test interface
        '''
        ret = self.run_state('file.touch', test=True, name=name)
        self.assertFalse(os.path.isfile(name))
        self.assertSaltNoneReturn(ret)

    @with_tempdir()
    def test_touch_directory(self, base_dir):
        '''
        file.touch a directory
        '''
        name = os.path.join(base_dir, 'touch_test_dir')
        os.mkdir(name)

        ret = self.run_state('file.touch', name=name)
        self.assertSaltTrueReturn(ret)
        self.assertTrue(os.path.isdir(name))

    @with_tempdir()
    def test_issue_2227_file_append(self, base_dir):
        '''
        Text to append includes a percent symbol
        '''
        # let's make use of existing state to create a file with contents to
        # test against
        tmp_file_append = os.path.join(base_dir, 'test.append')

        self.run_state('file.touch', name=tmp_file_append)
        self.run_state(
            'file.append',
            name=tmp_file_append,
            source='salt://testappend/firstif')
        self.run_state(
            'file.append',
            name=tmp_file_append,
            source='salt://testappend/secondif')

        # Now our real test
        try:
            ret = self.run_state(
                'file.append',
                name=tmp_file_append,
                text="HISTTIMEFORMAT='%F %T '")
            self.assertSaltTrueReturn(ret)
            with salt.utils.files.fopen(tmp_file_append, 'r') as fp_:
                contents_pre = fp_.read()

            # It should not append text again
            ret = self.run_state(
                'file.append',
                name=tmp_file_append,
                text="HISTTIMEFORMAT='%F %T '")
            self.assertSaltTrueReturn(ret)

            with salt.utils.files.fopen(tmp_file_append, 'r') as fp_:
                contents_post = fp_.read()

            self.assertEqual(contents_pre, contents_post)
        except AssertionError:
            if os.path.exists(tmp_file_append):
                shutil.copy(tmp_file_append, tmp_file_append + '.bak')
            raise

    def do_patch(self, patch_name='hello', src='Hello\n'):
        if not self.run_function('cmd.has_exec', ['patch']):
            self.skipTest('patch is not installed')
        src_file = os.path.join(TMP, 'src.txt')
        with salt.utils.files.fopen(src_file, 'w+') as fp:
            fp.write(src)
        ret = self.run_state(
            'file.patch',
            name=src_file,
            source='salt://{0}.patch'.format(patch_name),
            hash='md5=f0ef7081e1539ac00ef5b761b4fb01b3',
        )
        return src_file, ret

    def test_patch(self):
        src_file, ret = self.do_patch()
        self.assertSaltTrueReturn(ret)
        with salt.utils.files.fopen(src_file) as fp:
            self.assertEqual(fp.read(), 'Hello world\n')

    def test_patch_hash_mismatch(self):
        src_file, ret = self.do_patch('hello_dolly')
        self.assertSaltFalseReturn(ret)
        self.assertInSaltComment(
            'Hash mismatch after patch was applied',
            ret
        )

    def test_patch_already_applied(self):
        src_file, ret = self.do_patch(src='Hello world\n')
        self.assertSaltTrueReturn(ret)
        self.assertInSaltComment('Patch is already applied', ret)

    @with_tempdir()
    def test_issue_2401_file_comment(self, base_dir):
        # Get a path to the temporary file
        tmp_file = os.path.join(base_dir, 'issue-2041-comment.txt')
        # Write some data to it
        with salt.utils.files.fopen(tmp_file, 'w') as fp_:
            fp_.write('hello\nworld\n')
        # create the sls template
        template_lines = [
            '{0}:'.format(tmp_file),
            '  file.comment:',
            '    - regex: ^world'
        ]
        template = '\n'.join(template_lines)
        try:
            ret = self.run_function(
                'state.template_str', [template], timeout=120
            )
            self.assertSaltTrueReturn(ret)
            self.assertNotInSaltComment('Pattern already commented', ret)
            self.assertInSaltComment('Commented lines successfully', ret)

            # This next time, it is already commented.
            ret = self.run_function(
                'state.template_str', [template], timeout=120
            )

            self.assertSaltTrueReturn(ret)
            self.assertInSaltComment('Pattern already commented', ret)
        except AssertionError:
            shutil.copy(tmp_file, tmp_file + '.bak')
            raise

    @with_tempdir()
    def test_issue_2379_file_append(self, base_dir):
        # Get a path to the temporary file
        tmp_file = os.path.join(base_dir, 'issue-2379-file-append.txt')
        # Write some data to it
        with salt.utils.files.fopen(tmp_file, 'w') as fp_:
            fp_.write(
                'hello\nworld\n'           # Some junk
                '#PermitRootLogin yes\n'   # Commented text
                '# PermitRootLogin yes\n'  # Commented text with space
            )
        # create the sls template
        template_lines = [
            '{0}:'.format(tmp_file),
            '  file.append:',
            '    - text: PermitRootLogin yes'
        ]
        template = '\n'.join(template_lines)
        try:
            ret = self.run_function('state.template_str', [template])

            self.assertSaltTrueReturn(ret)
            self.assertInSaltComment('Appended 1 lines', ret)
        except AssertionError:
            shutil.copy(tmp_file, tmp_file + '.bak')
            raise

    @skipIf(IS_WINDOWS, 'Mode not available in Windows')
    @with_tempdir(create=False)
    @with_tempdir(create=False)
    def test_issue_2726_mode_kwarg(self, dir1, dir2):
        # Let's test for the wrong usage approach
        bad_mode_kwarg_testfile = os.path.join(
            dir1, 'bad_mode_kwarg', 'testfile'
        )
        bad_template = [
            '{0}:'.format(bad_mode_kwarg_testfile),
            '  file.recurse:',
            '    - source: salt://testfile',
            '    - mode: 644'
        ]
        ret = self.run_function(
            'state.template_str', [os.linesep.join(bad_template)]
        )
        self.assertSaltFalseReturn(ret)
        self.assertInSaltComment(
            '\'mode\' is not allowed in \'file.recurse\'. Please use '
            '\'file_mode\' and \'dir_mode\'.',
            ret
        )
        self.assertNotInSaltComment(
            'TypeError: managed() got multiple values for keyword '
            'argument \'mode\'',
            ret
        )

        # Now, the correct usage approach
        good_mode_kwargs_testfile = os.path.join(
            dir2, 'good_mode_kwargs', 'testappend'
        )
        good_template = [
            '{0}:'.format(good_mode_kwargs_testfile),
            '  file.recurse:',
            '    - source: salt://testappend',
            '    - dir_mode: 744',
            '    - file_mode: 644',
        ]
        ret = self.run_function(
            'state.template_str', [os.linesep.join(good_template)]
        )
        self.assertSaltTrueReturn(ret)

    @with_tempdir()
    def test_issue_8343_accumulated_require_in(self, base_dir):
        template_path = os.path.join(TMP_STATE_TREE, 'issue-8343.sls')
        testcase_filedest = os.path.join(base_dir, 'issue-8343.txt')
        if os.path.exists(template_path):
            os.remove(template_path)
        if os.path.exists(testcase_filedest):
            os.remove(testcase_filedest)
        sls_template = [
            '{0}:',
            '  file.managed:',
            '    - contents: |',
            '                #',
            '',
            'prepend-foo-accumulator-from-pillar:',
            '  file.accumulated:',
            '    - require_in:',
            '      - file: prepend-foo-management',
            '    - filename: {0}',
            '    - text: |',
            '            foo',
            '',
            'append-foo-accumulator-from-pillar:',
            '  file.accumulated:',
            '    - require_in:',
            '      - file: append-foo-management',
            '    - filename: {0}',
            '    - text: |',
            '            bar',
            '',
            'prepend-foo-management:',
            '  file.blockreplace:',
            '    - name: {0}',
            '    - marker_start: "#-- start salt managed zonestart -- PLEASE, DO NOT EDIT"',
            '    - marker_end: "#-- end salt managed zonestart --"',
            "    - content: ''",
            '    - prepend_if_not_found: True',
            "    - backup: '.bak'",
            '    - show_changes: True',
            '',
            'append-foo-management:',
            '  file.blockreplace:',
            '    - name: {0}',
            '    - marker_start: "#-- start salt managed zoneend -- PLEASE, DO NOT EDIT"',
            '    - marker_end: "#-- end salt managed zoneend --"',
            "    - content: ''",
            '    - append_if_not_found: True',
            "    - backup: '.bak2'",
            '    - show_changes: True',
            '']
        with salt.utils.files.fopen(template_path, 'w') as fp_:
            fp_.write(
                os.linesep.join(sls_template).format(testcase_filedest))

        ret = self.run_function('state.sls', mods='issue-8343')
        for name, step in six.iteritems(ret):
            self.assertSaltTrueReturn({name: step})
        with salt.utils.files.fopen(testcase_filedest) as fp_:
            contents = fp_.read().split(os.linesep)

        expected = [
            '#-- start salt managed zonestart -- PLEASE, DO NOT EDIT',
            'foo',
            '#-- end salt managed zonestart --',
            '#',
            '#-- start salt managed zoneend -- PLEASE, DO NOT EDIT',
            'bar',
            '#-- end salt managed zoneend --',
            '']

        self.assertEqual(expected, contents)

    @with_tempdir()
    def test_issue_11003_immutable_lazy_proxy_sum(self, base_dir):
        # causes the Import-Module ServerManager error on Windows
        template_path = os.path.join(TMP_STATE_TREE, 'issue-11003.sls')
        testcase_filedest = os.path.join(base_dir, 'issue-11003.txt')
        sls_template = [
            'a{0}:',
            '  file.absent:',
            '    - name: {0}',
            '',
            '{0}:',
            '  file.managed:',
            '    - contents: |',
            '                #',
            '',
            'test-acc1:',
            '  file.accumulated:',
            '    - require_in:',
            '      - file: final',
            '    - filename: {0}',
            '    - text: |',
            '            bar',
            '',
            'test-acc2:',
            '  file.accumulated:',
            '    - watch_in:',
            '      - file: final',
            '    - filename: {0}',
            '    - text: |',
            '            baz',
            '',
            'final:',
            '  file.blockreplace:',
            '    - name: {0}',
            '    - marker_start: "#-- start managed zone PLEASE, DO NOT EDIT"',
            '    - marker_end: "#-- end managed zone"',
            '    - content: \'\'',
            '    - append_if_not_found: True',
            '    - show_changes: True'
        ]

        with salt.utils.files.fopen(template_path, 'w') as fp_:
            fp_.write(os.linesep.join(sls_template).format(testcase_filedest))

        ret = self.run_function('state.sls', mods='issue-11003')
        for name, step in six.iteritems(ret):
            self.assertSaltTrueReturn({name: step})
        with salt.utils.files.fopen(testcase_filedest) as fp_:
            contents = fp_.read().split(os.linesep)

        begin = contents.index(
            '#-- start managed zone PLEASE, DO NOT EDIT') + 1
        end = contents.index('#-- end managed zone')
        block_contents = contents[begin:end]
        for item in ('', 'bar', 'baz'):
            block_contents.remove(item)
        self.assertEqual(block_contents, [])

    @with_tempdir()
    def test_issue_8947_utf8_sls(self, base_dir):
        '''
        Test some file operation with utf-8 characters on the sls

        This is more generic than just a file test. Feel free to move
        '''
        self.maxDiff = None
        korean_1 = '한국어 시험'
        korean_2 = '첫 번째 행'
        korean_3 = '마지막 행'
        test_file = os.path.join(base_dir, '{0}.txt'.format(korean_1))
        test_file_encoded = test_file
        template_path = os.path.join(TMP_STATE_TREE, 'issue-8947.sls')
        # create the sls template
        template = textwrap.dedent('''\
            some-utf8-file-create:
              file.managed:
                - name: {test_file}
                - contents: {korean_1}
                - makedirs: True
                - replace: True
                - show_diff: True
            some-utf8-file-create2:
              file.managed:
                - name: {test_file}
                - contents: |
                   {korean_2}
                   {korean_1}
                   {korean_3}
                - replace: True
                - show_diff: True
            some-utf8-file-content-test:
              cmd.run:
                - name: 'cat "{test_file}"'
                - require:
                  - file: some-utf8-file-create2
            '''.format(**locals()))

        # Save template file
        with salt.utils.files.fopen(template_path, 'wb') as fp_:
            fp_.write(salt.utils.stringutils.to_bytes(template))

        try:
            result = self.run_function('state.sls', mods='issue-8947')
            if not isinstance(result, dict):
                raise AssertionError(
                    ('Something went really wrong while testing this sls:'
                    ' {0}').format(repr(result))
                )
            # difflib produces different output on python 2.6 than on >=2.7
            if sys.version_info < (2, 7):
                diff = '---  \n+++  \n@@ -1,1 +1,3 @@\n'
            else:
                diff = '--- \n+++ \n@@ -1 +1,3 @@\n'
            diff += (
                '+첫 번째 행{0}'
                ' 한국어 시험{0}'
                '+마지막 행{0}'
            ).format(os.linesep)

            ret = {x.split('_|-')[1]: y for x, y in six.iteritems(result)}

            # Confirm initial creation of file
            self.assertEqual(
                ret['some-utf8-file-create']['comment'],
                'File {0} updated'.format(test_file_encoded)
            )
            self.assertEqual(
                ret['some-utf8-file-create']['changes'],
                {'diff': 'New file'}
            )

            # Confirm file was modified and that the diff was as expected
            self.assertEqual(
                ret['some-utf8-file-create2']['comment'],
                'File {0} updated'.format(test_file_encoded)
            )
            self.assertEqual(
                ret['some-utf8-file-create2']['changes'],
                {'diff': diff}
            )

            # Confirm that the file has the expected contents as specified in
            # the prior state.
            self.assertEqual(
                ret['some-utf8-file-content-test']['comment'],
                'Command "cat "{0}"" run'.format(test_file_encoded)
            )
            self.assertEqual(
                ret['some-utf8-file-content-test']['changes']['stdout'],
                '\n'.join((korean_2, korean_1, korean_3))
            )

        finally:
            try:
                os.remove(template_path)
            except OSError:
                pass

    @skip_if_not_root
    @skipIf(not HAS_PWD, "pwd not available. Skipping test")
    @skipIf(not HAS_GRP, "grp not available. Skipping test")
    @with_system_user_and_group('user12209', 'group12209',
                                on_existing='delete', delete=True)
    @with_tempdir()
    def test_issue_12209_follow_symlinks(self, tempdir, user, group):
        '''
        Ensure that symlinks are properly chowned when recursing (following
        symlinks)
        '''
        # Make the directories for this test
        onedir = os.path.join(tempdir, 'one')
        twodir = os.path.join(tempdir, 'two')
        os.mkdir(onedir)
        os.symlink(onedir, twodir)

        # Run the state
        ret = self.run_state(
            'file.directory', name=tempdir, follow_symlinks=True,
            user=user, group=group, recurse=['user', 'group']
        )
        self.assertSaltTrueReturn(ret)

        # Double-check, in case state mis-reported a True result. Since we are
        # following symlinks, we expect twodir to still be owned by root, but
        # onedir should be owned by the 'issue12209' user.
        onestats = os.stat(onedir)
        twostats = os.lstat(twodir)
        self.assertEqual(pwd.getpwuid(onestats.st_uid).pw_name, user)
        self.assertEqual(pwd.getpwuid(twostats.st_uid).pw_name, 'root')
        self.assertEqual(grp.getgrgid(onestats.st_gid).gr_name, group)
        if salt.utils.path.which('id'):
            root_group = self.run_function('user.primary_group', ['root'])
            self.assertEqual(grp.getgrgid(twostats.st_gid).gr_name, root_group)

    @skip_if_not_root
    @skipIf(not HAS_PWD, "pwd not available. Skipping test")
    @skipIf(not HAS_GRP, "grp not available. Skipping test")
    @with_system_user_and_group('user12209', 'group12209',
                                on_existing='delete', delete=True)
    @with_tempdir()
    def test_issue_12209_no_follow_symlinks(self, tempdir, user, group):
        '''
        Ensure that symlinks are properly chowned when recursing (not following
        symlinks)
        '''
        # Make the directories for this test
        onedir = os.path.join(tempdir, 'one')
        twodir = os.path.join(tempdir, 'two')
        os.mkdir(onedir)
        os.symlink(onedir, twodir)

        # Run the state
        ret = self.run_state(
            'file.directory', name=tempdir, follow_symlinks=False,
            user=user, group=group, recurse=['user', 'group']
        )
        self.assertSaltTrueReturn(ret)

        # Double-check, in case state mis-reported a True result. Since we
        # are not following symlinks, we expect twodir to now be owned by
        # the 'issue12209' user, just link onedir.
        onestats = os.stat(onedir)
        twostats = os.lstat(twodir)
        self.assertEqual(pwd.getpwuid(onestats.st_uid).pw_name, user)
        self.assertEqual(pwd.getpwuid(twostats.st_uid).pw_name, user)
        self.assertEqual(grp.getgrgid(onestats.st_gid).gr_name, group)
        self.assertEqual(grp.getgrgid(twostats.st_gid).gr_name, group)

    @with_tempfile(create=False)
    @with_tempfile()
    def test_template_local_file(self, source, dest):
        '''
        Test a file.managed state with a local file as the source. Test both
        with the file:// protocol designation prepended, and without it.
        '''
        with salt.utils.files.fopen(source, 'w') as fp_:
            fp_.write('{{ foo }}\n')

        for prefix in ('file://', ''):
            ret = self.run_state(
                'file.managed',
                name=dest,
                source=prefix + source,
                template='jinja',
                context={'foo': 'Hello world!'}
            )
            self.assertSaltTrueReturn(ret)

    @with_tempfile()
    def test_template_local_file_noclobber(self, source):
        '''
        Test the case where a source file is in the minion's local filesystem,
        and the source path is the same as the destination path.
        '''
        with salt.utils.files.fopen(source, 'w') as fp_:
            fp_.write('{{ foo }}\n')

        ret = self.run_state(
            'file.managed',
            name=source,
            source=source,
            template='jinja',
            context={'foo': 'Hello world!'}
        )
        self.assertSaltFalseReturn(ret)
        self.assertIn(
            ('Source file cannot be the same as destination'),
            ret[next(iter(ret))]['comment'],
        )

    @with_tempfile(create=False)
    @with_tempfile(create=False)
    def test_issue_25250_force_copy_deletes(self, source, dest):
        '''
        ensure force option in copy state does not delete target file
        '''
        shutil.copyfile(os.path.join(FILES, 'hosts'), source)
        shutil.copyfile(os.path.join(FILES, 'file/base/cheese'), dest)

        self.run_state('file.copy', name=dest, source=source, force=True)
        self.assertTrue(os.path.exists(dest))
        self.assertTrue(filecmp.cmp(source, dest))

        os.remove(source)
        os.remove(dest)

    @destructiveTest
    @with_tempfile()
    def test_file_copy_make_dirs(self, source):
        '''
        ensure make_dirs creates correct user perms
        '''
        shutil.copyfile(os.path.join(FILES, 'hosts'), source)
        dest = os.path.join(TMP, 'dir1', 'dir2', 'copied_file.txt')

        user = 'salt'
        mode = '0644'
        self.run_function('user.add', [user])
        ret = self.run_state('file.copy', name=dest, source=source, user=user,
                             makedirs=True, mode=mode)
        file_checks = [dest, os.path.join(TMP, 'dir1'), os.path.join(TMP, 'dir1', 'dir2')]
        for check in file_checks:
            user_check = self.run_function('file.get_user', [check])
            mode_check = self.run_function('file.get_mode', [check])
            assert user_check == user
            assert salt.utils.files.normalize_mode(mode_check) == mode

    def test_contents_pillar_with_pillar_list(self):
        '''
        This tests for any regressions for this issue:
        https://github.com/saltstack/salt/issues/30934
        '''
        state_file = 'file_contents_pillar'

        ret = self.run_function('state.sls', mods=state_file)
        self.assertSaltTrueReturn(ret)

    def test_binary_contents(self):
        '''
        This tests to ensure that binary contents do not cause a traceback.
        '''
        name = os.path.join(TMP, '1px.gif')
        try:
            ret = self.run_state(
                'file.managed',
                name=name,
                contents=BINARY_FILE)
            self.assertSaltTrueReturn(ret)
        finally:
            try:
                os.remove(name)
            except OSError:
                pass

    @skip_if_not_root
    @skipIf(not HAS_PWD, "pwd not available. Skipping test")
    @skipIf(not HAS_GRP, "grp not available. Skipping test")
    @with_system_user_and_group('user12209', 'group12209',
                                on_existing='delete', delete=True)
    @with_tempdir()
    def test_issue_48336_file_managed_mode_setuid(self, tempdir, user, group):
        '''
        Ensure that mode is correct with changing of ownership and group
        symlinks)
        '''
        tempfile = os.path.join(tempdir, 'temp_file_issue_48336')

        # Run the state
        ret = self.run_state(
            'file.managed', name=tempfile,
            user=user, group=group, mode='4750',
        )
        self.assertSaltTrueReturn(ret)

        # Check that the owner and group are correct, and
        # the mode is what we expect
        temp_file_stats = os.stat(tempfile)

        # Normalize the mode
        temp_file_mode = six.text_type(oct(stat.S_IMODE(temp_file_stats.st_mode)))
        temp_file_mode = salt.utils.files.normalize_mode(temp_file_mode)

        self.assertEqual(temp_file_mode, '4750')
        self.assertEqual(pwd.getpwuid(temp_file_stats.st_uid).pw_name, user)
        self.assertEqual(grp.getgrgid(temp_file_stats.st_gid).gr_name, group)

    @with_tempdir()
    def test_issue_48557(self, tempdir):
        tempfile = os.path.join(tempdir, 'temp_file_issue_48557')
        with salt.utils.files.fopen(tempfile, 'wb') as fp:
            fp.write(os.linesep.join([
                'test1',
                'test2',
                'test3',
                '',
            ]).encode('utf-8'))
        ret = self.run_state('file.line',
                             name=tempfile,
                             after='test2',
                             mode='insert',
                             content='test4')
        self.assertSaltTrueReturn(ret)
        with salt.utils.files.fopen(tempfile, 'rb') as fp:
            content = fp.read()
        self.assertEqual(content, os.linesep.join([
            'test1',
            'test2',
            'test4',
            'test3',
            '',
        ]).encode('utf-8'))


class BlockreplaceTest(ModuleCase, SaltReturnAssertsMixin):
    marker_start = '# start'
    marker_end = '# end'
<<<<<<< HEAD
    content = os.linesep.join([
        'Line 1 of block',
        'Line 2 of block',
        ''
    ])
    without_block = os.linesep.join([
        'Hello world!',
        '',
        '# comment here',
        ''
    ])
    with_non_matching_block = os.linesep.join([
=======
    content = six.text_type(os.linesep.join([
        'Line 1 of block',
        'Line 2 of block',
        '']))
    without_block = six.text_type(os.linesep.join([
        'Hello world!',
        '',
        '# comment here',
        '']))
    with_non_matching_block = six.text_type(os.linesep.join([
>>>>>>> 879c3ad7
        'Hello world!',
        '',
        '# start',
        'No match here',
        '# end',
        '# comment here',
<<<<<<< HEAD
        ''
    ])
    with_non_matching_block_and_marker_end_not_after_newline = os.linesep.join([
=======
        '']))
    with_non_matching_block_and_marker_end_not_after_newline = six.text_type(os.linesep.join([
>>>>>>> 879c3ad7
        'Hello world!',
        '',
        '# start',
        'No match here# end',
        '# comment here',
<<<<<<< HEAD
        ''
    ])
    with_matching_block = os.linesep.join([
=======
        '']))
    with_matching_block = six.text_type(os.linesep.join([
>>>>>>> 879c3ad7
        'Hello world!',
        '',
        '# start',
        'Line 1 of block',
        'Line 2 of block',
        '# end',
        '# comment here',
<<<<<<< HEAD
        ''
    ])
    with_matching_block_and_extra_newline = os.linesep.join([
=======
        '']))
    with_matching_block_and_extra_newline = six.text_type(os.linesep.join([
>>>>>>> 879c3ad7
        'Hello world!',
        '',
        '# start',
        'Line 1 of block',
        'Line 2 of block',
        '',
        '# end',
        '# comment here',
<<<<<<< HEAD
        ''
    ])
    with_matching_block_and_marker_end_not_after_newline = os.linesep.join([
=======
        '']))
    with_matching_block_and_marker_end_not_after_newline = six.text_type(os.linesep.join([
>>>>>>> 879c3ad7
        'Hello world!',
        '',
        '# start',
        'Line 1 of block',
        'Line 2 of block# end',
        '# comment here',
<<<<<<< HEAD
        ''
    ])
=======
        '']))
>>>>>>> 879c3ad7
    content_explicit_posix_newlines = ('Line 1 of block\n'
                                       'Line 2 of block\n')
    content_explicit_windows_newlines = ('Line 1 of block\r\n'
                                         'Line 2 of block\r\n')
    without_block_explicit_posix_newlines = ('Hello world!\n\n'
                                             '# comment here\n')
    without_block_explicit_windows_newlines = ('Hello world!\r\n\r\n'
                                               '# comment here\r\n')
    with_block_prepended_explicit_posix_newlines = ('# start\n'
                                                    'Line 1 of block\n'
                                                    'Line 2 of block\n'
                                                    '# end\n'
                                                    'Hello world!\n\n'
                                                    '# comment here\n')
    with_block_prepended_explicit_windows_newlines = ('# start\r\n'
                                                      'Line 1 of block\r\n'
                                                      'Line 2 of block\r\n'
                                                      '# end\r\n'
                                                      'Hello world!\r\n\r\n'
                                                      '# comment here\r\n')
    with_block_appended_explicit_posix_newlines = ('Hello world!\n\n'
                                                   '# comment here\n'
                                                   '# start\n'
                                                   'Line 1 of block\n'
                                                   'Line 2 of block\n'
                                                   '# end\n')
    with_block_appended_explicit_windows_newlines = ('Hello world!\r\n\r\n'
                                                     '# comment here\r\n'
                                                     '# start\r\n'
                                                     'Line 1 of block\r\n'
                                                     'Line 2 of block\r\n'
                                                     '# end\r\n')

    @staticmethod
    def _write(dest, content):
        with salt.utils.files.fopen(dest, 'wb') as fp_:
            fp_.write(salt.utils.stringutils.to_bytes(content))

    @staticmethod
    def _read(src):
        with salt.utils.files.fopen(src, 'rb') as fp_:
            return salt.utils.stringutils.to_unicode(fp_.read())

    @with_tempfile()
    def test_prepend(self, name):
        '''
        Test blockreplace when prepend_if_not_found=True and block doesn't
        exist in file.
        '''
        expected = self.marker_start + os.linesep + self.content + \
            self.marker_end + os.linesep + self.without_block

        # Pass 1: content ends in newline
        self._write(name, self.without_block)
        ret = self.run_state('file.blockreplace',
                             name=name,
                             content=self.content,
                             marker_start=self.marker_start,
                             marker_end=self.marker_end,
                             prepend_if_not_found=True)
        self.assertSaltTrueReturn(ret)
        self.assertTrue(ret[next(iter(ret))]['changes'])
        self.assertEqual(self._read(name), expected)
        # Pass 1a: Re-run state, no changes should be made
        ret = self.run_state('file.blockreplace',
                             name=name,
                             content=self.content,
                             marker_start=self.marker_start,
                             marker_end=self.marker_end,
                             prepend_if_not_found=True)
        self.assertSaltTrueReturn(ret)
        self.assertFalse(ret[next(iter(ret))]['changes'])
        self.assertEqual(self._read(name), expected)

        # Pass 2: content does not end in newline
        self._write(name, self.without_block)
        ret = self.run_state('file.blockreplace',
                             name=name,
                             content=self.content.rstrip('\r\n'),
                             marker_start=self.marker_start,
                             marker_end=self.marker_end,
                             prepend_if_not_found=True)
        self.assertSaltTrueReturn(ret)
        self.assertTrue(ret[next(iter(ret))]['changes'])
        self.assertEqual(self._read(name), expected)
        # Pass 2a: Re-run state, no changes should be made
        ret = self.run_state('file.blockreplace',
                             name=name,
                             content=self.content.rstrip('\r\n'),
                             marker_start=self.marker_start,
                             marker_end=self.marker_end,
                             prepend_if_not_found=True)
        self.assertSaltTrueReturn(ret)
        self.assertFalse(ret[next(iter(ret))]['changes'])
        self.assertEqual(self._read(name), expected)

    @with_tempfile()
    def test_prepend_append_newline(self, name):
        '''
        Test blockreplace when prepend_if_not_found=True and block doesn't
        exist in file. Test with append_newline explicitly set to True.
        '''
        # Pass 1: content ends in newline
        expected = self.marker_start + os.linesep + self.content + \
            os.linesep + self.marker_end + os.linesep + self.without_block
        self._write(name, self.without_block)
        ret = self.run_state('file.blockreplace',
                             name=name,
                             content=self.content,
                             marker_start=self.marker_start,
                             marker_end=self.marker_end,
                             prepend_if_not_found=True,
                             append_newline=True)
        self.assertSaltTrueReturn(ret)
        self.assertTrue(ret[next(iter(ret))]['changes'])
        self.assertEqual(self._read(name), expected)
        # Pass 1a: Re-run state, no changes should be made
        ret = self.run_state('file.blockreplace',
                             name=name,
                             content=self.content,
                             marker_start=self.marker_start,
                             marker_end=self.marker_end,
                             prepend_if_not_found=True,
                             append_newline=True)
        self.assertSaltTrueReturn(ret)
        self.assertFalse(ret[next(iter(ret))]['changes'])
        self.assertEqual(self._read(name), expected)

        # Pass 2: content does not end in newline
        expected = self.marker_start + os.linesep + self.content + \
            self.marker_end + os.linesep + self.without_block
        self._write(name, self.without_block)
        ret = self.run_state('file.blockreplace',
                             name=name,
                             content=self.content.rstrip('\r\n'),
                             marker_start=self.marker_start,
                             marker_end=self.marker_end,
                             prepend_if_not_found=True,
                             append_newline=True)
        self.assertSaltTrueReturn(ret)
        self.assertTrue(ret[next(iter(ret))]['changes'])
        self.assertEqual(self._read(name), expected)
        # Pass 2a: Re-run state, no changes should be made
        ret = self.run_state('file.blockreplace',
                             name=name,
                             content=self.content.rstrip('\r\n'),
                             marker_start=self.marker_start,
                             marker_end=self.marker_end,
                             prepend_if_not_found=True,
                             append_newline=True)
        self.assertSaltTrueReturn(ret)
        self.assertFalse(ret[next(iter(ret))]['changes'])
        self.assertEqual(self._read(name), expected)

    @with_tempfile()
    def test_prepend_no_append_newline(self, name):
        '''
        Test blockreplace when prepend_if_not_found=True and block doesn't
        exist in file. Test with append_newline explicitly set to False.
        '''
        # Pass 1: content ends in newline
        expected = self.marker_start + os.linesep + self.content + \
            self.marker_end + os.linesep + self.without_block
        self._write(name, self.without_block)
        ret = self.run_state('file.blockreplace',
                             name=name,
                             content=self.content,
                             marker_start=self.marker_start,
                             marker_end=self.marker_end,
                             prepend_if_not_found=True,
                             append_newline=False)
        self.assertSaltTrueReturn(ret)
        self.assertTrue(ret[next(iter(ret))]['changes'])
        self.assertEqual(self._read(name), expected)
        # Pass 1a: Re-run state, no changes should be made
        ret = self.run_state('file.blockreplace',
                             name=name,
                             content=self.content,
                             marker_start=self.marker_start,
                             marker_end=self.marker_end,
                             prepend_if_not_found=True,
                             append_newline=False)
        self.assertSaltTrueReturn(ret)
        self.assertFalse(ret[next(iter(ret))]['changes'])
        self.assertEqual(self._read(name), expected)

        # Pass 2: content does not end in newline
        expected = self.marker_start + os.linesep + \
            self.content.rstrip('\r\n') + self.marker_end + os.linesep + \
            self.without_block
        self._write(name, self.without_block)
        ret = self.run_state('file.blockreplace',
                             name=name,
                             content=self.content.rstrip('\r\n'),
                             marker_start=self.marker_start,
                             marker_end=self.marker_end,
                             prepend_if_not_found=True,
                             append_newline=False)
        self.assertSaltTrueReturn(ret)
        self.assertTrue(ret[next(iter(ret))]['changes'])
        self.assertEqual(self._read(name), expected)
        # Pass 2a: Re-run state, no changes should be made
        ret = self.run_state('file.blockreplace',
                             name=name,
                             content=self.content.rstrip('\r\n'),
                             marker_start=self.marker_start,
                             marker_end=self.marker_end,
                             prepend_if_not_found=True,
                             append_newline=False)
        self.assertSaltTrueReturn(ret)
        self.assertFalse(ret[next(iter(ret))]['changes'])
        self.assertEqual(self._read(name), expected)

    @with_tempfile()
    def test_append(self, name):
        '''
        Test blockreplace when append_if_not_found=True and block doesn't
        exist in file.
        '''
        expected = self.without_block + self.marker_start + os.linesep + \
            self.content + self.marker_end + os.linesep

        # Pass 1: content ends in newline
        self._write(name, self.without_block)
        ret = self.run_state('file.blockreplace',
                             name=name,
                             content=self.content,
                             marker_start=self.marker_start,
                             marker_end=self.marker_end,
                             append_if_not_found=True)
        self.assertSaltTrueReturn(ret)
        self.assertTrue(ret[next(iter(ret))]['changes'])
        self.assertEqual(self._read(name), expected)
        # Pass 1a: Re-run state, no changes should be made
        ret = self.run_state('file.blockreplace',
                             name=name,
                             content=self.content,
                             marker_start=self.marker_start,
                             marker_end=self.marker_end,
                             append_if_not_found=True)
        self.assertSaltTrueReturn(ret)
        self.assertFalse(ret[next(iter(ret))]['changes'])
        self.assertEqual(self._read(name), expected)

        # Pass 2: content does not end in newline
        self._write(name, self.without_block)
        ret = self.run_state('file.blockreplace',
                             name=name,
                             content=self.content.rstrip('\r\n'),
                             marker_start=self.marker_start,
                             marker_end=self.marker_end,
                             append_if_not_found=True)
        self.assertSaltTrueReturn(ret)
        self.assertTrue(ret[next(iter(ret))]['changes'])
        self.assertEqual(self._read(name), expected)
        # Pass 2a: Re-run state, no changes should be made
        ret = self.run_state('file.blockreplace',
                             name=name,
                             content=self.content.rstrip('\r\n'),
                             marker_start=self.marker_start,
                             marker_end=self.marker_end,
                             append_if_not_found=True)
        self.assertSaltTrueReturn(ret)
        self.assertFalse(ret[next(iter(ret))]['changes'])
        self.assertEqual(self._read(name), expected)

    @with_tempfile()
    def test_append_append_newline(self, name):
        '''
        Test blockreplace when append_if_not_found=True and block doesn't
        exist in file. Test with append_newline explicitly set to True.
        '''
        # Pass 1: content ends in newline
        expected = self.without_block + self.marker_start + os.linesep + \
            self.content + os.linesep + self.marker_end + os.linesep
        self._write(name, self.without_block)
        ret = self.run_state('file.blockreplace',
                             name=name,
                             content=self.content,
                             marker_start=self.marker_start,
                             marker_end=self.marker_end,
                             append_if_not_found=True,
                             append_newline=True)
        self.assertSaltTrueReturn(ret)
        self.assertTrue(ret[next(iter(ret))]['changes'])
        self.assertEqual(self._read(name), expected)
        # Pass 1a: Re-run state, no changes should be made
        ret = self.run_state('file.blockreplace',
                             name=name,
                             content=self.content,
                             marker_start=self.marker_start,
                             marker_end=self.marker_end,
                             append_if_not_found=True,
                             append_newline=True)
        self.assertSaltTrueReturn(ret)
        self.assertFalse(ret[next(iter(ret))]['changes'])
        self.assertEqual(self._read(name), expected)

        # Pass 2: content does not end in newline
        expected = self.without_block + self.marker_start + os.linesep + \
            self.content + self.marker_end + os.linesep
        self._write(name, self.without_block)
        ret = self.run_state('file.blockreplace',
                             name=name,
                             content=self.content.rstrip('\r\n'),
                             marker_start=self.marker_start,
                             marker_end=self.marker_end,
                             append_if_not_found=True,
                             append_newline=True)
        self.assertSaltTrueReturn(ret)
        self.assertTrue(ret[next(iter(ret))]['changes'])
        self.assertEqual(self._read(name), expected)
        # Pass 2a: Re-run state, no changes should be made
        ret = self.run_state('file.blockreplace',
                             name=name,
                             content=self.content.rstrip('\r\n'),
                             marker_start=self.marker_start,
                             marker_end=self.marker_end,
                             append_if_not_found=True,
                             append_newline=True)
        self.assertSaltTrueReturn(ret)
        self.assertFalse(ret[next(iter(ret))]['changes'])
        self.assertEqual(self._read(name), expected)

    @with_tempfile()
    def test_append_no_append_newline(self, name):
        '''
        Test blockreplace when append_if_not_found=True and block doesn't
        exist in file. Test with append_newline explicitly set to False.
        '''
        # Pass 1: content ends in newline
        expected = self.without_block + self.marker_start + os.linesep + \
            self.content + self.marker_end + os.linesep
        self._write(name, self.without_block)
        ret = self.run_state('file.blockreplace',
                             name=name,
                             content=self.content,
                             marker_start=self.marker_start,
                             marker_end=self.marker_end,
                             append_if_not_found=True,
                             append_newline=False)
        self.assertSaltTrueReturn(ret)
        self.assertTrue(ret[next(iter(ret))]['changes'])
        self.assertEqual(self._read(name), expected)
        # Pass 1a: Re-run state, no changes should be made
        ret = self.run_state('file.blockreplace',
                             name=name,
                             content=self.content,
                             marker_start=self.marker_start,
                             marker_end=self.marker_end,
                             append_if_not_found=True,
                             append_newline=False)
        self.assertSaltTrueReturn(ret)
        self.assertFalse(ret[next(iter(ret))]['changes'])
        self.assertEqual(self._read(name), expected)

        # Pass 2: content does not end in newline
        expected = self.without_block + self.marker_start + os.linesep + \
            self.content.rstrip('\r\n') + self.marker_end + os.linesep
        self._write(name, self.without_block)
        ret = self.run_state('file.blockreplace',
                             name=name,
                             content=self.content.rstrip('\r\n'),
                             marker_start=self.marker_start,
                             marker_end=self.marker_end,
                             append_if_not_found=True,
                             append_newline=False)
        self.assertSaltTrueReturn(ret)
        self.assertTrue(ret[next(iter(ret))]['changes'])
        self.assertEqual(self._read(name), expected)
        # Pass 2a: Re-run state, no changes should be made
        ret = self.run_state('file.blockreplace',
                             name=name,
                             content=self.content.rstrip('\r\n'),
                             marker_start=self.marker_start,
                             marker_end=self.marker_end,
                             append_if_not_found=True,
                             append_newline=False)
        self.assertSaltTrueReturn(ret)
        self.assertFalse(ret[next(iter(ret))]['changes'])
        self.assertEqual(self._read(name), expected)

    @with_tempfile()
    def test_prepend_auto_line_separator(self, name):
        '''
        This tests the line separator auto-detection when prepending the block
        '''
        # POSIX newlines to Windows newlines
        self._write(name, self.without_block_explicit_windows_newlines)
        ret = self.run_state('file.blockreplace',
                             name=name,
                             content=self.content_explicit_posix_newlines,
                             marker_start=self.marker_start,
                             marker_end=self.marker_end,
                             prepend_if_not_found=True)
        self.assertSaltTrueReturn(ret)
        self.assertTrue(ret[next(iter(ret))]['changes'])
        self.assertEqual(
            self._read(name),
            self.with_block_prepended_explicit_windows_newlines)
        # Re-run state, no changes should be made
        ret = self.run_state('file.blockreplace',
                             name=name,
                             content=self.content_explicit_posix_newlines,
                             marker_start=self.marker_start,
                             marker_end=self.marker_end,
                             prepend_if_not_found=True)
        self.assertSaltTrueReturn(ret)
        self.assertFalse(ret[next(iter(ret))]['changes'])
        self.assertEqual(
            self._read(name),
            self.with_block_prepended_explicit_windows_newlines)

        # Windows newlines to POSIX newlines
        self._write(name, self.without_block_explicit_posix_newlines)
        ret = self.run_state('file.blockreplace',
                             name=name,
                             content=self.content_explicit_windows_newlines,
                             marker_start=self.marker_start,
                             marker_end=self.marker_end,
                             prepend_if_not_found=True)
        self.assertSaltTrueReturn(ret)
        self.assertTrue(ret[next(iter(ret))]['changes'])
        self.assertEqual(
            self._read(name),
            self.with_block_prepended_explicit_posix_newlines)
        # Re-run state, no changes should be made
        ret = self.run_state('file.blockreplace',
                             name=name,
                             content=self.content_explicit_windows_newlines,
                             marker_start=self.marker_start,
                             marker_end=self.marker_end,
                             prepend_if_not_found=True)
        self.assertSaltTrueReturn(ret)
        self.assertFalse(ret[next(iter(ret))]['changes'])
        self.assertEqual(
            self._read(name),
            self.with_block_prepended_explicit_posix_newlines)

    @with_tempfile()
    def test_append_auto_line_separator(self, name):
        '''
        This tests the line separator auto-detection when appending the block
        '''
        # POSIX newlines to Windows newlines
        self._write(name, self.without_block_explicit_windows_newlines)
        ret = self.run_state('file.blockreplace',
                             name=name,
                             content=self.content_explicit_posix_newlines,
                             marker_start=self.marker_start,
                             marker_end=self.marker_end,
                             append_if_not_found=True)
        self.assertSaltTrueReturn(ret)
        self.assertTrue(ret[next(iter(ret))]['changes'])
        self.assertEqual(
            self._read(name),
            self.with_block_appended_explicit_windows_newlines)
        # Re-run state, no changes should be made
        ret = self.run_state('file.blockreplace',
                             name=name,
                             content=self.content_explicit_posix_newlines,
                             marker_start=self.marker_start,
                             marker_end=self.marker_end,
                             append_if_not_found=True)
        self.assertSaltTrueReturn(ret)
        self.assertFalse(ret[next(iter(ret))]['changes'])
        self.assertEqual(
            self._read(name),
            self.with_block_appended_explicit_windows_newlines)

        # Windows newlines to POSIX newlines
        self._write(name, self.without_block_explicit_posix_newlines)
        ret = self.run_state('file.blockreplace',
                             name=name,
                             content=self.content_explicit_windows_newlines,
                             marker_start=self.marker_start,
                             marker_end=self.marker_end,
                             append_if_not_found=True)
        self.assertSaltTrueReturn(ret)
        self.assertTrue(ret[next(iter(ret))]['changes'])
        self.assertEqual(
            self._read(name),
            self.with_block_appended_explicit_posix_newlines)
        # Re-run state, no changes should be made
        ret = self.run_state('file.blockreplace',
                             name=name,
                             content=self.content_explicit_windows_newlines,
                             marker_start=self.marker_start,
                             marker_end=self.marker_end,
                             append_if_not_found=True)
        self.assertSaltTrueReturn(ret)
        self.assertFalse(ret[next(iter(ret))]['changes'])
        self.assertEqual(
            self._read(name),
            self.with_block_appended_explicit_posix_newlines)

    @with_tempfile()
    def test_non_matching_block(self, name):
        '''
        Test blockreplace when block exists but its contents are not a
        match.
        '''
        # Pass 1: content ends in newline
        self._write(name, self.with_non_matching_block)
        ret = self.run_state('file.blockreplace',
                             name=name,
                             content=self.content,
                             marker_start=self.marker_start,
                             marker_end=self.marker_end)
        self.assertSaltTrueReturn(ret)
        self.assertTrue(ret[next(iter(ret))]['changes'])
        self.assertEqual(self._read(name), self.with_matching_block)
        # Pass 1a: Re-run state, no changes should be made
        ret = self.run_state('file.blockreplace',
                             name=name,
                             content=self.content,
                             marker_start=self.marker_start,
                             marker_end=self.marker_end)
        self.assertSaltTrueReturn(ret)
        self.assertFalse(ret[next(iter(ret))]['changes'])
        self.assertEqual(self._read(name), self.with_matching_block)

        # Pass 2: content does not end in newline
        self._write(name, self.with_non_matching_block)
        ret = self.run_state('file.blockreplace',
                             name=name,
                             content=self.content.rstrip('\r\n'),
                             marker_start=self.marker_start,
                             marker_end=self.marker_end)
        self.assertSaltTrueReturn(ret)
        self.assertTrue(ret[next(iter(ret))]['changes'])
        self.assertEqual(self._read(name), self.with_matching_block)
        # Pass 2a: Re-run state, no changes should be made
        ret = self.run_state('file.blockreplace',
                             name=name,
                             content=self.content.rstrip('\r\n'),
                             marker_start=self.marker_start,
                             marker_end=self.marker_end)
        self.assertSaltTrueReturn(ret)
        self.assertFalse(ret[next(iter(ret))]['changes'])
        self.assertEqual(self._read(name), self.with_matching_block)

    @with_tempfile()
    def test_non_matching_block_append_newline(self, name):
        '''
        Test blockreplace when block exists but its contents are not a
        match. Test with append_newline explicitly set to True.
        '''
        # Pass 1: content ends in newline
        self._write(name, self.with_non_matching_block)
        ret = self.run_state('file.blockreplace',
                             name=name,
                             content=self.content,
                             marker_start=self.marker_start,
                             marker_end=self.marker_end,
                             append_newline=True)
        self.assertSaltTrueReturn(ret)
        self.assertTrue(ret[next(iter(ret))]['changes'])
        self.assertEqual(
            self._read(name),
            self.with_matching_block_and_extra_newline)
        # Pass 1a: Re-run state, no changes should be made
        ret = self.run_state('file.blockreplace',
                             name=name,
                             content=self.content,
                             marker_start=self.marker_start,
                             marker_end=self.marker_end,
                             append_newline=True)
        self.assertSaltTrueReturn(ret)
        self.assertFalse(ret[next(iter(ret))]['changes'])
        self.assertEqual(
            self._read(name),
            self.with_matching_block_and_extra_newline)

        # Pass 2: content does not end in newline
        self._write(name, self.with_non_matching_block)
        ret = self.run_state('file.blockreplace',
                             name=name,
                             content=self.content.rstrip('\r\n'),
                             marker_start=self.marker_start,
                             marker_end=self.marker_end,
                             append_newline=True)
        self.assertSaltTrueReturn(ret)
        self.assertTrue(ret[next(iter(ret))]['changes'])
        self.assertEqual(self._read(name), self.with_matching_block)
        # Pass 2a: Re-run state, no changes should be made
        ret = self.run_state('file.blockreplace',
                             name=name,
                             content=self.content.rstrip('\r\n'),
                             marker_start=self.marker_start,
                             marker_end=self.marker_end,
                             append_newline=True)
        self.assertSaltTrueReturn(ret)
        self.assertFalse(ret[next(iter(ret))]['changes'])
        self.assertEqual(self._read(name), self.with_matching_block)

    @with_tempfile()
    def test_non_matching_block_no_append_newline(self, name):
        '''
        Test blockreplace when block exists but its contents are not a
        match. Test with append_newline explicitly set to False.
        '''
        # Pass 1: content ends in newline
        self._write(name, self.with_non_matching_block)
        ret = self.run_state('file.blockreplace',
                             name=name,
                             content=self.content,
                             marker_start=self.marker_start,
                             marker_end=self.marker_end,
                             append_newline=False)
        self.assertSaltTrueReturn(ret)
        self.assertTrue(ret[next(iter(ret))]['changes'])
        self.assertEqual(self._read(name), self.with_matching_block)
        # Pass 1a: Re-run state, no changes should be made
        ret = self.run_state('file.blockreplace',
                             name=name,
                             content=self.content,
                             marker_start=self.marker_start,
                             marker_end=self.marker_end,
                             append_newline=False)
        self.assertSaltTrueReturn(ret)
        self.assertFalse(ret[next(iter(ret))]['changes'])
        self.assertEqual(self._read(name), self.with_matching_block)

        # Pass 2: content does not end in newline
        self._write(name, self.with_non_matching_block)
        ret = self.run_state('file.blockreplace',
                             name=name,
                             content=self.content.rstrip('\r\n'),
                             marker_start=self.marker_start,
                             marker_end=self.marker_end,
                             append_newline=False)
        self.assertSaltTrueReturn(ret)
        self.assertTrue(ret[next(iter(ret))]['changes'])
        self.assertEqual(
            self._read(name),
            self.with_matching_block_and_marker_end_not_after_newline)
        # Pass 2a: Re-run state, no changes should be made
        ret = self.run_state('file.blockreplace',
                             name=name,
                             content=self.content.rstrip('\r\n'),
                             marker_start=self.marker_start,
                             marker_end=self.marker_end,
                             append_newline=False)
        self.assertSaltTrueReturn(ret)
        self.assertFalse(ret[next(iter(ret))]['changes'])
        self.assertEqual(
            self._read(name),
            self.with_matching_block_and_marker_end_not_after_newline)

    @with_tempfile()
    def test_non_matching_block_and_marker_not_after_newline(self, name):
        '''
        Test blockreplace when block exists but its contents are not a
        match, and the marker_end is not directly preceded by a newline.
        '''
        # Pass 1: content ends in newline
        self._write(
            name,
            self.with_non_matching_block_and_marker_end_not_after_newline)
        ret = self.run_state('file.blockreplace',
                             name=name,
                             content=self.content,
                             marker_start=self.marker_start,
                             marker_end=self.marker_end)
        self.assertSaltTrueReturn(ret)
        self.assertTrue(ret[next(iter(ret))]['changes'])
        self.assertEqual(self._read(name), self.with_matching_block)
        # Pass 1a: Re-run state, no changes should be made
        ret = self.run_state('file.blockreplace',
                             name=name,
                             content=self.content,
                             marker_start=self.marker_start,
                             marker_end=self.marker_end)
        self.assertSaltTrueReturn(ret)
        self.assertFalse(ret[next(iter(ret))]['changes'])
        self.assertEqual(self._read(name), self.with_matching_block)

        # Pass 2: content does not end in newline
        self._write(
            name,
            self.with_non_matching_block_and_marker_end_not_after_newline)
        ret = self.run_state('file.blockreplace',
                             name=name,
                             content=self.content.rstrip('\r\n'),
                             marker_start=self.marker_start,
                             marker_end=self.marker_end)
        self.assertSaltTrueReturn(ret)
        self.assertTrue(ret[next(iter(ret))]['changes'])
        self.assertEqual(self._read(name), self.with_matching_block)
        # Pass 2a: Re-run state, no changes should be made
        ret = self.run_state('file.blockreplace',
                             name=name,
                             content=self.content.rstrip('\r\n'),
                             marker_start=self.marker_start,
                             marker_end=self.marker_end)
        self.assertSaltTrueReturn(ret)
        self.assertFalse(ret[next(iter(ret))]['changes'])
        self.assertEqual(self._read(name), self.with_matching_block)

    @with_tempfile()
    def test_non_matching_block_and_marker_not_after_newline_append_newline(self, name):
        '''
        Test blockreplace when block exists but its contents are not a match,
        and the marker_end is not directly preceded by a newline. Test with
        append_newline explicitly set to True.
        '''
        # Pass 1: content ends in newline
        self._write(
            name,
            self.with_non_matching_block_and_marker_end_not_after_newline)
        ret = self.run_state('file.blockreplace',
                             name=name,
                             content=self.content,
                             marker_start=self.marker_start,
                             marker_end=self.marker_end,
                             append_newline=True)
        self.assertSaltTrueReturn(ret)
        self.assertTrue(ret[next(iter(ret))]['changes'])
        self.assertEqual(
            self._read(name),
            self.with_matching_block_and_extra_newline)
        # Pass 1a: Re-run state, no changes should be made
        ret = self.run_state('file.blockreplace',
                             name=name,
                             content=self.content,
                             marker_start=self.marker_start,
                             marker_end=self.marker_end,
                             append_newline=True)
        self.assertSaltTrueReturn(ret)
        self.assertFalse(ret[next(iter(ret))]['changes'])
        self.assertEqual(
            self._read(name),
            self.with_matching_block_and_extra_newline)

        # Pass 2: content does not end in newline
        self._write(
            name,
            self.with_non_matching_block_and_marker_end_not_after_newline)
        ret = self.run_state('file.blockreplace',
                             name=name,
                             content=self.content.rstrip('\r\n'),
                             marker_start=self.marker_start,
                             marker_end=self.marker_end,
                             append_newline=True)
        self.assertSaltTrueReturn(ret)
        self.assertTrue(ret[next(iter(ret))]['changes'])
        self.assertEqual(self._read(name), self.with_matching_block)
        # Pass 2a: Re-run state, no changes should be made
        ret = self.run_state('file.blockreplace',
                             name=name,
                             content=self.content.rstrip('\r\n'),
                             marker_start=self.marker_start,
                             marker_end=self.marker_end,
                             append_newline=True)
        self.assertSaltTrueReturn(ret)
        self.assertFalse(ret[next(iter(ret))]['changes'])
        self.assertEqual(self._read(name), self.with_matching_block)

    @with_tempfile()
    def test_non_matching_block_and_marker_not_after_newline_no_append_newline(self, name):
        '''
        Test blockreplace when block exists but its contents are not a match,
        and the marker_end is not directly preceded by a newline. Test with
        append_newline explicitly set to False.
        '''
        # Pass 1: content ends in newline
        self._write(
            name,
            self.with_non_matching_block_and_marker_end_not_after_newline)
        ret = self.run_state('file.blockreplace',
                             name=name,
                             content=self.content,
                             marker_start=self.marker_start,
                             marker_end=self.marker_end,
                             append_newline=False)
        self.assertSaltTrueReturn(ret)
        self.assertTrue(ret[next(iter(ret))]['changes'])
        self.assertEqual(self._read(name), self.with_matching_block)
        # Pass 1a: Re-run state, no changes should be made
        ret = self.run_state('file.blockreplace',
                             name=name,
                             content=self.content,
                             marker_start=self.marker_start,
                             marker_end=self.marker_end,
                             append_newline=False)
        self.assertSaltTrueReturn(ret)
        self.assertFalse(ret[next(iter(ret))]['changes'])
        self.assertEqual(self._read(name), self.with_matching_block)

        # Pass 2: content does not end in newline
        self._write(
            name,
            self.with_non_matching_block_and_marker_end_not_after_newline)
        ret = self.run_state('file.blockreplace',
                             name=name,
                             content=self.content.rstrip('\r\n'),
                             marker_start=self.marker_start,
                             marker_end=self.marker_end,
                             append_newline=False)
        self.assertSaltTrueReturn(ret)
        self.assertTrue(ret[next(iter(ret))]['changes'])
        self.assertEqual(
            self._read(name),
            self.with_matching_block_and_marker_end_not_after_newline)
        # Pass 2a: Re-run state, no changes should be made
        ret = self.run_state('file.blockreplace',
                             name=name,
                             content=self.content.rstrip('\r\n'),
                             marker_start=self.marker_start,
                             marker_end=self.marker_end,
                             append_newline=False)
        self.assertSaltTrueReturn(ret)
        self.assertFalse(ret[next(iter(ret))]['changes'])
        self.assertEqual(
            self._read(name),
            self.with_matching_block_and_marker_end_not_after_newline)

    @with_tempfile()
    def test_matching_block(self, name):
        '''
        Test blockreplace when block exists and its contents are a match. No
        changes should be made.
        '''
        # Pass 1: content ends in newline
        self._write(name, self.with_matching_block)
        ret = self.run_state('file.blockreplace',
                             name=name,
                             content=self.content,
                             marker_start=self.marker_start,
                             marker_end=self.marker_end)
        self.assertSaltTrueReturn(ret)
        self.assertFalse(ret[next(iter(ret))]['changes'])
        self.assertEqual(self._read(name), self.with_matching_block)
        # Pass 1a: Re-run state, no changes should be made
        ret = self.run_state('file.blockreplace',
                             name=name,
                             content=self.content,
                             marker_start=self.marker_start,
                             marker_end=self.marker_end)
        self.assertSaltTrueReturn(ret)
        self.assertFalse(ret[next(iter(ret))]['changes'])
        self.assertEqual(self._read(name), self.with_matching_block)

        # Pass 2: content does not end in newline
        self._write(name, self.with_matching_block)
        ret = self.run_state('file.blockreplace',
                             name=name,
                             content=self.content.rstrip('\r\n'),
                             marker_start=self.marker_start,
                             marker_end=self.marker_end)
        self.assertSaltTrueReturn(ret)
        self.assertFalse(ret[next(iter(ret))]['changes'])
        self.assertEqual(self._read(name), self.with_matching_block)
        # Pass 2a: Re-run state, no changes should be made
        ret = self.run_state('file.blockreplace',
                             name=name,
                             content=self.content.rstrip('\r\n'),
                             marker_start=self.marker_start,
                             marker_end=self.marker_end)
        self.assertSaltTrueReturn(ret)
        self.assertFalse(ret[next(iter(ret))]['changes'])
        self.assertEqual(self._read(name), self.with_matching_block)

    @with_tempfile()
    def test_matching_block_append_newline(self, name):
        '''
        Test blockreplace when block exists and its contents are a match. Test
        with append_newline explicitly set to True. This will result in an
        extra newline when the content ends in a newline, and will not when the
        content does not end in a newline.
        '''
        # Pass 1: content ends in newline
        self._write(name, self.with_matching_block)
        ret = self.run_state('file.blockreplace',
                             name=name,
                             content=self.content,
                             marker_start=self.marker_start,
                             marker_end=self.marker_end,
                             append_newline=True)
        self.assertSaltTrueReturn(ret)
        self.assertTrue(ret[next(iter(ret))]['changes'])
        self.assertEqual(
            self._read(name),
            self.with_matching_block_and_extra_newline)
        # Pass 1a: Re-run state, no changes should be made
        ret = self.run_state('file.blockreplace',
                             name=name,
                             content=self.content,
                             marker_start=self.marker_start,
                             marker_end=self.marker_end,
                             append_newline=True)
        self.assertSaltTrueReturn(ret)
        self.assertFalse(ret[next(iter(ret))]['changes'])
        self.assertEqual(
            self._read(name),
            self.with_matching_block_and_extra_newline)

        # Pass 2: content does not end in newline
        self._write(name, self.with_matching_block)
        ret = self.run_state('file.blockreplace',
                             name=name,
                             content=self.content.rstrip('\r\n'),
                             marker_start=self.marker_start,
                             marker_end=self.marker_end,
                             append_newline=True)
        self.assertSaltTrueReturn(ret)
        self.assertFalse(ret[next(iter(ret))]['changes'])
        self.assertEqual(self._read(name), self.with_matching_block)
        # Pass 2a: Re-run state, no changes should be made
        ret = self.run_state('file.blockreplace',
                             name=name,
                             content=self.content.rstrip('\r\n'),
                             marker_start=self.marker_start,
                             marker_end=self.marker_end,
                             append_newline=True)
        self.assertSaltTrueReturn(ret)
        self.assertFalse(ret[next(iter(ret))]['changes'])
        self.assertEqual(self._read(name), self.with_matching_block)

    @with_tempfile()
    def test_matching_block_no_append_newline(self, name):
        '''
        Test blockreplace when block exists and its contents are a match. Test
        with append_newline explicitly set to False. This will result in the
        marker_end not being directly preceded by a newline when the content
        does not end in a newline.
        '''
        # Pass 1: content ends in newline
        self._write(name, self.with_matching_block)
        ret = self.run_state('file.blockreplace',
                             name=name,
                             content=self.content,
                             marker_start=self.marker_start,
                             marker_end=self.marker_end,
                             append_newline=False)
        self.assertSaltTrueReturn(ret)
        self.assertFalse(ret[next(iter(ret))]['changes'])
        self.assertEqual(self._read(name), self.with_matching_block)
        # Pass 1a: Re-run state, no changes should be made
        ret = self.run_state('file.blockreplace',
                             name=name,
                             content=self.content,
                             marker_start=self.marker_start,
                             marker_end=self.marker_end,
                             append_newline=False)
        self.assertSaltTrueReturn(ret)
        self.assertFalse(ret[next(iter(ret))]['changes'])
        self.assertEqual(self._read(name), self.with_matching_block)

        # Pass 2: content does not end in newline
        self._write(name, self.with_matching_block)
        ret = self.run_state('file.blockreplace',
                             name=name,
                             content=self.content.rstrip('\r\n'),
                             marker_start=self.marker_start,
                             marker_end=self.marker_end,
                             append_newline=False)
        self.assertSaltTrueReturn(ret)
        self.assertTrue(ret[next(iter(ret))]['changes'])
        self.assertEqual(
            self._read(name),
            self.with_matching_block_and_marker_end_not_after_newline)
        # Pass 2a: Re-run state, no changes should be made
        ret = self.run_state('file.blockreplace',
                             name=name,
                             content=self.content.rstrip('\r\n'),
                             marker_start=self.marker_start,
                             marker_end=self.marker_end,
                             append_newline=False)
        self.assertSaltTrueReturn(ret)
        self.assertFalse(ret[next(iter(ret))]['changes'])
        self.assertEqual(
            self._read(name),
            self.with_matching_block_and_marker_end_not_after_newline)

    @with_tempfile()
    def test_matching_block_and_marker_not_after_newline(self, name):
        '''
        Test blockreplace when block exists and its contents are a match, but
        the marker_end is not directly preceded by a newline.
        '''
        # Pass 1: content ends in newline
        self._write(
            name,
            self.with_matching_block_and_marker_end_not_after_newline)
        ret = self.run_state('file.blockreplace',
                             name=name,
                             content=self.content,
                             marker_start=self.marker_start,
                             marker_end=self.marker_end)
        self.assertSaltTrueReturn(ret)
        self.assertTrue(ret[next(iter(ret))]['changes'])
        self.assertEqual(self._read(name), self.with_matching_block)
        # Pass 1a: Re-run state, no changes should be made
        ret = self.run_state('file.blockreplace',
                             name=name,
                             content=self.content,
                             marker_start=self.marker_start,
                             marker_end=self.marker_end)
        self.assertSaltTrueReturn(ret)
        self.assertFalse(ret[next(iter(ret))]['changes'])
        self.assertEqual(self._read(name), self.with_matching_block)

        # Pass 2: content does not end in newline
        self._write(
            name,
            self.with_matching_block_and_marker_end_not_after_newline)
        ret = self.run_state('file.blockreplace',
                             name=name,
                             content=self.content.rstrip('\r\n'),
                             marker_start=self.marker_start,
                             marker_end=self.marker_end)
        self.assertSaltTrueReturn(ret)
        self.assertTrue(ret[next(iter(ret))]['changes'])
        self.assertEqual(self._read(name), self.with_matching_block)
        # Pass 2a: Re-run state, no changes should be made
        ret = self.run_state('file.blockreplace',
                             name=name,
                             content=self.content.rstrip('\r\n'),
                             marker_start=self.marker_start,
                             marker_end=self.marker_end)
        self.assertSaltTrueReturn(ret)
        self.assertFalse(ret[next(iter(ret))]['changes'])
        self.assertEqual(self._read(name), self.with_matching_block)

    @with_tempfile()
    def test_matching_block_and_marker_not_after_newline_append_newline(self, name):
        '''
        Test blockreplace when block exists and its contents are a match, but
        the marker_end is not directly preceded by a newline. Test with
        append_newline explicitly set to True. This will result in an extra
        newline when the content ends in a newline, and will not when the
        content does not end in a newline.
        '''
        # Pass 1: content ends in newline
        self._write(
            name,
            self.with_matching_block_and_marker_end_not_after_newline)
        ret = self.run_state('file.blockreplace',
                             name=name,
                             content=self.content,
                             marker_start=self.marker_start,
                             marker_end=self.marker_end,
                             append_newline=True)
        self.assertSaltTrueReturn(ret)
        self.assertTrue(ret[next(iter(ret))]['changes'])
        self.assertEqual(
            self._read(name),
            self.with_matching_block_and_extra_newline)
        # Pass 1a: Re-run state, no changes should be made
        ret = self.run_state('file.blockreplace',
                             name=name,
                             content=self.content,
                             marker_start=self.marker_start,
                             marker_end=self.marker_end,
                             append_newline=True)
        self.assertSaltTrueReturn(ret)
        self.assertFalse(ret[next(iter(ret))]['changes'])
        self.assertEqual(
            self._read(name),
            self.with_matching_block_and_extra_newline)

        # Pass 2: content does not end in newline
        self._write(
            name,
            self.with_matching_block_and_marker_end_not_after_newline)
        ret = self.run_state('file.blockreplace',
                             name=name,
                             content=self.content.rstrip('\r\n'),
                             marker_start=self.marker_start,
                             marker_end=self.marker_end,
                             append_newline=True)
        self.assertSaltTrueReturn(ret)
        self.assertTrue(ret[next(iter(ret))]['changes'])
        self.assertEqual(self._read(name), self.with_matching_block)
        # Pass 2a: Re-run state, no changes should be made
        ret = self.run_state('file.blockreplace',
                             name=name,
                             content=self.content.rstrip('\r\n'),
                             marker_start=self.marker_start,
                             marker_end=self.marker_end,
                             append_newline=True)
        self.assertSaltTrueReturn(ret)
        self.assertFalse(ret[next(iter(ret))]['changes'])
        self.assertEqual(self._read(name), self.with_matching_block)

    @with_tempfile()
    def test_matching_block_and_marker_not_after_newline_no_append_newline(self, name):
        '''
        Test blockreplace when block exists and its contents are a match, but
        the marker_end is not directly preceded by a newline. Test with
        append_newline explicitly set to False.
        '''
        # Pass 1: content ends in newline
        self._write(
            name,
            self.with_matching_block_and_marker_end_not_after_newline)
        ret = self.run_state('file.blockreplace',
                             name=name,
                             content=self.content,
                             marker_start=self.marker_start,
                             marker_end=self.marker_end,
                             append_newline=False)
        self.assertSaltTrueReturn(ret)
        self.assertTrue(ret[next(iter(ret))]['changes'])
        self.assertEqual(self._read(name), self.with_matching_block)
        # Pass 1a: Re-run state, no changes should be made
        ret = self.run_state('file.blockreplace',
                             name=name,
                             content=self.content,
                             marker_start=self.marker_start,
                             marker_end=self.marker_end,
                             append_newline=False)
        self.assertSaltTrueReturn(ret)
        self.assertFalse(ret[next(iter(ret))]['changes'])
        self.assertEqual(self._read(name), self.with_matching_block)

        # Pass 2: content does not end in newline
        self._write(
            name,
            self.with_matching_block_and_marker_end_not_after_newline)
        ret = self.run_state('file.blockreplace',
                             name=name,
                             content=self.content.rstrip('\r\n'),
                             marker_start=self.marker_start,
                             marker_end=self.marker_end,
                             append_newline=False)
        self.assertSaltTrueReturn(ret)
        self.assertFalse(ret[next(iter(ret))]['changes'])
        self.assertEqual(
            self._read(name),
            self.with_matching_block_and_marker_end_not_after_newline)
        # Pass 2a: Re-run state, no changes should be made
        ret = self.run_state('file.blockreplace',
                             name=name,
                             content=self.content.rstrip('\r\n'),
                             marker_start=self.marker_start,
                             marker_end=self.marker_end,
                             append_newline=False)
        self.assertSaltTrueReturn(ret)
        self.assertFalse(ret[next(iter(ret))]['changes'])
        self.assertEqual(
            self._read(name),
            self.with_matching_block_and_marker_end_not_after_newline)


class RemoteFileTest(ModuleCase, SaltReturnAssertsMixin):
    '''
    Uses a local tornado webserver to test http(s) file.managed states with and
    without skip_verify
    '''
    @classmethod
    def setUpClass(cls):
        cls.webserver = Webserver()
        cls.webserver.start()
        cls.source = cls.webserver.url('grail/scene33')
        if salt.utils.platform.is_windows():
            # CRLF vs LF causes a differnt hash on windows
            cls.source_hash = '21438b3d5fd2c0028bcab92f7824dc69'
        else:
            cls.source_hash = 'd2feb3beb323c79fc7a0f44f1408b4a3'

    @classmethod
    def tearDownClass(cls):
        cls.webserver.stop()

    @with_tempfile(create=False)
    def setUp(self, name):  # pylint: disable=arguments-differ
        self.name = name

    def tearDown(self):
        try:
            os.remove(self.name)
        except OSError as exc:
            if exc.errno != errno.ENOENT:
                raise exc

    def run_state(self, *args, **kwargs):
        ret = super(RemoteFileTest, self).run_state(*args, **kwargs)
        log.debug('ret = %s', ret)
        return ret

    def test_file_managed_http_source_no_hash(self):
        '''
        Test a remote file with no hash
        '''
        ret = self.run_state('file.managed',
                             name=self.name,
                             source=self.source,
                             skip_verify=False)
        # This should fail because no hash was provided
        self.assertSaltFalseReturn(ret)

    def test_file_managed_http_source(self):
        '''
        Test a remote file with no hash
        '''
        ret = self.run_state('file.managed',
                             name=self.name,
                             source=self.source,
                             source_hash=self.source_hash,
                             skip_verify=False)
        self.assertSaltTrueReturn(ret)

    def test_file_managed_http_source_skip_verify(self):
        '''
        Test a remote file using skip_verify
        '''
        ret = self.run_state('file.managed',
                             name=self.name,
                             source=self.source,
                             skip_verify=True)
        self.assertSaltTrueReturn(ret)

    def test_file_managed_keep_source_false_http(self):
        '''
        This test ensures that we properly clean the cached file if keep_source
        is set to False, for source files using an http:// URL
        '''
        # Run the state
        ret = self.run_state('file.managed',
                             name=self.name,
                             source=self.source,
                             source_hash=self.source_hash,
                             keep_source=False)
        ret = ret[next(iter(ret))]
        assert ret['result'] is True

        # Now make sure that the file is not cached
        result = self.run_function('cp.is_cached', [self.source])
        assert result == '', 'File is still cached at {0}'.format(result)


WIN_TEST_FILE = 'c:/testfile'


@destructiveTest
@skipIf(not IS_WINDOWS, 'windows test only')
class WinFileTest(ModuleCase):
    '''
    Test for the file state on Windows
    '''
    def setUp(self):
        self.run_state('file.managed', name=WIN_TEST_FILE, makedirs=True, contents='Only a test')

    def tearDown(self):
        self.run_state('file.absent', name=WIN_TEST_FILE)

    def test_file_managed(self):
        '''
        Test file.managed on Windows
        '''
        self.assertTrue(self.run_state('file.exists', name=WIN_TEST_FILE))

    def test_file_copy(self):
        '''
        Test file.copy on Windows
        '''
        ret = self.run_state('file.copy', name='c:/testfile_copy', makedirs=True, source=WIN_TEST_FILE)
        self.assertTrue(ret)

    def test_file_comment(self):
        '''
        Test file.comment on Windows
        '''
        self.run_state('file.comment', name=WIN_TEST_FILE, regex='^Only')
        with salt.utils.files.fopen(WIN_TEST_FILE, 'r') as fp_:
            self.assertTrue(fp_.read().startswith('#Only'))

    def test_file_replace(self):
        '''
        Test file.replace on Windows
        '''
        self.run_state('file.replace', name=WIN_TEST_FILE, pattern='test', repl='testing')
        with salt.utils.files.fopen(WIN_TEST_FILE, 'r') as fp_:
            self.assertIn('testing', fp_.read())

    def test_file_absent(self):
        '''
        Test file.absent on Windows
        '''
        ret = self.run_state('file.absent', name=WIN_TEST_FILE)
        self.assertTrue(ret)<|MERGE_RESOLUTION|>--- conflicted
+++ resolved
@@ -720,7 +720,6 @@
             if os.path.exists(name):
                 os.remove(name)
 
-<<<<<<< HEAD
     @with_tempfile(create=False)
     def test_managed_latin1_diff(self, name):
         '''
@@ -743,7 +742,7 @@
         assert ret['result'] is True, ret
         diff_lines = ret['changes']['diff'].split(os.linesep)
         assert '+räksmörgås' in diff_lines, diff_lines
-=======
+
     @with_tempfile
     def test_managed_keep_source_false_salt(self, name):
         '''
@@ -766,7 +765,6 @@
         # Now make sure that the file is not cached
         result = self.run_function('cp.is_cached', [source, saltenv])
         assert result == '', 'File is still cached at {0}'.format(result)
->>>>>>> 879c3ad7
 
     def test_directory(self):
         '''
@@ -886,13 +884,8 @@
         self.assertFalse(os.path.exists(straydir))
         self.assertTrue(os.path.isdir(name))
 
-<<<<<<< HEAD
-    @skipIf(salt.utils.platform.is_windows(), 'Skip on windows')
     @with_tempdir()
     def test_directory_clean_exclude(self, base_dir):
-=======
-    def test_directory_clean_exclude(self):
->>>>>>> 879c3ad7
         '''
         file.directory with clean=True and exclude_pat set
         '''
@@ -931,12 +924,8 @@
         self.assertTrue(os.path.exists(keepfile))
 
     @skipIf(salt.utils.is_windows(), 'Skip on windows')
-<<<<<<< HEAD
     @with_tempdir()
     def test_test_directory_clean_exclude(self, base_dir):
-=======
-    def test_test_directory_clean_exclude(self):
->>>>>>> 879c3ad7
         '''
         file.directory with test=True, clean=True and exclude_pat set
 
@@ -2529,58 +2518,35 @@
 class BlockreplaceTest(ModuleCase, SaltReturnAssertsMixin):
     marker_start = '# start'
     marker_end = '# end'
-<<<<<<< HEAD
-    content = os.linesep.join([
+    content = six.text_type(os.linesep.join([
         'Line 1 of block',
         'Line 2 of block',
         ''
-    ])
-    without_block = os.linesep.join([
+    ]))
+    without_block = six.text_type(os.linesep.join([
         'Hello world!',
         '',
         '# comment here',
         ''
-    ])
-    with_non_matching_block = os.linesep.join([
-=======
-    content = six.text_type(os.linesep.join([
-        'Line 1 of block',
-        'Line 2 of block',
-        '']))
-    without_block = six.text_type(os.linesep.join([
-        'Hello world!',
-        '',
-        '# comment here',
-        '']))
+    ]))
     with_non_matching_block = six.text_type(os.linesep.join([
->>>>>>> 879c3ad7
         'Hello world!',
         '',
         '# start',
         'No match here',
         '# end',
         '# comment here',
-<<<<<<< HEAD
         ''
-    ])
-    with_non_matching_block_and_marker_end_not_after_newline = os.linesep.join([
-=======
-        '']))
+    ]))
     with_non_matching_block_and_marker_end_not_after_newline = six.text_type(os.linesep.join([
->>>>>>> 879c3ad7
         'Hello world!',
         '',
         '# start',
         'No match here# end',
         '# comment here',
-<<<<<<< HEAD
         ''
-    ])
-    with_matching_block = os.linesep.join([
-=======
-        '']))
+    ]))
     with_matching_block = six.text_type(os.linesep.join([
->>>>>>> 879c3ad7
         'Hello world!',
         '',
         '# start',
@@ -2588,14 +2554,9 @@
         'Line 2 of block',
         '# end',
         '# comment here',
-<<<<<<< HEAD
         ''
-    ])
-    with_matching_block_and_extra_newline = os.linesep.join([
-=======
-        '']))
+    ]))
     with_matching_block_and_extra_newline = six.text_type(os.linesep.join([
->>>>>>> 879c3ad7
         'Hello world!',
         '',
         '# start',
@@ -2604,26 +2565,17 @@
         '',
         '# end',
         '# comment here',
-<<<<<<< HEAD
         ''
-    ])
-    with_matching_block_and_marker_end_not_after_newline = os.linesep.join([
-=======
-        '']))
+    ]))
     with_matching_block_and_marker_end_not_after_newline = six.text_type(os.linesep.join([
->>>>>>> 879c3ad7
         'Hello world!',
         '',
         '# start',
         'Line 1 of block',
         'Line 2 of block# end',
         '# comment here',
-<<<<<<< HEAD
         ''
-    ])
-=======
-        '']))
->>>>>>> 879c3ad7
+    ]))
     content_explicit_posix_newlines = ('Line 1 of block\n'
                                        'Line 2 of block\n')
     content_explicit_windows_newlines = ('Line 1 of block\r\n'
