--- conflicted
+++ resolved
@@ -1023,11 +1023,7 @@
         minion_opts['user'] = running_tests_user
         minion_opts['config_dir'] = TMP_CONF_DIR
         minion_opts['root_dir'] = os.path.join(TMP, 'rootdir')
-<<<<<<< HEAD
         minion_opts['pki_dir'] = os.path.join(TMP, 'rootdir', 'pki')
-=======
-        minion_opts['pki_dir'] = os.path.join(TMP, 'rootdir', 'pki', 'minion')
->>>>>>> f960ded7
 
         # This sub_minion also connects to master
         sub_minion_opts = salt.config._read_conf_file(os.path.join(CONF_DIR, 'sub_minion'))
