"""
    :codeauthor: Eric Graham <eric.graham@vantagepnt.com>
"""
import logging

import pytest

import salt.states.pip_state as pip_state
from salt.exceptions import CommandExecutionError
from tests.support.mock import MagicMock, patch


@pytest.fixture
def configure_loader_modules():
    return {pip_state: {"__env__": "base", "__opts__": {"test": False}}}


def test_issue_64169(caplog):
    pkg_to_install = "nonexistent_package"
    exception_message = "Invalid JSON (test_issue_64169)"

    mock_pip_list = MagicMock(
        side_effect=[
            CommandExecutionError(
                exception_message
            ),  # pre-cache the pip list (preinstall)
            {},  # Checking if the pkg is already installed
            {pkg_to_install: "100.10.1"},  # Confirming successful installation
        ]
    )
    mock_pip_version = MagicMock(return_value="100.10.1")
    mock_pip_install = MagicMock(return_value={"retcode": 0, "stdout": ""})

    with patch.dict(
        pip_state.__salt__,
        {
            "pip.list": mock_pip_list,
            "pip.version": mock_pip_version,
            "pip.install": mock_pip_install,
        },
    ):
        with caplog.at_level(logging.WARNING):
            # Call pip.installed with a specifically 'broken' pip.list.
            # pip.installed should continue, but log the exception from pip.list.
            # pip.installed should NOT raise an exception itself.
            # noinspection PyBroadException
            try:
                pip_state.installed(
                    name=pkg_to_install,
                    use_wheel=False,  # Set False to simplify testing
                    no_use_wheel=False,  # '
                    no_binary=False,  # '
                    log=None,  # Regression will cause this function call to throw an AttributeError
                )
            except AttributeError as exc:
                # Observed behavior in #64169
                pytest.fail(
                    "Regression on #64169: pip_state.installed seems to be throwing an unexpected AttributeException: "
                    f"{exc}"
                )

            # Take 64169 further and actually confirm that the exception from pip.list got logged.
            assert (
                "Pre-caching of PIP packages during states.pip.installed failed by exception "
                f"from pip.list: {exception_message}" in caplog.messages
            )

        # Confirm that the state continued to install the package as expected.
        # Only check the 'pkgs' parameter of pip.install
<<<<<<< HEAD
        (
            mock_install_call_args,
            mock_install_call_kwargs,
        ) = mock_pip_install.call_args
        
=======
        (  # pylint: disable=unpacking-non-sequence
            mock_install_call_args,
            mock_install_call_kwargs,
        ) = mock_pip_install.call_args
>>>>>>> 23582dce
        assert mock_install_call_kwargs["pkgs"] == pkg_to_install<|MERGE_RESOLUTION|>--- conflicted
+++ resolved
@@ -67,16 +67,8 @@
 
         # Confirm that the state continued to install the package as expected.
         # Only check the 'pkgs' parameter of pip.install
-<<<<<<< HEAD
-        (
-            mock_install_call_args,
-            mock_install_call_kwargs,
-        ) = mock_pip_install.call_args
-        
-=======
         (  # pylint: disable=unpacking-non-sequence
             mock_install_call_args,
             mock_install_call_kwargs,
         ) = mock_pip_install.call_args
->>>>>>> 23582dce
         assert mock_install_call_kwargs["pkgs"] == pkg_to_install