#!/usr/bin/env python
# -*- coding: utf-8 -*-
'''
The setup script for salt
'''

# pylint: disable=C0111,E1101,E1103,F0401,W0611

# For Python 2.5.  A no-op on 2.6 and above.
from __future__ import with_statement

import os
import sys
import glob
import urllib2
from datetime import datetime
# pylint: disable=E0611
from distutils import log
from distutils.cmd import Command
from distutils.errors import DistutilsArgError
from distutils.command.build import build
from distutils.command.clean import clean
from distutils.command.sdist import sdist
from distutils.command.install_lib import install_lib
# pylint: enable=E0611

try:
    import zmq
    HAS_ZMQ = True
except ImportError:
    HAS_ZMQ = False

# Change to salt source's directory prior to running any command
try:
    SETUP_DIRNAME = os.path.dirname(__file__)
except NameError:
    # We're most likely being frozen and __file__ triggered this NameError
    # Let's work around that
    SETUP_DIRNAME = os.path.dirname(sys.argv[0])

if SETUP_DIRNAME != '':
    os.chdir(SETUP_DIRNAME)

SETUP_DIRNAME = os.path.abspath(SETUP_DIRNAME)

BOOTSTRAP_SCRIPT_DISTRIBUTED_VERSION = os.environ.get(
    # The user can provide a different bootstrap-script version.
    # ATTENTION: A tag for that version MUST exist
    'BOOTSTRAP_SCRIPT_VERSION',
    # If no bootstrap-script version was provided from the environment, let's
    # provide the one we define.
    'v1.5.9'
)

# Store a reference to the executing platform
IS_WINDOWS_PLATFORM = sys.platform.startswith('win')

# Use setuptools only if the user opts-in by setting the USE_SETUPTOOLS env var
# Or if setuptools was previously imported (which is the case when using
# 'distribute')
# This ensures consistent behavior but allows for advanced usage with
# virtualenv, buildout, and others.
WITH_SETUPTOOLS = False
if 'USE_SETUPTOOLS' in os.environ or 'setuptools' in sys.modules:
    try:
        from setuptools import setup
        from setuptools.command.install import install
        from setuptools.command.sdist import sdist
        WITH_SETUPTOOLS = True
    except ImportError:
        WITH_SETUPTOOLS = False

if WITH_SETUPTOOLS is False:
    import warnings
    # pylint: disable=E0611
    from distutils.command.install import install
    from distutils.core import setup
    # pylint: enable=E0611
    warnings.filterwarnings(
        'ignore',
        'Unknown distribution option: \'(tests_require|install_requires|zip_safe)\'',
        UserWarning,
        'distutils.dist'
    )

try:
    # Add the esky bdist target if the module is available
    # may require additional modules depending on platform
    from esky import bdist_esky
    # bbfreeze chosen for its tight integration with distutils
    import bbfreeze
    HAS_ESKY = True
except ImportError:
    HAS_ESKY = False

SALT_VERSION = os.path.join(os.path.abspath(SETUP_DIRNAME), 'salt', 'version.py')
SALT_REQS = os.path.join(os.path.abspath(SETUP_DIRNAME), '_requirements.txt')
SALT_ZEROMQ_REQS = os.path.join(os.path.abspath(SETUP_DIRNAME), 'zeromq-requirements.txt')
SALT_CLOUD_REQS = os.path.join(os.path.abspath(SETUP_DIRNAME), 'cloud-requirements.txt')
SALT_RAET_REQS = os.path.join(os.path.abspath(SETUP_DIRNAME), 'raet-requirements.txt')
SALT_SYSPATHS = os.path.join(os.path.abspath(SETUP_DIRNAME), 'salt', 'syspaths.py')

# pylint: disable=W0122
exec(compile(open(SALT_VERSION).read(), SALT_VERSION, 'exec'))
exec(compile(open(SALT_SYSPATHS).read(), SALT_SYSPATHS, 'exec'))
# pylint: enable=W0122


# ----- Helper Functions -------------------------------------------------------------------------------------------->
def _parse_requirements_file(requirements_file):
    parsed_requirements = []
    with open(requirements_file) as rfh:
        for line in rfh.readlines():
            line = line.strip()
            if not line or line.startswith(('#', '-r')):
                continue
            if IS_WINDOWS_PLATFORM and 'libcloud' in line:
                continue
            parsed_requirements.append(line)
    return parsed_requirements
# <---- Helper Functions ---------------------------------------------------------------------------------------------


# ----- Custom Distutils/Setuptools Commands ------------------------------------------------------------------------>
class CloudSdist(sdist):
    user_options = sdist.user_options + [
        ('download-bootstrap-script', None,
         'Download the latest stable bootstrap-salt.sh script. This '
         'can also be triggered by having `DOWNLOAD_BOOTSTRAP_SCRIPT=1` as an '
         'environment variable.')

    ]
    boolean_options = sdist.boolean_options + [
        'download-bootstrap-script'
    ]

    def initialize_options(self):
        sdist.initialize_options(self)
        self.download_bootstrap_script = False

    def finalize_options(self):
        sdist.finalize_options(self)
        if 'DOWNLOAD_BOOTSTRAP_SCRIPT' in os.environ:
            download_bootstrap_script = os.environ.get(
                'DOWNLOAD_BOOTSTRAP_SCRIPT', '0'
            )
            self.download_bootstrap_script = download_bootstrap_script == '1'

    def run(self):
        if self.download_bootstrap_script is True:
            # Let's update the bootstrap-script to the version defined to be
            # distributed. See BOOTSTRAP_SCRIPT_DISTRIBUTED_VERSION above.
            url = (
                'https://github.com/saltstack/salt-bootstrap/raw/{0}'
                '/bootstrap-salt.sh'.format(
                    BOOTSTRAP_SCRIPT_DISTRIBUTED_VERSION
                )
            )
            deploy_path = os.path.join(
                SETUP_DIRNAME,
                'salt',
                'cloud',
                'deploy',
                'bootstrap-salt.sh'
            )
            log.info(
                'Updating bootstrap-salt.sh.'
                '\n\tSource:      {0}'
                '\n\tDestination: {1}'.format(
                    url,
                    deploy_path
                )
            )

            try:
                import requests
                req = requests.get(url)
                if req.status_code == 200:
                    script_contents = req.text.encode(req.encoding)
                else:
                    log.error(
                        'Failed to update the bootstrap-salt.sh script. HTTP '
                        'Error code: {0}'.format(
                            req.status_code
                        )
                    )
            except ImportError:
                req = urllib2.urlopen(url)

                if req.getcode() == 200:
                    script_contents = req.read()
                else:
                    log.error(
                        'Failed to update the bootstrap-salt.sh script. HTTP '
                        'Error code: {0}'.format(
                            req.getcode()
                        )
                    )
            try:
                with open(deploy_path, 'w') as fp_:
                    fp_.write(script_contents)
            except (OSError, IOError) as err:
                log.error(
                    'Failed to write the updated script: {0}'.format(err)
                )

        # Let's the rest of the build command
        sdist.run(self)

    def write_manifest(self):
        if IS_WINDOWS_PLATFORM:
            # Remove un-necessary scripts grabbed by MANIFEST.in
            for filename in self.filelist.files[:]:
                if filename in ('scripts/salt',
                                'scripts/salt-cloud',
                                'scripts/salt-api',
                                'scripts/salt-key',
                                'scripts/salt-master',
                                'scripts/salt-run',
                                'scripts/salt-ssh',
                                'scripts/salt-syndic'):
                    self.filelist.files.pop(
                        self.filelist.files.index(filename)
                    )
        return sdist.write_manifest(self)


class TestCommand(Command):
    description = 'Run tests'
    user_options = [
        ('runtests-opts=', 'R', 'Command line options to pass to runtests.py')
    ]

    def initialize_options(self):
        self.runtests_opts = None

    def finalize_options(self):
        pass

    def run(self):
        from subprocess import Popen
        self.run_command('build')
        build_cmd = self.get_finalized_command('build_ext')
        runner = os.path.abspath('tests/runtests.py')
        test_cmd = sys.executable + ' {0}'.format(runner)
        if self.runtests_opts:
            test_cmd += ' {0}'.format(self.runtests_opts)

        print('running test')
        test_process = Popen(
            test_cmd, shell=True,
            stdout=sys.stdout, stderr=sys.stderr,
            cwd=build_cmd.build_lib
        )
        test_process.communicate()
        sys.exit(test_process.returncode)


class Clean(clean):
    def run(self):
        clean.run(self)
        # Let's clean compiled *.py[c,o]
        remove_extensions = ('.pyc', '.pyo')
        for subdir in ('salt', 'tests', 'doc'):
            root = os.path.join(os.path.dirname(__file__), subdir)
            for dirname, dirnames, filenames in os.walk(root):
                for to_remove_filename in glob.glob(
                        '{0}/*.py[oc]'.format(dirname)):
                    os.remove(to_remove_filename)


INSTALL_VERSION_TEMPLATE = '''\
# This file was auto-generated by salt's setup on \
{date:%A, %d %B %Y @ %H:%m:%S UTC}.

from salt.version import SaltStackVersion

__saltstack_version__ = SaltStackVersion{full_version_info!r}
'''


INSTALL_SYSPATHS_TEMPLATE = '''\
# This file was auto-generated by salt's setup on \
{date:%A, %d %B %Y @ %H:%m:%S UTC}.

ROOT_DIR = {root_dir!r}
CONFIG_DIR = {config_dir!r}
CACHE_DIR = {cache_dir!r}
SOCK_DIR = {sock_dir!r}
SRV_ROOT_DIR= {srv_root_dir!r}
BASE_FILE_ROOTS_DIR = {base_file_roots_dir!r}
BASE_PILLAR_ROOTS_DIR = {base_pillar_roots_dir!r}
BASE_MASTER_ROOTS_DIR = {base_master_roots_dir!r}
LOGS_DIR = {logs_dir!r}
PIDFILE_DIR = {pidfile_dir!r}
'''


class Build(build):
    def run(self):
        # Run build.run function
        build.run(self)
        if getattr(self.distribution, 'running_salt_install', False):
            # If our install attribute is present and set to True, we'll go
            # ahead and write our install time python modules.

            # Write the version file
            version_file_path = os.path.join(
                self.build_lib, 'salt', '_version.py'
            )
            # pylint: disable=E0602
            open(version_file_path, 'w').write(
                INSTALL_VERSION_TEMPLATE.format(
                    date=datetime.utcnow(),
                    full_version_info=__saltstack_version__.full_info
                )
            )
            # pylint: enable=E0602

            # Write the system paths file
            system_paths_file_path = os.path.join(
                self.build_lib, 'salt', '_syspaths.py'
            )
            open(system_paths_file_path, 'w').write(
                INSTALL_SYSPATHS_TEMPLATE.format(
                    date=datetime.utcnow(),
                    root_dir=self.distribution.salt_root_dir,
                    config_dir=self.distribution.salt_config_dir,
                    cache_dir=self.distribution.salt_cache_dir,
                    sock_dir=self.distribution.salt_sock_dir,
                    srv_root_dir=self.distribution.salt_srv_root_dir,
                    base_file_roots_dir=self.distribution.salt_base_file_roots_dir,
                    base_pillar_roots_dir=self.distribution.salt_base_pillar_roots_dir,
                    base_master_roots_dir=self.distribution.salt_base_master_roots_dir,
                    logs_dir=self.distribution.salt_logs_dir,
                    pidfile_dir=self.distribution.salt_pidfile_dir,
                )
            )


class Install(install):
    user_options = install.user_options + [
        ('salt-transport=', None,
         'The transport to prepare salt for. Choices are \'zeromq\' '
         '\'raet\' or \'both\'. Defaults to \'zeromq\''),
        ('salt-root-dir=', None,
         'Salt\'s pre-configured root directory'),
        ('salt-config-dir=', None,
         'Salt\'s pre-configured configuration directory'),
        ('salt-cache-dir=', None,
         'Salt\'s pre-configured cache directory'),
        ('salt-sock-dir=', None,
         'Salt\'s pre-configured socket directory'),
        ('salt-srv-root-dir=', None,
         'Salt\'s pre-configured service directory'),
        ('salt-base-file-roots-dir=', None,
         'Salt\'s pre-configured file roots directory'),
        ('salt-base-pillar-roots-dir=', None,
         'Salt\'s pre-configured pillar roots directory'),
        ('salt-base-master-roots-dir=', None,
         'Salt\'s pre-configured master roots directory'),
        ('salt-logs-dir=', None,
         'Salt\'s pre-configured logs directory'),
        ('salt-pidfile-dir=', None,
         'Salt\'s pre-configured pidfiles directory'),
    ]

    def initialize_options(self):
        install.initialize_options(self)
        if not hasattr(self.distribution, 'install_requires'):
            # Non setuptools installation
            self.distribution.install_requires = _parse_requirements_file(SALT_REQS)
        # pylint: disable=E0602
        self.salt_transport = 'zeromq'
        self.salt_root_dir = ROOT_DIR
        self.salt_config_dir = CONFIG_DIR
        self.salt_cache_dir = CACHE_DIR
        self.salt_sock_dir = SOCK_DIR
        self.salt_srv_root_dir = SRV_ROOT_DIR
        self.salt_base_file_roots_dir = BASE_FILE_ROOTS_DIR
        self.salt_base_pillar_roots_dir = BASE_PILLAR_ROOTS_DIR
        self.salt_base_master_roots_dir = BASE_MASTER_ROOTS_DIR
        self.salt_logs_dir = LOGS_DIR
        self.salt_pidfile_dir = PIDFILE_DIR
        # pylint: enable=E0602

    def finalize_options(self):
        install.finalize_options(self)
        for optname in ('root_dir', 'config_dir', 'cache_dir', 'sock_dir',
                        'srv_root_dir', 'base_file_roots_dir',
                        'base_pillar_roots_dir', 'base_master_roots_dir',
                        'logs_dir', 'pidfile_dir'):
            optvalue = getattr(self, 'salt_{0}'.format(optname))
            if not optvalue:
                raise DistutilsArgError(
                    'The value of --salt-{0} needs a proper path value'.format(
                        optname.replace('_', '-')
                    )
                )
            setattr(self.distribution, 'salt_{0}'.format(optname), optvalue)

        if self.salt_transport not in ('zeromq', 'raet', 'both', 'none'):
            raise DistutilsArgError(
                'The value of --salt-transport needs be \'zeromq\', '
                '\'raet\', \'both\' or \'none\' not {0!r}'.format(
                    self.salt_transport
                )
            )
        if self.salt_transport == 'none':
            for requirement in _parse_requirements_file(SALT_ZEROMQ_REQS):
                if requirement not in self.distribution.install_requires:
                    continue
                self.distribution.install_requires.remove(requirement)
            return

        if self.salt_transport in ('zeromq', 'both'):
            self.distribution.install_requires.extend(
                _parse_requirements_file(SALT_ZEROMQ_REQS)
            )

        if self.salt_transport in ('raet', 'both'):
            self.distribution.install_requires.extend(
                _parse_requirements_file(SALT_RAET_REQS)
            )
            if self.salt_transport == 'raet':
                for requirement in _parse_requirements_file(SALT_ZEROMQ_REQS):
                    if requirement not in self.distribution.install_requires:
                        continue
                    self.distribution.install_requires.remove(requirement)

    def run(self):
        # Let's set the running_salt_install attribute so we can add
        # _version.py in the build command
        self.distribution.running_salt_install = True
        # Run install.run
        install.run(self)


class InstallLib(install_lib):
    def run(self):
        executables = [
                'salt/templates/git/ssh-id-wrapper',
                'salt/templates/lxc/salt_tarball',
                ]
        install_lib.run(self)

        # input and outputs match 1-1
        inp = self.get_inputs()
        out = self.get_outputs()
        chmod = []

        for idx, inputfile in enumerate(inp):
            for executeable in executables:
                if inputfile.endswith(executeable):
                    chmod.append(idx)
        for idx in chmod:
            filename = out[idx]
            os.chmod(filename, 0755)


<<<<<<< HEAD
class Check(check):
    '''
    Since check is always executed, or at least on most of the commands we use
    we simply override it to adapt the install_requires distribution parameter
    based on the chosen salt transport
    '''
    def run(self):
        if self.distribution.salt_transport == 'zeromq':
            self.distribution.install_requires.extend(_parse_requirements_file(SALT_ZEROMQ_REQS))
        elif self.distribution.salt_transport == 'raet':
            self.distribution.install_requires.extend(_parse_requirements_file(SALT_RAET_REQS))
        return check.run(self)
# <---- Custom Distutils/Setuptools Commands -------------------------------------------------------------------------


class SaltDistribution(BaseDistribution):

    global_options = BaseDistribution.global_options + [
        ('salt-transport=', None,
         'The transport to prepare salt for. Choices are \'zeromq\' '
         'and \'raet\'. Defaults to \'zeromq\''),
    ]

    def __init__(self, attrs=None):
        BaseDistribution.__init__(self, attrs=attrs)

        # At this point options haven't been parsed yet. Provide defaults
        self.salt_transport = 'zeromq'

        # This flag is required to tweak the salt paths at install time
        self.running_salt_install = False

        self.cmdclass['check'] = Check
        self.cmdclass['test'] = TestCommand
        self.cmdclass['clean'] = Clean
        self.cmdclass['build'] = Build
        self.cmdclass['install'] = Install
        if IS_WINDOWS_PLATFORM is False:
            self.cmdclass['sdist'] = CloudSdist
            self.cmdclass['install_lib'] = InstallLib

        self.setup_requires = ['requests']
        self.install_requires = _parse_requirements_file(SALT_REQS)

        if IS_WINDOWS_PLATFORM is False:
            # self.packages.extend(['salt.cloud',
            #                       'salt.cloud.clouds'])
            self.package_data['salt.cloud'] = ['deploy/*.sh']

            self.data_files[0][1].extend([
                'doc/man/salt-master.1',
                'doc/man/salt-key.1',
                'doc/man/salt.1',
                'doc/man/salt-syndic.1',
                'doc/man/salt-run.1',
                'doc/man/salt-ssh.1',
                'doc/man/salt-cloud.1',
                'doc/man/salt-api.1',
            ])
        else:
            self.install_requires.append('WMI')

        if WITH_SETUPTOOLS:
            self.entry_points = {
                'console_scripts': ['salt-call = salt.scripts:salt_call',
                                    'salt-cp = salt.scripts:salt_cp',
                                    'salt-minion = salt.scripts:salt_minion',
                                    ]
            }
            if IS_WINDOWS_PLATFORM is False:
                self.entry_points['console_scripts'].extend([
                    'salt = salt.scripts:salt_main',
                    'salt-cloud = salt.scripts:salt_cloud',
                    'salt-api = salt.scripts:salt_api',
                    'salt-key = salt.scripts:salt_key',
                    'salt-master = salt.scripts:salt_master',
                    'salt-run = salt.scripts:salt_run',
                    'salt-ssh = salt.scripts:salt_ssh',
                    'salt-syndic = salt.scripts:salt_syndic',
                ])

            # Required for running the tests suite
            self.dependency_links = [
                'https://github.com/saltstack/salt-testing/tarball/develop#egg=SaltTesting'
            ]
            self.tests_require = ['SaltTesting']
        else:
            self.scripts = [
                'scripts/salt-call',
                'scripts/salt-cp',
                'scripts/salt-minion',
                'scripts/salt-unity',
            ]

            if IS_WINDOWS_PLATFORM is False:
                self.scripts.extend([
                    'scripts/salt',
                    'scripts/salt-cloud',
                    'scripts/salt-api',
                    'scripts/salt-key',
                    'scripts/salt-master',
                    'scripts/salt-run',
                    'scripts/salt-ssh',
                    'scripts/salt-syndic',
                ])


=======
>>>>>>> 060f34f7
NAME = 'salt'
VER = __version__  # pylint: disable=E0602
DESC = ('Portable, distributed, remote execution and '
        'configuration management system')

SETUP_KWARGS = {'name': NAME,
                'version': VER,
                'description': DESC,
                'author': 'Thomas S Hatch',
                'author_email': 'thatch45@gmail.com',
                'url': 'http://saltstack.org',
                'cmdclass': {
                    'test': TestCommand,
                    'clean': Clean,
                    'build': Build,
                    'install': Install
                },
                'classifiers': ['Programming Language :: Python',
                                'Programming Language :: Cython',
                                'Programming Language :: Python :: 2.6',
                                'Programming Language :: Python :: 2.7',
                                'Development Status :: 5 - Production/Stable',
                                'Environment :: Console',
                                'Intended Audience :: Developers',
                                'Intended Audience :: Information Technology',
                                'Intended Audience :: System Administrators',
                                ('License :: OSI Approved ::'
                                 ' Apache Software License'),
                                'Operating System :: POSIX :: Linux',
                                'Topic :: System :: Clustering',
                                'Topic :: System :: Distributed Computing',
                                ],
                'packages': ['salt',
                             'salt.auth',
                             'salt.cli',
                             'salt.client',
                             'salt.client.raet',
                             'salt.client.ssh',
                             'salt.client.ssh.wrapper',
                             'salt.cloud',
                             'salt.cloud.clouds',
                             'salt.daemons',
                             'salt.daemons.flo',
                             'salt.ext',
                             'salt.fileserver',
                             'salt.grains',
                             'salt.log',
                             'salt.log.handlers',
                             'salt.modules',
                             'salt.netapi',
                             'salt.output',
                             'salt.pillar',
                             'salt.proxy',
                             'salt.renderers',
                             'salt.returners',
                             'salt.roster',
                             'salt.runners',
                             'salt.search',
                             'salt.states',
                             'salt.tops',
                             'salt.templates',
                             'salt.transport',
                             'salt.utils',
                             'salt.utils.decorators',
                             'salt.utils.openstack',
                             'salt.utils.validate',
                             'salt.utils.serializers',
                             'salt.wheel',
                             ],
                'package_data': {'salt.templates': [
                                    'rh_ip/*.jinja',
                                    'debian_ip/*.jinja',
                                    'virt/*.jinja',
                                    'git/*',
                                    'lxc/*',
                                    ],
                                 'salt.daemons.flo': [
                                    '*.flo'
                                    ]
                                },
                'data_files': [('share/man/man1',
                                ['doc/man/salt-cp.1',
                                 'doc/man/salt-call.1',
                                 'doc/man/salt-minion.1',
                                 ]),
                               ('share/man/man7',
                                ['doc/man/salt.7',
                                 ]),
                               ],
                # Required for esky builds, ZeroMQ or RAET deps will be added
                # at install time
                'install_requires': _parse_requirements_file(SALT_REQS),
                'extras_require': {
                    'RAET': _parse_requirements_file(SALT_RAET_REQS),
                    'Cloud': _parse_requirements_file(SALT_CLOUD_REQS)
                },
                # The dynamic module loading in salt.modules makes this
                # package zip unsafe. Required for esky builds
                'zip_safe': False
                }

if IS_WINDOWS_PLATFORM is False:
    SETUP_KWARGS['cmdclass']['sdist'] = CloudSdist
    SETUP_KWARGS['cmdclass']['install_lib'] = InstallLib
    # SETUP_KWARGS['packages'].extend(['salt.cloud',
    #                                  'salt.cloud.clouds'])
    SETUP_KWARGS['package_data']['salt.cloud'] = ['deploy/*.sh']
    SETUP_KWARGS['data_files'][0][1].extend([
        'doc/man/salt-master.1',
        'doc/man/salt-key.1',
        'doc/man/salt.1',
        'doc/man/salt-syndic.1',
        'doc/man/salt-run.1',
        'doc/man/salt-ssh.1',
        'doc/man/salt-cloud.1'
    ])


# bbfreeze explicit includes
# Sometimes the auto module traversal doesn't find everything, so we
# explicitly add it. The auto dependency tracking especially does not work for
# imports occurring in salt.modules, as they are loaded at salt runtime.
# Specifying includes that don't exist doesn't appear to cause a freezing
# error.
FREEZER_INCLUDES = [
    'zmq.core.*',
    'zmq.utils.*',
    'ast',
    'difflib',
    'distutils',
    'distutils.version',
    'numbers',
    'json',
    'M2Crypto',
    'Cookie',
    'asyncore',
    'fileinput',
    'sqlite3',
    'email',
    'email.mime.*',
    'sqlite3',
]

if HAS_ZMQ and hasattr(zmq, 'pyzmq_version_info'):
    if HAS_ZMQ and zmq.pyzmq_version_info() >= (0, 14):
        # We're freezing, and when freezing ZMQ needs to be installed, so this
        # works fine
        if 'zmq.core.*' in FREEZER_INCLUDES:
            # For PyZMQ >= 0.14, freezing does not need 'zmq.core.*'
            FREEZER_INCLUDES.remove('zmq.core.*')

if IS_WINDOWS_PLATFORM:
    FREEZER_INCLUDES.extend([
        'win32api',
        'win32file',
        'win32con',
        'win32com',
        'win32net',
        'win32netcon',
        'win32gui',
        'win32security',
        'ntsecuritycon',
        'pywintypes',
        'pythoncom',
        '_winreg',
        'wmi',
        'site',
        'psutil',
    ])
    SETUP_KWARGS['install_requires'].append('WMI')
elif sys.platform.startswith('linux'):
    FREEZER_INCLUDES.append('spwd')
    try:
        import yum
        FREEZER_INCLUDES.append('yum')
    except ImportError:
        pass
elif sys.platform.startswith('sunos'):
    # (The sledgehammer approach)
    # Just try to include everything
    # (This may be a better way to generate FREEZER_INCLUDES generally)
    try:
        from bbfreeze.modulegraph.modulegraph import ModuleGraph
        mf = ModuleGraph(sys.path[:])
        for arg in glob.glob('salt/modules/*.py'):
                mf.run_script(arg)
        for mod in mf.flatten():
            if type(mod).__name__ != 'Script' and mod.filename:
                FREEZER_INCLUDES.append(str(os.path.basename(mod.identifier)))
    except ImportError:
        pass

if HAS_ESKY:
    # if the user has the esky / bbfreeze libraries installed, add the
    # appropriate kwargs to setup
    OPTIONS = SETUP_KWARGS.get('options', {})
    OPTIONS['bdist_esky'] = {
        'freezer_module': 'bbfreeze',
        'freezer_options': {
            'includes': FREEZER_INCLUDES
        }
    }
    SETUP_KWARGS['options'] = OPTIONS

if WITH_SETUPTOOLS:
    SETUP_KWARGS['entry_points'] = {
        'console_scripts': ['salt-call = salt.scripts:salt_call',
                            'salt-cp = salt.scripts:salt_cp',
                            'salt-minion = salt.scripts:salt_minion',
                            ]
    }
    if IS_WINDOWS_PLATFORM is False:
        SETUP_KWARGS['entry_points']['console_scripts'].extend([
            'salt = salt.scripts:salt_main',
            'salt-cloud = salt.scripts:salt_cloud',
            'salt-key = salt.scripts:salt_key',
            'salt-master = salt.scripts:salt_master',
            'salt-run = salt.scripts:salt_run',
            'salt-ssh = salt.scripts:salt_ssh',
            'salt-syndic = salt.scripts:salt_syndic',
        ])

    # Required for running the tests suite
    SETUP_KWARGS['dependency_links'] = [
        'https://github.com/saltstack/salt-testing/tarball/develop#egg=SaltTesting'
    ]
    SETUP_KWARGS['tests_require'] = ['SaltTesting']
else:
    SETUP_KWARGS['scripts'] = ['scripts/salt-call',
                               'scripts/salt-cp',
                               'scripts/salt-minion',
                               'scripts/salt-unity',
                               ]

    if IS_WINDOWS_PLATFORM is False:
        SETUP_KWARGS['scripts'].extend([
            'scripts/salt',
            'scripts/salt-cloud',
            'scripts/salt-key',
            'scripts/salt-master',
            'scripts/salt-run',
            'scripts/salt-ssh',
            'scripts/salt-syndic',
        ])

if __name__ == '__main__':
    setup(**SETUP_KWARGS)<|MERGE_RESOLUTION|>--- conflicted
+++ resolved
@@ -456,122 +456,12 @@
         for idx in chmod:
             filename = out[idx]
             os.chmod(filename, 0755)
-
-
-<<<<<<< HEAD
-class Check(check):
-    '''
-    Since check is always executed, or at least on most of the commands we use
-    we simply override it to adapt the install_requires distribution parameter
-    based on the chosen salt transport
-    '''
-    def run(self):
-        if self.distribution.salt_transport == 'zeromq':
-            self.distribution.install_requires.extend(_parse_requirements_file(SALT_ZEROMQ_REQS))
-        elif self.distribution.salt_transport == 'raet':
-            self.distribution.install_requires.extend(_parse_requirements_file(SALT_RAET_REQS))
-        return check.run(self)
 # <---- Custom Distutils/Setuptools Commands -------------------------------------------------------------------------
 
 
-class SaltDistribution(BaseDistribution):
-
-    global_options = BaseDistribution.global_options + [
-        ('salt-transport=', None,
-         'The transport to prepare salt for. Choices are \'zeromq\' '
-         'and \'raet\'. Defaults to \'zeromq\''),
-    ]
-
-    def __init__(self, attrs=None):
-        BaseDistribution.__init__(self, attrs=attrs)
-
-        # At this point options haven't been parsed yet. Provide defaults
-        self.salt_transport = 'zeromq'
-
-        # This flag is required to tweak the salt paths at install time
-        self.running_salt_install = False
-
-        self.cmdclass['check'] = Check
-        self.cmdclass['test'] = TestCommand
-        self.cmdclass['clean'] = Clean
-        self.cmdclass['build'] = Build
-        self.cmdclass['install'] = Install
-        if IS_WINDOWS_PLATFORM is False:
-            self.cmdclass['sdist'] = CloudSdist
-            self.cmdclass['install_lib'] = InstallLib
-
-        self.setup_requires = ['requests']
-        self.install_requires = _parse_requirements_file(SALT_REQS)
-
-        if IS_WINDOWS_PLATFORM is False:
-            # self.packages.extend(['salt.cloud',
-            #                       'salt.cloud.clouds'])
-            self.package_data['salt.cloud'] = ['deploy/*.sh']
-
-            self.data_files[0][1].extend([
-                'doc/man/salt-master.1',
-                'doc/man/salt-key.1',
-                'doc/man/salt.1',
-                'doc/man/salt-syndic.1',
-                'doc/man/salt-run.1',
-                'doc/man/salt-ssh.1',
-                'doc/man/salt-cloud.1',
-                'doc/man/salt-api.1',
-            ])
-        else:
-            self.install_requires.append('WMI')
-
-        if WITH_SETUPTOOLS:
-            self.entry_points = {
-                'console_scripts': ['salt-call = salt.scripts:salt_call',
-                                    'salt-cp = salt.scripts:salt_cp',
-                                    'salt-minion = salt.scripts:salt_minion',
-                                    ]
-            }
-            if IS_WINDOWS_PLATFORM is False:
-                self.entry_points['console_scripts'].extend([
-                    'salt = salt.scripts:salt_main',
-                    'salt-cloud = salt.scripts:salt_cloud',
-                    'salt-api = salt.scripts:salt_api',
-                    'salt-key = salt.scripts:salt_key',
-                    'salt-master = salt.scripts:salt_master',
-                    'salt-run = salt.scripts:salt_run',
-                    'salt-ssh = salt.scripts:salt_ssh',
-                    'salt-syndic = salt.scripts:salt_syndic',
-                ])
-
-            # Required for running the tests suite
-            self.dependency_links = [
-                'https://github.com/saltstack/salt-testing/tarball/develop#egg=SaltTesting'
-            ]
-            self.tests_require = ['SaltTesting']
-        else:
-            self.scripts = [
-                'scripts/salt-call',
-                'scripts/salt-cp',
-                'scripts/salt-minion',
-                'scripts/salt-unity',
-            ]
-
-            if IS_WINDOWS_PLATFORM is False:
-                self.scripts.extend([
-                    'scripts/salt',
-                    'scripts/salt-cloud',
-                    'scripts/salt-api',
-                    'scripts/salt-key',
-                    'scripts/salt-master',
-                    'scripts/salt-run',
-                    'scripts/salt-ssh',
-                    'scripts/salt-syndic',
-                ])
-
-
-=======
->>>>>>> 060f34f7
 NAME = 'salt'
 VER = __version__  # pylint: disable=E0602
-DESC = ('Portable, distributed, remote execution and '
-        'configuration management system')
+DESC = 'Portable, distributed, remote execution and configuration management system'
 
 SETUP_KWARGS = {'name': NAME,
                 'version': VER,
