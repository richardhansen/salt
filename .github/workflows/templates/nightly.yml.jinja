--- conflicted
+++ resolved
@@ -1,11 +1,7 @@
 <%- set gh_environment = gh_environment|default("nightly") %>
-<<<<<<< HEAD
-<%- set prepare_workflow_if_check = prepare_workflow_if_check|default("${{ needs.workflow-requirements.outputs.requirements-met }}") %>
-=======
 <%- set skip_test_coverage_check = skip_test_coverage_check|default("false") %>
 <%- set skip_junit_reports_check = skip_junit_reports_check|default("false") %>
 <%- set prepare_workflow_if_check = prepare_workflow_if_check|default("${{ fromJSON(needs.workflow-requirements.outputs.requirements-met) }}") %>
->>>>>>> 39c5668b
 <%- extends 'ci.yml.jinja' %>
 
 <%- block name %>
@@ -42,53 +38,8 @@
 
 <%- block pre_jobs %>
 
-<<<<<<< HEAD
-  <%- set job_name = "workflow-requirements" %>
-
-  <{ job_name }>:
-  <%- do prepare_workflow_needs.append(job_name) %>
-    name: Check Workflow Requirements
-    runs-on: ubuntu-latest
-    outputs:
-      requirements-met: ${{ fromJSON(steps.check-requirements.outputs.requirements-met) }}
-    steps:
-      - name: Check Requirements
-        id: check-requirements
-        run: |
-          if [ "${RUN_SCHEDULED_BUILDS}" = "1" ]; then
-            echo "Running workflow because RUN_SCHEDULED_BUILDS=1"
-            echo "requirements-met=true" >> "${GITHUB_OUTPUT}"
-          elif [ "${{ github.event.repository.fork }}" = "true" ]; then
-            echo "Not running workflow because ${{ github.repository }} is a fork"
-            echo "requirements-met=false" >> "${GITHUB_OUTPUT}"
-          else
-            echo "Running workflow because ${{ github.repository }} is not a fork"
-            echo "requirements-met=true" >> "${GITHUB_OUTPUT}"
-          fi
-
-  <%- set job_name = "trigger-branch-nightly-builds" %>
-  <%- set branches = ["3006.x"] %>
-
-  <{ job_name }>:
-  <%- do conclusion_needs.append(job_name) %>
-    name: Trigger Branch Schedule Workflows
-    if: ${{ github.event_name == 'schedule' }}
-    runs-on:
-      - ubuntu-latest
-    needs:
-      - workflow-requirements
-    steps:
-    <%- for branch in branches %>
-      - name: Trigger <{ branch }> branch
-        env:
-          GH_TOKEN: ${{ secrets.GITHUB_TOKEN }}
-        run: |
-          gh workflow run <{ gh_environment }>.yml --repo ${{ github.repository }} --ref <{ branch }>
-    <%- endfor %>
-=======
   <%- include "workflow-requirements-check.yml.jinja" %>
   <%- include "trigger-branch-workflows.yml.jinja" %>
->>>>>>> 39c5668b
 
 <%- endblock pre_jobs %>
 
