--- conflicted
+++ resolved
@@ -311,11 +311,7 @@
     # on a pull request instead of requiring all
     name: Set the ${{ github.workflow }} Pipeline Exit Status
     if: always()
-<<<<<<< HEAD
-    runs-on: ubuntu-latest
-=======
     runs-on: ${{ github.event.repository.private && fromJSON('["self-hosted", "linux", "x86_64"]') || 'ubuntu-latest' }}
->>>>>>> 8f750fa7
     <%- if workflow_slug == "nightly" %>
     environment: <{ workflow_slug }>
     <%- endif %>
